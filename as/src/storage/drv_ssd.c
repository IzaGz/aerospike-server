--- conflicted
+++ resolved
@@ -552,13 +552,8 @@
 		if (r->storage_key.ssd.file_id == ssd->file_id &&
 				r->storage_key.ssd.rblock_id == rblock_id) {
 			if (r->generation != block->generation) {
-<<<<<<< HEAD
-				cf_warning_digest(AS_DRV_SSD, &block->keyd, "defrag: block points here but generation different (%d:%d), surprising is_subrec=%s",
-						r->generation, block->generation, is_subrec ? "TRUE" : "FALSE");
-=======
-				cf_warning_digest(AS_DRV_SSD, &r->key, "device %s defrag: rblock_id %lu generation mismatch (%u:%u) ",
-						ssd->name, rblock_id, r->generation, block->generation);
->>>>>>> 089429ab
+				cf_warning_digest(AS_DRV_SSD, &r->key, "device %s defrag: rblock_id %lu generation mismatch (%u:%u), is_subrec=%s",
+						ssd->name, rblock_id, r->generation, block->generation, is_subrec ? "TRUE" : "FALSE");
 			}
 
 			if (r->storage_key.ssd.n_rblocks != n_rblocks) {
