--- conflicted
+++ resolved
@@ -956,9 +956,6 @@
 	}
 }
 
-<<<<<<< HEAD
-bool
-=======
 // Local utility.
 static as_val *
 as_val_from_flat_key(uint8_t * flat_key, uint32_t size)
@@ -1043,7 +1040,6 @@
 }
 
 static bool
->>>>>>> e18eac1f
 udf_record_destroy(as_rec *rec)
 {
 	if (!rec) {
@@ -1142,13 +1138,9 @@
 	.remove		= udf_record_remove,
 	.ttl		= udf_record_ttl,
 	.gen		= udf_record_gen,
-<<<<<<< HEAD
-	.destroy	= NULL, //udf_record_destroy,
-=======
 	.key		= udf_record_key,
 	.setname	= udf_record_setname,
 	.destroy	= udf_record_destroy,
->>>>>>> e18eac1f
 	.digest		= udf_record_digest,
 	.set_flags	= udf_record_set_flags,	// @LDT:: added for control over LDT Bins from Lua
 	.set_type	= udf_record_set_type,	// @LDT:: added for control over Rec Types from Lua
