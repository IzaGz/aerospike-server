/*
 * record.c
 *
 * Copyright (C) 2012-2014 Aerospike, Inc.
 *
 * Portions may be licensed to Aerospike, Inc. under one or more contributor
 * license agreements.
 *
 * This program is free software: you can redistribute it and/or modify it under
 * the terms of the GNU Affero General Public License as published by the Free
 * Software Foundation, either version 3 of the License, or (at your option) any
 * later version.
 *
 * This program is distributed in the hope that it will be useful, but WITHOUT
 * ANY WARRANTY; without even the implied warranty of MERCHANTABILITY or FITNESS
 * FOR A PARTICULAR PURPOSE. See the GNU Affero General Public License for more
 * details.
 *
 * You should have received a copy of the GNU Affero General Public License
 * along with this program.  If not, see http://www.gnu.org/licenses/
 */

/*
 * Record operations
 */

#include "base/feature.h" // Turn new AS Features on/off (must be first in line)

#include <pthread.h>
#include <stdbool.h>
#include <stddef.h>
#include <stdint.h>
#include <string.h>
#include <time.h> // for as_record_void_time_get() - TODO - replace with clock function
#include <netinet/in.h>
#include <sys/param.h>

#include "citrusleaf/alloc.h"
#include "citrusleaf/cf_atomic.h"
#include "citrusleaf/cf_digest.h"

#include "arenax.h"
#include "fault.h"

#include "base/cfg.h"
#include "base/datamodel.h"
#include "base/index.h"
#include "base/ldt.h"
#include "base/rec_props.h"
#include "base/secondary_index.h"
#include "base/transaction.h"
#include "storage/storage.h"


// #define EXTRA_CHECKS
// #define BREAK_VTP_ERROR

#ifdef EXTRA_CHECKS
#include <signal.h>
#endif

/* Used for debugging/tracing */
static char * MOD = "partition.c::06/28/13";


/* as_record_initialize
 * Initialize the record.
 * Called from as_record_get_create() and write_local()
 * record lock needs to be held before calling this function.
 */
void as_record_initialize(as_index_ref *r_ref, as_namespace *ns)
{
	if (!r_ref || !ns) {
		cf_warning(AS_RECORD, "as_record_reinitialize: illegal params");
		return;
	}

	as_index *r = r_ref->r;

	as_index_clear_flags(r, AS_INDEX_ALL_FLAGS);

	if (ns->single_bin) {
		as_bin *b = as_index_get_single_bin(r);
		as_bin_state_set(b, AS_BIN_STATE_UNUSED);
		b->particle = 0;

	}
	else {
		r->dim = NULL;
	}

	if (ns->allow_versions) {
		as_index_vinfo_mask_set(r, 0, ns->allow_versions);
	}

	// clear everything owned by record
	r->migrate_mark = 0;
	r->generation = 0;
	r->void_time = 0;

	// layer violation, refactor sometime
	if (AS_STORAGE_ENGINE_SSD == ns->storage_type) {
		r->storage_key.ssd.file_id = STORAGE_INVALID_FILE_ID;
		r->storage_key.ssd.rblock_id = STORAGE_INVALID_RBLOCK;
		r->storage_key.ssd.n_rblocks = 0;
	}
	else if (AS_STORAGE_ENGINE_KV == ns->storage_type) {
		r->storage_key.kv.file_id = STORAGE_INVALID_FILE_ID;
	}
	else if (AS_STORAGE_ENGINE_MEMORY == ns->storage_type) {
		// The storage_key struct shouldn't be used, but for now is accessed
		// when making the (useless for memory-only) object size histogram.
		*(uint64_t*)&r->storage_key.ssd = 0;
		r->storage_key.ssd.rblock_id = STORAGE_INVALID_RBLOCK;
	}
	else {
		cf_crash(AS_RECORD, "unknown storage engine type: %d", ns->storage_type);
	}

	as_index_set_set_id(r, 0);
}

/* as_record_get_create
 * Instantiate a new as_record in a namespace (no bins though)
 * AND CREATE IF IT DOESN"T EXIST
 * returns -1 if fail
 * 0 if successful find
 * 1 if successful but CREATE
 */
int
as_record_get_create(as_index_tree *tree, cf_digest *keyd, as_index_ref *r_ref, as_namespace *ns, bool is_subrec)
{
	// Only create the in-memory index tree when not using KV store.
	int rv = (as_storage_has_index(ns) ?
			as_index_ref_initialize(tree, keyd, r_ref, true, ns) :
			as_index_get_insert_vlock(tree, keyd, r_ref));

	if (rv == 0) {
		cf_detail(AS_RECORD, "record get_create: digest %"PRIx64" found record %p", *(uint64_t *)keyd , r_ref->r);

		if (r_ref->r->storage_key.ssd.rblock_id == 0) {
			cf_debug_digest(AS_RECORD, keyd, "fail as_record_get_create(): rblock_id 0 ");
			as_record_done(r_ref, ns);
			rv = -1;
		}
	}
	else if (rv == 1) {
		cf_detail(AS_RECORD, "record get_create: digest %"PRIx64" new record %p", *(uint64_t *)keyd, r_ref->r);

		// new record, have to initialize bits
		as_record_initialize(r_ref, ns);

		// this is decremented by the destructor here, so best tracked on the constructor
		if (is_subrec) {
			cf_atomic_int_incr(&ns->n_objects_sub);
		}
		else {
			cf_atomic_int_incr(&ns->n_objects);
		}
	}

	return rv;
}

void
as_record_clean_bins_from(as_storage_rd *rd, uint16_t from)
{
	for (uint16_t i = from; i < rd->n_bins; i++) {
		as_bin *b = &rd->bins[i];

		if (as_bin_inuse(b)) {
			as_particle_destroy(b, rd->ns->storage_data_in_memory);
			as_bin_set_empty(b);
		}
	}
}

void
as_record_clean_bins(as_storage_rd *rd)
{
	as_record_clean_bins_from(rd, 0);
}

/* as_record_destroy
 * Destroy a record, when the refcount has gone to zero */
void
as_record_destroy(as_record *r, as_namespace *ns)
{
	cf_detail(AS_RECORD, "destroying record %p", r);

	// cleanup statistic at the ns level
	if (ns->storage_data_in_memory) {
		as_storage_rd rd;
		rd.r = r;
		rd.ns = ns;
		rd.n_bins = as_bin_get_n_bins(r, &rd);
		rd.bins = as_bin_get_all(r, &rd, 0);

		uint64_t memory_bytes = as_storage_record_get_n_bytes_memory(&rd);
		cf_atomic_int_sub(&ns->n_bytes_memory, memory_bytes);

		cf_debug(AS_RECORD, " record destroy: %s subtracting: memory %"PRIu64,
				ns->name, memory_bytes);

		as_record_clean_bins(&rd);
		if (! ns->single_bin) {
			if (rd.n_bins) {
				cf_free((void*)as_index_get_bin_space(r));
				as_index_set_bin_space(r, NULL);
			}

			if (r->dim) {
				cf_free(r->dim); // frees the key
			}
		}
	}

	// release from set
	as_namespace_release_set_id(ns, as_index_get_set_id(r));

	// TODO: LDT what if flag is not set ??
	if (as_ldt_record_is_sub(r)) {
		cf_atomic_int_decr(&ns->n_objects_sub);
	}
	else {
		cf_atomic_int_decr(&ns->n_objects);
	}

	/* Destroy the storage and then free the memory-resident parts */
	as_storage_record_destroy(ns, r);

	return;
}

/* as_record_get
 * Get a record from a tree
 * 0 if success
 * -1 if searched tree and record does not exist
 */
int
as_record_get(as_index_tree *tree, cf_digest *keyd, as_index_ref *r_ref, as_namespace *ns)
{
	// index search takes the refcount and releases the treelock, the opposite of the
	// get_insert call above

	int rv = (as_storage_has_index(ns)
			  ? (!as_index_ref_initialize(tree, keyd, r_ref, false, ns) ? 0 : -1)
			  : as_index_get_vlock(tree, keyd, r_ref));

	if (rv == 0) {
		cf_detail(AS_RECORD, "record get: digest %"PRIx64" found record %p", *(uint64_t *)keyd, r_ref->r);

		if (r_ref->r->storage_key.ssd.rblock_id == 0) {
			cf_debug_digest(AS_RECORD, keyd, "fail as_record_get(): rblock_id 0 ");
			as_record_done(r_ref, ns);
			rv = -1; // masquerade as a not-found, which is handled everywhere
		}
	}
	else if (rv == -1) {
		cf_detail(AS_RECORD, "record get: digest %"PRIx64" not found", *(uint64_t *)keyd);
	}

	return rv;
}

/* as_record_exists
 * Get a record from a tree
 * 0 if success
 * -1 if searched tree and record does not exist
 */
int
as_record_exists(as_index_tree *tree, cf_digest *keyd, as_namespace *ns)
{
	// index search takes the refcount and releases the treelock, the opposite of the
	// get_insert call above

	int rv = (as_storage_has_index(ns)
			  ? -1
			  : as_index_exists(tree, keyd));

	if (rv == -1) {
		cf_detail(AS_RECORD, "record get: digest %"PRIx64" not found", *(uint64_t *)keyd);

		return(-1);
	}
	return(0);
}

/* Done with this record - release and unlock
 * Release the locks associated with a record */
void
as_record_done(as_index_ref *r_ref, as_namespace *ns)
{
	if ((!r_ref->skip_lock)
			&& (r_ref->olock == 0)) {
		cf_crash(AS_RECORD, "calling done with null lock, illegal");
	}

	int rv = 0;
	if (!r_ref->skip_lock) {
		rv = pthread_mutex_unlock(r_ref->olock);
		cf_atomic_int_decr(&g_config.global_record_lock_count);
	}
	if (0 != rv)
		cf_crash(AS_RECORD, "couldn't release lock: %s", cf_strerror(rv));

	if (0 == as_index_release(r_ref->r)) {
		// cf_info(AS_RECORD, "index destroy 4 %p %x",r_ref->r,r_ref->r_h);
		as_record_destroy(r_ref->r, ns);
		cf_arenax_free(ns->arena, r_ref->r_h);
	}
	cf_atomic_int_decr(&g_config.global_record_ref_count);

	return;
}

// Called only for data-in-memory multi-bin, with no key currently stored.
// Note - have to modify if/when other metadata joins key in as_rec_space.
void
as_record_allocate_key(as_record* r, const uint8_t* key, uint32_t key_size)
{
	as_rec_space* rec_space = (as_rec_space*)
			cf_malloc(sizeof(as_rec_space) + key_size);

	rec_space->bin_space = (as_bin_space*)r->dim;
	rec_space->key_size = key_size;
	memcpy((void*)rec_space->key, (const void*)key, key_size);

	r->dim = (void*)rec_space;
}

// Called only for data-in-memory multi-bin, with a key currently stored.
// Note - have to modify if/when other metadata joins key in as_rec_space.
void
as_record_remove_key(as_record* r)
{
	as_bin_space* p_bin_space = ((as_rec_space*)r->dim)->bin_space;

	cf_free(r->dim);
	r->dim = (void*)p_bin_space;
}

// AS RECORD serializes as such:
//  N BINS-16
//    BINNAME-LEN-8
//    BINNAME
//    BINTYPE-8
//    LEN-32   DATA

//
//

int
as_record_pickle(as_record *r, as_storage_rd *rd, byte **buf_r, size_t *len_r)
{
	// Determine size
	uint32_t sz = 2;

	// only pickle the n_bins in use
	uint16_t n_bins_inuse = as_bin_inuse_count(rd);

	uint32_t psz[n_bins_inuse];

	for (uint16_t i = 0; i < n_bins_inuse; i++) {
		as_bin *b = &rd->bins[i];

		sz += 1; // binname-len field
		sz += rd->ns->single_bin ? 0 : strlen(as_bin_get_name_from_id(rd->ns, b->id)); // number of bytes in the name
		sz += 2; // version, bintype
		sz += 4; // datalen

		as_particle_tobuf(b, 0, &psz[i]); // get the length
		sz += psz[i];
	}

	byte *buf = cf_malloc(sz);
	if (!buf) {
		*buf_r = 0;
		*len_r = 0;
		return(-1);
	}

	byte *buf_lim = buf + sz; // debug
	*len_r = sz;
	*buf_r = buf;

	(*(uint16_t *)buf) = htons(n_bins_inuse); // number of bins
	buf += 2;

	for (uint16_t i = 0; i < n_bins_inuse; i++) {
		as_bin *b = &rd->bins[i];

		byte namelen = (byte)as_bin_memcpy_name(rd->ns, buf + 1, b);
		*buf++ = namelen;
		buf += namelen;
		*buf++ = as_bin_get_version(b, rd->ns->single_bin);

		*buf++ = as_bin_get_particle_type(b);
		uint32_t *psz_p = (uint32_t *) buf;    // keep a pointer to the spot you need to patch for particle sz
		buf += sizeof(uint32_t);
		as_particle_tobuf(b, buf, &psz[i]); // get the data
		*psz_p = htonl(psz[i]);
		buf += psz[i];
	}

	if (buf > buf_lim)
		cf_crash(AS_RECORD, "pickle record overwriting data");

	return(0);
}

int
as_record_pickle_a_delete(byte **buf_r, size_t *len_r)
{
	// Determine size
	uint32_t sz = 2;

	// only pickle the n_bins in use
	uint16_t n_bins_inuse = 0;

	byte *buf = cf_malloc(sz);
	if (!buf) {
		*buf_r = 0;
		*len_r = 0;
		return(-1);
	}

	*len_r = sz;
	*buf_r = buf;

	(*(uint16_t *)buf) = htons(n_bins_inuse); // number of bins
	return(0);
}

uint32_t
as_record_buf_get_stack_particles_sz(uint8_t *buf) {
	uint32_t stack_particles_sz = 0;

	uint16_t newbins = ntohs( *(uint16_t *) buf );
	buf += 2;

	for (uint16_t i = 0; i < newbins; i++) {
		byte name_sz = *buf;
		buf += name_sz + 2;

		as_particle_type type = *buf++;
		uint32_t d_sz = *(uint32_t *) buf;
		d_sz = ntohl(d_sz);
		buf += 4 + d_sz;

		if (type != AS_PARTICLE_TYPE_INTEGER) {
			stack_particles_sz += as_particle_get_base_size(type) + d_sz;
		}
	}

	return (stack_particles_sz);
}

uint16_t
as_record_count_unpickle_merge_bins_to_create(as_storage_rd *rd, uint8_t *buf, int sz) {
	uint16_t bins_to_create = 0;

	// create a 'version map'
	int8_t vmap[BIN_VERSION_MAX];
	memset(vmap, -1, sizeof(vmap));

	uint8_t *buf_lim = buf + sz;

	uint16_t newbins = ntohs( *(uint16_t *) buf );
	buf += 2;

	for (uint16_t i = 0; i < newbins; i++) {
		if (buf >= buf_lim) {
			cf_crash(AS_RECORD, "as_record_unpickle_merge_bins_to_create: bad format, bin %u of %u", i, newbins);
		}

		byte name_sz = *buf++;
		byte *name = buf;
		buf += name_sz;
		buf++;

		as_particle_type type = *buf++;
		uint32_t d_sz = ntohl(*(uint32_t*)buf);
		buf += 4;

		as_bin *curr_bins[BIN_VERSION_MAX];
		memset(curr_bins, 0, sizeof(curr_bins));
		// get the bin from existing record. if bin exists and the value is same do not write.
		uint16_t n_curr_bins = as_bin_get_all_versions(rd, name, name_sz, curr_bins);

		uint16_t j;
		for (j = 0; j < n_curr_bins; j++) {
			if (! curr_bins[j]) {
				cf_debug(AS_RECORD, " vinfo set procesing error : null bin pointer encountered %d", j);
				continue;
			}

			if (! as_particle_compare_frombuf(curr_bins[j], type, buf, d_sz)) {
				break; // same particle
			}
		}

		if (j == n_curr_bins) {
			bins_to_create++;
		}

		buf += d_sz;
	}

	if (buf > buf_lim) {
		cf_crash(AS_RECORD, "as_record_unpickle_merge_bins_to_create: bad format, last bin of %u", newbins);
	}

	return(bins_to_create);
}

// the unpickle merge
// takes an existing record, and lays in the incoming data
// This code works only when allow version is true. Behaviour of sindex in that scenario is not well defined.
int
as_record_unpickle_merge(as_record *r, as_storage_rd *rd, uint8_t *buf, size_t sz, uint8_t **stack_particles, bool *record_written)
{
	as_namespace *ns = rd->ns;

	// create a 'version map'
	int8_t vmap[BIN_VERSION_MAX];
	memset(vmap, -1, sizeof(vmap));

	uint8_t *buf_lim = buf + sz;

	uint16_t newbins = ntohs( *(uint16_t *) buf );
	buf += 2;

	if (newbins == 0)
		cf_debug(AS_RECORD, " merge: received record with no bins, illegal");

	// allocate memory for new bins, if necessary
	if (rd->ns->storage_data_in_memory && ! rd->ns->single_bin) {
		uint16_t bins_to_create = as_record_count_unpickle_merge_bins_to_create(rd, buf - 2, sz);
		if (bins_to_create) {
			as_bin_allocate_bin_space(r, rd, (int32_t)bins_to_create);
		}
	}

	int sindex_ret = AS_SINDEX_OK;
	int newbin_cnt = 0;
	bool has_sindex = as_sindex_ns_has_sindex(rd->ns);

	if (has_sindex) {
		SINDEX_GRLOCK();
	}
   
	int sindex_bins =  (newbins < rd->ns->sindex_cnt) ? newbins : rd->ns->sindex_cnt; 
	SINDEX_BINS_SETUP(newbin, sindex_bins);

	for (uint16_t i = 0; i < newbins; i++) {
		if (buf >= buf_lim) {
			cf_crash(AS_RECORD, "as_record_unpickle_merge: bad format, bin %u of %u", i, newbins);
		}

		byte name_sz = *buf++;
		byte *name = buf;
		buf += name_sz;
		uint8_t version = *buf++;

		as_particle_type type = *buf++;
		uint32_t d_sz = ntohl(*(uint32_t*)buf);
		buf += 4;

		as_bin *curr_bins[BIN_VERSION_MAX];
		memset(curr_bins, 0, sizeof(curr_bins));
		// get the bin from existing record. if bin exists and the value is same do not write.
		uint16_t n_curr_bins = as_bin_get_all_versions(rd, name, name_sz, curr_bins);

		uint16_t j;
		for (j = 0; j < n_curr_bins; j++) {
			if (!curr_bins[j]) {
				cf_debug(AS_RECORD, " vinfo set procesing error : null bin pointer encountered %d", j);
				continue;
			}

			if (! as_particle_compare_frombuf(curr_bins[j], type, buf, d_sz)) {
				break; // same particle
			}
		}

		if (j == n_curr_bins) {
			cf_debug(AS_RECORD, " vinfo set missing : processing bin with type %d", type);
			if (vmap[version] == -1)
				vmap[version] = as_record_unused_version_get(rd);
			as_bin *b = as_bin_create(r, rd, name, name_sz, vmap[version]);

			as_particle_frombuf(b, type, buf, d_sz, *stack_particles, ns->storage_data_in_memory);
			if (has_sindex) {
				// Only insert
				sindex_ret = as_sindex_sbin_from_bin(ns,
								as_index_get_set_name(rd->r, ns),
								b, &newbin[newbin_cnt]);
				if (AS_SINDEX_OK == sindex_ret) newbin_cnt++;
			}
			if (! ns->storage_data_in_memory && type != AS_PARTICLE_TYPE_INTEGER)
				*stack_particles += as_particle_get_base_size(type) + d_sz;

			rd->write_to_device = true;

			if (record_written) *record_written = true;
			break;
		}

		buf += d_sz;
	}

	if (has_sindex) {
		SINDEX_GUNLOCK();
		if (newbin_cnt) {
			cf_detail(AS_RECORD, "Sindex Insert @ %s %d", __FILE__, __LINE__);
			as_sindex_put_by_sbin(ns, as_index_get_set_name(rd->r, ns), newbin_cnt, newbin, rd);
			if (sindex_ret != AS_SINDEX_OK) cf_warning(AS_RECORD, "Failed: %s", as_sindex_err_str(sindex_ret));
			as_sindex_sbin_freeall(newbin, newbin_cnt);
		}
	}
	if (buf > buf_lim) {
		cf_crash(AS_RECORD, "as_record_unpickle_merge: bad format, last bin of %u", newbins);
	}

	return(0);
}

int
as_record_unpickle_replace(as_record *r, as_storage_rd *rd, uint8_t *buf, size_t sz, uint8_t **stack_particles, bool has_sindex)
{
	as_namespace *ns = rd->ns;

	uint8_t *buf_lim = buf + sz;

	uint16_t newbins = ntohs( *(uint16_t *) buf );
	buf += 2;

	if (newbins > BIN_NAMES_QUOTA) {
		cf_warning(AS_RECORD, "as_record_unpickle_replace: received record with too many bins (%d), illegal", newbins);
		return -2;
	}

	// Remember that rd->n_bins may not be the number of existing bins.
	uint16_t old_n_bins =  (ns->storage_data_in_memory || ns->single_bin) ?
			rd->n_bins : as_bin_inuse_count(rd);

	int32_t  delta_bins   = (int32_t)newbins - (int32_t)old_n_bins;
	int      sindex_ret   = AS_SINDEX_OK;
	int      oldbin_cnt   = 0;
	int      newbin_cnt   = 0;
	bool     check_update = false;
	uint16_t del_success  = 0;

	if (has_sindex) {
		SINDEX_GRLOCK();
	}
    int sindex_old_bins = (old_n_bins < ns->sindex_cnt) ? old_n_bins : ns->sindex_cnt;
    int sindex_new_bins = ( newbins < ns->sindex_cnt) ? newbins : ns->sindex_cnt;
	
	// To read the algorithm of upating sindex in bins check notes in ssd_record_add function.
	SINDEX_BINS_SETUP(oldbin, sindex_old_bins);
	SINDEX_BINS_SETUP(newbin, sindex_new_bins);

	if ((delta_bins < 0) && has_sindex) {
		sindex_ret = as_sindex_sbin_from_rd(rd, newbins, old_n_bins, oldbin, &del_success);
		if (sindex_ret == AS_SINDEX_OK) {
			cf_detail(AS_RECORD, "Expected sbin deletes : %d  Actual sbin deletes: %d", -1 * delta_bins, del_success);
		} else {
			cf_warning(AS_RECORD, "sbin delete failed: %s", as_sindex_err_str(sindex_ret));
		}
	}
	oldbin_cnt += del_success;

	if (ns->storage_data_in_memory && ! ns->single_bin) {
		if (delta_bins) {
			// If sizing down, this does destroy the excess particles.
			as_bin_allocate_bin_space(r, rd, delta_bins);
		}
	}
	else if (delta_bins < 0) {
		// Either single-bin data-in-memory where we deleted the (only) bin, or
		// data-not-in-memory where we read existing bins for sindex purposes.
		as_bin_destroy_from(rd, newbins);
	}

	const char* set_name = NULL;
	if (has_sindex) {
		set_name = as_index_get_set_name(rd->r, ns);
	}

	int ret = 0;
	for (uint16_t i = 0; i < newbins; i++) {
		check_update = false;
		if (buf >= buf_lim) {
			cf_warning(AS_RECORD, "as_record_unpickle_replace: bad format: on bin %d of %d, %p >= %p (diff: %lu) newbins: %d", i, newbins, buf, buf_lim, buf - buf_lim, newbins);
			ret = -3;
			break;
		}

		byte name_sz = *buf++;
		byte *name = buf;
		buf += name_sz;
		uint8_t version = *buf++;

		as_bin *b;
		if (i < old_n_bins) {
			b = &rd->bins[i];
			if (has_sindex) {
				// delete also
				sindex_ret = as_sindex_sbin_from_bin(ns, set_name, b,
						&oldbin[oldbin_cnt]);
				if (sindex_ret == AS_SINDEX_OK) {
					check_update = true;
					oldbin_cnt++;
				} else {
					if (sindex_ret != AS_SINDEX_ERR_NOTFOUND) {
						cf_detail(AS_RECORD, "Failed to get sbin with error %d", sindex_ret);
					}
				}
			}
			as_bin_set_version(b, version, ns->single_bin);
			as_bin_set_id_from_name_buf(ns, b, name, name_sz);
		}
		else {
			b = as_bin_create(r, rd, name, name_sz, version);
		}

		as_particle_type type = *buf++;
		uint32_t d_sz = *(uint32_t *) buf;
		buf += 4;
		d_sz = ntohl(d_sz);

		as_particle_frombuf(b, type, buf, d_sz, *stack_particles, ns->storage_data_in_memory);

		if (has_sindex) {
			// insert
			sindex_ret = as_sindex_sbin_from_bin(ns, set_name, b,
					&newbin[newbin_cnt]);
			if (sindex_ret == AS_SINDEX_OK) {
				newbin_cnt++;
			} else {
				check_update = false;
				if (sindex_ret != AS_SINDEX_ERR_NOTFOUND) {
					cf_detail(AS_RECORD, "Failed to get sbin with error %d", sindex_ret);
				}
			}
		}

		//  if the values is updated; then check if both the values are same
		//  if they are make it a no-op
		if (check_update && newbin_cnt > 0 && oldbin_cnt > 0) {
			if (as_sindex_sbin_match(&newbin[newbin_cnt - 1], &oldbin[oldbin_cnt - 1])) {
				as_sindex_sbin_free(&newbin[newbin_cnt - 1]);
				as_sindex_sbin_free(&oldbin[oldbin_cnt - 1]);
				oldbin_cnt--;
				newbin_cnt--;
			}
		}

		if (! ns->storage_data_in_memory && type != AS_PARTICLE_TYPE_INTEGER) {
			*stack_particles += as_particle_get_base_size(type) + d_sz;
		}

		buf += d_sz;
	}

	if (has_sindex) {
		SINDEX_GUNLOCK();
	}

	if (ret == 0) {
		if (has_sindex) {
			if (oldbin_cnt) {
				cf_detail(AS_RECORD, "Sindex Delete @ %s %d", __FILE__, __LINE__);
				sindex_ret = as_sindex_delete_by_sbin(ns, set_name, oldbin_cnt, oldbin, rd);
				if (sindex_ret != AS_SINDEX_OK) {
					cf_warning(AS_RECORD, "Failed: %s", as_sindex_err_str(sindex_ret));
				}
			}

			if (newbin_cnt) {
				cf_detail(AS_RECORD, "Sindex Insert @ %s %d", __FILE__, __LINE__);
				sindex_ret = as_sindex_put_by_sbin(ns, set_name, newbin_cnt, newbin, rd);
				if (sindex_ret != AS_SINDEX_OK) {
					cf_warning(AS_RECORD, "Failed: %s", as_sindex_err_str(sindex_ret));
				}
			}
		}

		rd->write_to_device = true;

		if (buf > buf_lim) {
			cf_warning(AS_RECORD, "unpickle record ran beyond input: %p > %p (diff: %lu) newbins: %d", buf, buf_lim, buf - buf_lim, newbins);
			ret = -5;
		}
	}

	if (has_sindex) {
		if (oldbin_cnt) {
			as_sindex_sbin_freeall(oldbin, oldbin_cnt);
		}
		if (newbin_cnt) {
			as_sindex_sbin_freeall(newbin, newbin_cnt);
		}
	}

	return ret;
}


//
// AS RECORD VINFO
//
//
// This function gets the mask of a particular vinfo from the partition's vinfoset.
// Many other functions here are deferred time, this on is in the main data path
// of every transaction and should be considered carefully.
//
// SIDE EFFECT: if the version did not exist in the table, adds it.
// If no space, will return 0.


as_partition_vinfo_mask
as_record_vinfo_mask_get_lockfree( as_partition_vinfoset *vinfoset, as_partition_vinfo *vinfo  )
{
	uint sz = vinfoset->sz;

	// validate that the incoming vinfo is correct
	if ((vinfo->iid == 0) || (vinfo->vtp[0] == 0)) {
		cf_info(AS_RECORD, "mask get: can't get mask for invalid VTP, internal error");
		return(0);
	}

	for (int i = 0 ; i < sz ; i++) {
		as_partition_vinfo *v = &vinfoset->vinfo_a[i];
		if ( (v->iid == vinfo->iid) && (memcmp(v->vtp, vinfo->vtp, sizeof(v->vtp)) == 0) ) {
			return ( 1 << i );
		}
	}

	// not yet set. See if there's an empty slot inside we can use
	uint use_slot = sz;
	for (int i = 0; i < sz; i++) {
		if (vinfoset->vinfo_a[i].iid == 0) {
			use_slot = i;
			break;
		}
	}

	if (use_slot == AS_PARTITION_VINFOSET_SIZE) {
		cf_debug(AS_RECORD, "set vinfo mask: no slot left for new record");
		return(0);
	}

	// update the table first
	as_partition_vinfo *v = &vinfoset->vinfo_a[use_slot];
	v->iid = vinfo->iid;
	memcpy(v->vtp, vinfo->vtp, AS_PARTITION_MAX_VERSION);


	// then the size
	if (use_slot >= vinfoset->sz) vinfoset->sz = use_slot + 1;

	as_partition_vinfo_mask mask = 1 << use_slot;

	if (use_slot >= vinfoset->sz) {
		cf_info(AS_RECORD, "mask-get-lockfree: illegal size: use_slot %d sz %d", use_slot, vinfoset->sz);
	}

	// as_partition_vinfoset_dump(vinfoset, "mask_get_lockfree: after insert");

	return ( mask );

}

as_partition_vinfo_mask
as_record_vinfo_mask_get( as_partition *p, as_partition_vinfo *vinfo  )
{
	// cf_detail(AS_RECORD, "write path getting mask for partition %p",p);


	if (0 != pthread_mutex_lock(&p->vinfoset_lock))
		cf_info(AS_RECORD, "vinfo mask get: mutex fail");

	as_partition_vinfo_mask m = as_record_vinfo_mask_get_lockfree(&p->vinfoset, vinfo);

	if (0 != pthread_mutex_unlock(&p->vinfoset_lock))
		cf_info(AS_RECORD, "vinfo mask get mutex unlock fail");

	return(m);
}

//
// Get the entire mask that matches this vinfoset, within the partition in question
//
// SIDE EFFECT: any vinfo entry that didn't exist will get created
//

as_partition_vinfo_mask
as_record_vinfoset_mask_get( as_partition *p, as_partition_vinfoset *vinfoset, as_partition_vinfo_mask mask)
{
	pthread_mutex_lock(&p->vinfoset_lock);

	if (mask == 0) mask = (1 << vinfoset->sz) - 1;

	as_partition_vinfo_mask omask = mask;

	as_partition_vinfo_mask accum = 0;
	do {
		int idx = ffsll(mask);
		if (idx == 0) break;
		idx--;
		as_partition_vinfo *v = &vinfoset->vinfo_a[idx];
		if (v->iid == 0) {
			cf_info(AS_RECORD, "vinfoset_mask_get: mask to no vinfo, INTERNAL ERROR omask %x idx %d", omask, idx);
			as_partition_vinfoset_dump(vinfoset, "INTERNAL ERROR");
			break;
		}
		accum |= as_record_vinfo_mask_get_lockfree(&p->vinfoset, v );
		mask  &= ~(1 << idx);
	} while(1);

	pthread_mutex_unlock(&p->vinfoset_lock);

	as_record_vinfoset_mask_validate(&p->vinfoset, accum);

	return ( accum );
}

bool
as_record_vinfoset_mask_validate(as_partition_vinfoset *vinfoset, as_partition_vinfo_mask mask)
{
#ifdef EXTRA_CHECKS
	as_partition_vinfo_mask omask = mask;
#endif
	do {
		int idx = ffsll(mask);
		if (idx == 0) break;
		idx--;
		as_partition_vinfo *v = &vinfoset->vinfo_a[idx];
		if (v->iid == 0) {
#ifdef EXTRA_CHECKS
			cf_warning(AS_RECORD, "vinfoset_mask_get: invalid, position %d is empty (originally %x)", idx, omask);
			as_partition_vinfoset_dump(vinfoset, "   invalid: set is");
#endif
			return(false);
		}
		if (v->vtp[0] == 0) {
#ifdef EXTRA_CHECKS
			cf_warning(AS_RECORD, "vinfoset_mask_get: invalid, position %d has bad vtp (originally %x)", idx, omask);
			as_partition_vinfoset_dump(vinfoset, "   invalid: set is");
#endif
			return(false);
		}
		mask &= ~(1 << idx);
	} while(1);

	return(true);
}

// loop through the current bins, collecting
// the versions in a bitmask, then use 'find first set'
// to find the first cleared one

int
as_record_unused_version_get(as_storage_rd *rd)
{
	if (rd->ns->single_bin)
		return (0);

	uint vmask = 0;
	for (uint16_t i = 0; i < rd->n_bins; i++) {
		as_bin *b = &rd->bins[i];
		if (as_bin_inuse(b)) {
			vmask |= (1 << as_bin_get_version(b, rd->ns->single_bin));
		}
	}

	int rv = ffsll( ~vmask );
	if (rv == 0) {
		cf_info(AS_RECORD, "unused version get: no available versions. serious error");
		return(-1);
	}
	return( rv - 1 );
}

void
as_record_apply_properties(as_record *r, as_namespace *ns, const as_rec_props *p_rec_props)
{
	// Set the record's set-id if it doesn't already have one. (If it does,
	// we assume they're the same.)
	if (! as_index_has_set(r)) {
		const char* set_name;

		if (as_rec_props_get_value(p_rec_props, CL_REC_PROPS_FIELD_SET_NAME,
				NULL, (uint8_t**)&set_name) == 0) {
			as_index_set_set(r, ns, set_name, false);
		}
	}

	uint32_t key_size;
	uint8_t* key;
	int result = as_rec_props_get_value(p_rec_props, CL_REC_PROPS_FIELD_KEY,
					&key_size, &key);

	// If a key wasn't stored, and we got one, accommodate it.
	if (! as_index_is_flag_set(r, AS_INDEX_FLAG_KEY_STORED)) {
		if (result == 0) {
			if (ns->storage_data_in_memory) {
				as_record_allocate_key(r, key, key_size);
			}

			as_index_set_flags(r, AS_INDEX_FLAG_KEY_STORED);
		}
	}
	// If a key was stored, but we didn't get one, remove the key.
	else if (result != 0) {
		if (ns->storage_data_in_memory) {
			as_record_remove_key(r);
		}

		as_index_clear_flags(r, AS_INDEX_FLAG_KEY_STORED);
	}
}

void
as_record_set_properties(as_storage_rd *rd, const as_rec_props *p_rec_props)
{
	if (p_rec_props->p_data) {
		// Copy rec-props into rd so the metadata gets written to device.
		rd->rec_props = *p_rec_props;

		// Apply the metadata in rec-props to the record.
		as_record_apply_properties(rd->r, rd->ns, p_rec_props);
	}
}

//
// merge incoming data into whatever is in the local store
//
// returns
// -1 : In case record cannot be created
// -2 : In case components have LDT and record merge cannot
//      be done
//
int
as_record_merge(as_partition_reservation *rsv, cf_digest *keyd, uint16_t n_components,
		as_record_merge_component *components)
{
	cf_debug(AS_RECORD, "merge start: ");

	if (! as_storage_has_space(rsv->ns)) {
		cf_warning(AS_RECORD, "{%s}: record_merge: drives full", rsv->ns->name);
		return -1;
	}

	// Validate the reservation. This is a WORKAROUND for a known crash
	if ((rsv->tree == 0) || (rsv->ns == 0) || (rsv->p == 0)) {
		cf_info(AS_RECORD, "record merge: bad reservation. tree %p ns %p part %p", rsv->tree, rsv->ns, rsv->p);
		return(-1);
	}

	as_index_ref r_ref;
	r_ref.skip_lock     = false;
	as_index_tree *tree = rsv->tree;

	if (rsv->ns->ldt_enabled) {
		cf_warning(AS_LDT, "Merge not allowed on the namespace %s with ldt enabled.. Merge Aborted !!", rsv->ns->name);
		return -1;
	}

	// NB: LDT subrecord cannot be merged ... it is unknown either
	//     one wins or other ... Also LDT SUB currently won't deal
	//     with merge. Need to deal with a given binname winning
	//     in one version and losing in the other version. Assert if
	//     we come here.
	for (uint16_t i_c = 0; i_c < n_components; i_c++) {
		if (COMPONENT_IS_LDT(&components[i_c])) {
			cf_warning(AS_LDT, "LDT components cannot be merged ... "
					"possibly namespace configured related to (allow-version / ldt-enabled) "
					"have mismatch in cluster.. falling back to flatten");
			// may be resort back to flatten/replace
			return -2;
		}
	}

	int rv = as_record_get_create(tree, keyd, &r_ref, rsv->ns, false);
	if (rv == -1) {
		cf_warning_digest(AS_RECORD, keyd, "{%s} record merge: could not get-create record ", rsv->ns->name);
		return(-1);
	}
	as_record *r = r_ref.r;

	as_storage_rd rd;
	uint64_t memory_bytes = 0;

	if (rv == 1) {
		as_storage_record_create(rsv->ns, r, &rd, keyd);
	}
	else {
		as_storage_record_open(rsv->ns, r, &rd, keyd);
	}

	int      n_generations = (r->generation == 0) ? 0 : 1; // trying
	uint32_t generation = r->generation;
	uint32_t void_time  = r->void_time;

	bool has_sindex = as_sindex_ns_has_sindex(rd.ns);

	rd.ignore_record_on_device = rd.ns->single_bin; // TODO - set to ! has_sindex
	rd.n_bins = as_bin_get_n_bins(r, &rd);

	uint16_t newbins = 0;
	for (uint16_t i_c = 0 ; i_c < n_components ; i_c++) {
		newbins += ntohs( *(uint16_t *) components[i_c].record_buf );
	}

	if (! rd.ns->storage_data_in_memory && ! rd.ns->single_bin) {
		rd.n_bins += newbins;
	}

	as_bin stack_bins[rd.ns->storage_data_in_memory ? 0 : rd.n_bins];

	rd.bins = as_bin_get_all(r, &rd, stack_bins);

	if (rv != 1 && rd.ns->storage_data_in_memory) {
		memory_bytes = as_storage_record_get_n_bytes_memory(&rd);
	}

	uint32_t stack_particles_sz = 0;
	if (! rd.ns->storage_data_in_memory) {
		for (uint16_t i_c = 0; i_c < n_components; i_c++) {
			as_record_merge_component *c = &components[i_c];
			stack_particles_sz += as_record_buf_get_stack_particles_sz(c->record_buf);
		}
	}

	uint8_t stack_particles[stack_particles_sz]; // stack allocate space for new particles when data on device
	uint8_t *p_stack_particles = stack_particles;

	// for each duplicate,
	for (uint16_t i_c = 0; i_c < n_components; i_c++) {

		cf_detail(AS_RECORD, "merging component %d %"PRIx64, i_c, *(uint64_t *)keyd);

		as_record_merge_component *c = &components[i_c];

		// set properties upfront before pickling, code inside uses it to
		// update secondary index
		as_record_set_properties(&rd, &c->rec_props);
		//
		// If the incoming vinfo set is empty, then simply compare the values of the incoming record with the existing record
		//
		if (c->vinfoset.sz == 0) {
			// this is a little unusual in scoping because I want to use stack
			// allocated structures here - the number of bins won't be large
			// (although I should protect myself....)

			bool record_written = false;

			as_record_unpickle_merge(r, &rd, c->record_buf, c->record_buf_sz, &p_stack_particles, &record_written);

			if (record_written) {
				cf_debug(AS_RECORD, " wrote a record with vinfo set missing during migrate");
				as_index_vinfo_mask_union( r, as_record_vinfo_mask_get(rsv->p, &rsv->p->version_info ), rd.ns->allow_versions);
				if (c->generation) {
					generation = MAX(generation, c->generation);
					n_generations++;
				}
				void_time = MAX(void_time, c->void_time);
			}
		}
		// If the incoming record is a superset of the current, allow it to overwrite
		// overwrites never create duplicates, so prefer such
		else if (as_partition_vinfoset_superset_vinfoset(&rsv->p->vinfoset,
					as_index_vinfo_mask_get(r, rd.ns->allow_versions), &c->vinfoset)) {

			// cf_detail(AS_RECORD, " superset: overlay: %"PRIx64,*(uint64_t *)keyd);

			// this section of unpickle will overwite because the new info is a superset

			as_record_unpickle_replace(r, &rd, c->record_buf, c->record_buf_sz, &p_stack_particles, has_sindex);

			as_index_vinfo_mask_union( r, as_record_vinfoset_mask_get( rsv->p, &c->vinfoset, 0), rd.ns->allow_versions);

			if (c->generation) {
				generation = MAX(generation, c->generation);
				n_generations++;
			}
			void_time = MAX(void_time, c->void_time);
		}
		// decide whether to merge in
		else if (! as_partition_vinfoset_contains_vinfoset(&rsv->p->vinfoset,
					as_index_vinfo_mask_get(r, rd.ns->allow_versions), &c->vinfoset, 0, false/*debug*/)) {

			//            cf_info(AS_RECORD, "merge has work to do: %"PRIx64,*(uint64_t *)keyd);

			// merge in!
			bool record_written = false;
			as_record_unpickle_merge(r, &rd, c->record_buf, c->record_buf_sz, &p_stack_particles, &record_written);

			// update mask
			as_index_vinfo_mask_union(r, as_record_vinfoset_mask_get( rsv->p, &c->vinfoset, 0), rd.ns->allow_versions);

			if (! as_record_vinfoset_mask_validate(&rsv->p->vinfoset,
						as_index_vinfo_mask_get(r, rd.ns->allow_versions))) {
				cf_debug(AS_RECORD, "vinfoset mask merge: invalid!");
			}

			// continue to calculate generation
			if (c->generation) {
				generation = MAX(generation, c->generation);
				n_generations++;
			}
			void_time = MAX(void_time, c->void_time);
			cf_detail(AS_RECORD, "merge: updated vinfo mask %x %"PRIx64,
					as_index_vinfo_mask_get(r, rd.ns->allow_versions), *(uint64_t *)keyd);
		}
		else {
			cf_detail(AS_RECORD, "merge has NO work to do %"PRIx64, *(uint64_t *)keyd);
		}
	}

	// stamp in generation
	r->generation = generation;

	if (n_generations > 1) {
		r->generation++;
	}

	// The generation might wrap - 0 is reserved as "uninitialized". (Also, this
	// fixes legacy deployments' generation 0.)
	if (r->generation == 0) {
		r->generation = 1;
	}

	r->void_time = void_time;
	r->migrate_mark = 0;

#ifdef EXTRA_CHECKS
	// an EXTRA CHECK - should have some bins
	uint16_t n_bins_check = 0;
	for (uint16_t i = 0; i < rd.n_bins; i++) {
		if (as_bin_inuse(&rd.bins[i])) n_bins_check++;
	}
	if (n_bins_check == 0) cf_info(AS_RECORD, "merge: extra check: after write, no bins. peculiar.");
#endif

	if (rd.ns->storage_data_in_memory) {
		// I think only at this point is the value newly-correct. Not sure this could ever
		// shrink...
		uint64_t end_memory_bytes = as_storage_record_get_n_bytes_memory(&rd);

		int64_t delta_bytes = end_memory_bytes - memory_bytes;
		if (delta_bytes) {
			cf_atomic_int_add(&rsv->ns->n_bytes_memory, delta_bytes);
			cf_atomic_int_add(&rsv->p->n_bytes_memory, delta_bytes);
		}
	}

	// cf_info(AS_RECORD, "merge: new generation %d",r->generation);

	// write record to device
	as_storage_record_close(r, &rd);

	// our reservation must still be valid here. Check it.
	if ((rsv->tree == 0) || (rsv->ns == 0) || (rsv->p == 0)) {
		cf_info(AS_RECORD, "record merge: bad reservation. tree %p ns %p part %p", rsv->tree, rsv->ns, rsv->p);
		return(-1);
	}

	// and after here it's GONE
	as_record_done(&r_ref, rsv->ns);

	// NB: rd->n_bins is intact as rd is in intact
	//     rd->bins is intact as stack_bins above is intact
	if (! as_bin_inuse_has(&rd)) {
		// INIT_TR
		as_transaction tr;
		as_transaction_init(&tr, keyd, NULL);
		tr.rsv = *rsv;
		write_delete_local(&tr, false, 0);
	}

	return(0);
}

int
as_record_flatten_component(as_partition_reservation *rsv, as_storage_rd *rd,
		as_index_ref *r_ref, as_record_merge_component *c)
{
	as_index *r = r_ref->r;
	bool has_sindex = as_sindex_ns_has_sindex(rd->ns);
	rd->ignore_record_on_device = true; // TODO - set to ! has_sindex
	rd->n_bins = as_bin_get_n_bins(r, rd);
	uint16_t newbins = ntohs(*(uint16_t *) c->record_buf);

	if (! rd->ns->storage_data_in_memory && ! rd->ns->single_bin && newbins > rd->n_bins) {
		rd->n_bins = newbins;
	}

	as_bin stack_bins[rd->ns->storage_data_in_memory ? 0 : rd->n_bins];

	rd->bins = as_bin_get_all(r, rd, stack_bins);

	uint64_t memory_bytes = 0;
	if (rd->ns->storage_data_in_memory) {
		memory_bytes = as_storage_record_get_n_bytes_memory(rd);
	}

	uint32_t stack_particles_sz = 0;
	if (! rd->ns->storage_data_in_memory) {
		stack_particles_sz = as_record_buf_get_stack_particles_sz(c->record_buf);
	}

	// 256 as upper bound on the LDT control bin, we may write version below
	uint8_t stack_particles[stack_particles_sz + 256]; // stack allocate space for new particles when data on device
	uint8_t *p_stack_particles = stack_particles;

	as_record_set_properties(rd, &c->rec_props);
	as_record_unpickle_replace(r, rd, c->record_buf, c->record_buf_sz, &p_stack_particles, has_sindex);

	if (rd->ns->ldt_enabled) {
		as_ldt_record_set_rectype_bits(r, &c->rec_props);
	}

	// Update the version in the parent. In case it is incoming migration
	//
	// Should it be done only in case of migration ?? for LDT currently
	// flatten gets called only for migration .. because there is no duplicate
	// resolution .. there is only winner resolution
	if (COMPONENT_IS_MIG(c) && COMPONENT_IS_LDT_PARENT(c)) {

		uint64_t old_version = 0;
		if (as_ldt_parent_storage_get_version(rd, &old_version)) {
			cf_warning(AS_RECORD, "Could not get the version in the parent record");
		}
		if (old_version != c->version) {
			if (as_ldt_parent_storage_set_version(rd, c->version, &p_stack_particles)) {
				cf_warning(AS_LDT, "LDT_MERGE Failed to write version in %"PRIx64" rv=%d", &rd->keyd, c->version);
			} else {
#if 0
				uint64_t check_version = 0;
				if (as_ldt_parent_storage_get_version(rd, &check_version)) {
					cf_detail(AS_MIGRATE, "Not able to find version in parent record");
				}
				cf_info(AS_MIGRATE, "LDT_MIGRATION Parent digest %"PRIx64" changed from->to ver [%ld %ld %ld] "
						"gen [%d %d] void_time [%d %d]", *(uint64_t *)&keyd, old_version, c->version, check_version,
						r->generation, c->generation, r->void_time, c->void_time);
#endif
			}
		}
	}

	r->void_time  = c->void_time;
	r->generation = c->generation;

	// cf_info(AS_RECORD, "flatten: key %"PRIx64" used incoming component %d generation %d",*(uint64_t *)keyd, idx,r->generation);

#ifdef EXTRA_CHECKS
	// an EXTRA CHECK - should have some bins
	uint16_t n_bins_check = 0;
	for (uint16_t i = 0; i < rd->n_bins; i++) {
		if (as_bin_inuse(&rd->bins[i])) n_bins_check++;
	}
	if (n_bins_check == 0) cf_info(AS_RECORD, "merge: extra check: after write, no bins. peculiar.");
#endif

	if (rd->ns->storage_data_in_memory) {
		uint64_t end_memory_bytes = as_storage_record_get_n_bytes_memory(rd);
		int64_t delta_bytes = end_memory_bytes - memory_bytes;
		if (delta_bytes) {
			cf_atomic_int_add(&rsv->ns->n_bytes_memory, delta_bytes);
			cf_atomic_int_add(&rsv->p->n_bytes_memory, delta_bytes);
		}
	}
	rd->write_to_device = true;

	// write record to device
	as_storage_record_close(r, rd);

	return (0);
}


int
as_record_component_winner(as_partition_reservation *rsv, int n_components,
		as_record_merge_component *components, as_index *r)
{
	uint32_t max_void_time, max_generation, start, winner_idx;

	// if local record is there set its as starting value other
	// was set initial value to be of component[0]
	if (r) {
		max_void_time  = r->void_time;
		max_generation = r->generation;
		start          = 0;
		winner_idx     = -1;
	} else {
		max_void_time  = components[0].void_time;
		max_generation = components[0].generation;
		start          = 1;
		winner_idx     = 0;
	}
	// cf_detail(AS_RECORD, "merge: new generation %d",r->generation);
	for (uint16_t i = start; i < n_components; i++) {
		as_record_merge_component *c = &components[i];
		switch (rsv->ns->conflict_resolution_policy) {
			case AS_NAMESPACE_CONFLICT_RESOLUTION_POLICY_GENERATION:
				if (c->generation > max_generation || (c->generation == max_generation && c->void_time > max_void_time)) {
					max_void_time  = c->void_time;
					max_generation = c->generation;
					winner_idx = (int32_t)i;
				}
				break;
			case AS_NAMESPACE_CONFLICT_RESOLUTION_POLICY_TTL:
				if (c->void_time > max_void_time || (c->void_time == max_void_time && c->generation > max_generation)) {
					max_void_time = c->void_time;
					max_generation = c->generation;
					winner_idx = (int32_t)i;
				}
				break;
			default:
				cf_crash(AS_RECORD, "invalid conflict resolution policy");
				break;
		}
	}
	return winner_idx;
}

int
as_record_flatten(as_partition_reservation *rsv, cf_digest *keyd,
		uint16_t n_components, as_record_merge_component *components,
		int *winner_idx)
{
	static char * meth = "as_record_flatten()";
	cf_debug(AS_RECORD, "flatten start: ");

	if (! as_storage_has_space(rsv->ns)) {
		cf_warning(AS_RECORD, "{%s}: record_flatten: drives full", rsv->ns->name);
		return -1;
	}

	// Validate the reservation. This is a WORKAROUND for a known crash
	if ((rsv->tree == 0) || (rsv->ns == 0) || (rsv->p == 0)) {
		cf_info(AS_RECORD, "record merge: bad reservation. tree %p ns %p part %p", rsv->tree, rsv->ns, rsv->p);
		return(-1);
	}

	// look up base record
	as_index_ref r_ref;
	r_ref.skip_lock     = false;
	as_index_tree *tree = rsv->tree;
	bool is_subrec      = false;


	// If the incoming component is the SUBRECORD it should have come as
	// part of MIGRATION... and there will be only 1 component currently.
	// assert the fact
	if (rsv->ns->ldt_enabled) {
		if (COMPONENT_IS_MIG(&components[0])) {
			// Currently the migration is single record at a time merge
			if (n_components > 1) {
				cf_warning(AS_RECORD, "Unexpected function call parameter ... n_components = %d", n_components);
				return (-1);
			}

			if (COMPONENT_IS_LDT_SUB(&components[0])) {
				if (as_ldt_merge_component_is_candidate(rsv, &components[0]) == false) {
					cf_detail(AS_LDT, "LDT subrec is not a merge candidate");
					return 0;
				}

				if ((rsv->sub_tree == 0)) {
					cf_warning(AS_RECORD, "[LDT]<%s:%s>record merge: bad reservation. sub tree %p",
							MOD, meth, rsv->sub_tree);
					return(-1);
				}
				tree = rsv->sub_tree;
				is_subrec = true;
				cf_assert((n_components == 1) && COMPONENT_IS_MIG(&components[0]),
						AS_RECORD, CF_CRITICAL,
						"LDT_COMPONENT: Subrecord Component for Non Migration Case received %"PRIx64"", *((uint64_t *)keyd));
				cf_detail(AS_RECORD, "LDT_MERGE merge component is LDT_SUB %d", components[0].flag);
				*winner_idx = 0;
			} else {
				cf_detail(AS_RECORD, "LDT_MERGE merge component is NON LDT_SUB %d", components[0].flag);
			}
		}
	}

	bool has_local_copy = true;
	as_index  *r        = NULL;
	if (as_record_get(tree, keyd, &r_ref, rsv->ns)) {
		has_local_copy  = false;
		r               = NULL;
	} else {
		has_local_copy  = true;
		r               = r_ref.r;
	}
	// DO NOT check for subrecord generation. The winning generation of the 
	// parent wins. Even if the child subrecord is exactly same we create copy
	// because parent generation does not match. This is needed because generation
	// does not signify anything. 
	//
	// Optimization: We could do checksum and avoid I/O but incoming migrates if
	// parent generation does not match will create new version on the storage 
	// which conflict with this optimization.
	if (!is_subrec) {
		*winner_idx = as_record_component_winner(rsv, n_components, components, r);
	}

	// Case 1:
	// In case the winning component is remote and is dummy (ofcourse flatten
	// is called under reply to duplicate resolutoin request) return -2. Caller
	// would ship operation !!
	//
	// Case 2:
	// In case the winning component is remote then write it locally. Create record
	// in case there is no local copy of record.

	// Remote Winner
	int  rv              = 0;
	as_storage_rd rd;
	bool delete_record = false;
	if (*winner_idx != -1) {
		as_record_merge_component *c = &components[*winner_idx];
		if (COMPONENT_IS_LDT_DUMMY(c)) {
			cf_assert(COMPONENT_IS_DUP(c), AS_RECORD, CF_CRITICAL,
					"DUMMY LDT Component in Non Duplicate Resolution Code");
			cf_detail(AS_RECORD, "Ship Operation");
			// NB: DO NOT CHANGE THIS RETURN. IT MEANS A SPECIAL THING TO THE CALLER
			rv = -2;
		} else {
			if (has_local_copy) {
				as_storage_record_open(rsv->ns, r_ref.r, &rd, keyd);
			} else {
<<<<<<< HEAD
				if (-1 == as_record_get_create(tree, keyd, &r_ref, rsv->ns, is_subrec)) {
					cf_debug(AS_RECORD, "record merge: could not get-create record");
=======
				if (-1 == as_record_get_create(tree, keyd, &r_ref, rsv->ns)) {
					cf_warning_digest(AS_RECORD, keyd, "{%s} record flatten: could not get-create record ", rsv->ns->name);
>>>>>>> 4e10fde5
					return(-1);
				}
				r = r_ref.r;
				as_storage_record_create(rsv->ns, r_ref.r, &rd, keyd);
			}

			cf_detail(AS_RECORD, "Local (%d:%d) Remote (%d:%d)", r->generation, r->void_time, c->generation, c->void_time);

			if (COMPONENT_IS_LDT(c)) {
				cf_detail(AS_RECORD, "Flatten Record Remote LDT Winner @ %d", *winner_idx);
				rv = as_ldt_flatten_component(rsv, &rd, &r_ref, c);
			} else {
				cf_detail(AS_RECORD, "Flatten Record Remote NON-LDT Winner @ %d", *winner_idx);
				rv = as_record_flatten_component(rsv, &rd, &r_ref, c);
			}
			has_local_copy = true;
			if (!as_bin_inuse_has(&rd)) {
				delete_record = true;
			}
		}
	} else {
		cf_assert(has_local_copy, AS_RECORD, CF_CRITICAL,
				"Local Copy Won when there is no local copy");
		cf_detail(AS_LDT, "Local Copy Win %d %d rv=%d", r->generation, r->void_time, rv);
	}

	// our reservation must still be valid here. Check it.
	if ((rsv->tree == 0) || (rsv->ns == 0) || (rsv->p == 0)) {
		cf_info(AS_RECORD, "record merge: bad reservation. tree %p ns %p part %p", rsv->tree, rsv->ns, rsv->p);
		return(-1);
	}

	if (!has_local_copy) {
		return rv;
	}

	r->migrate_mark = 0;

	// and after here it's GONE
	as_record_done(&r_ref, rsv->ns);

	if (delete_record) {
		as_transaction tr;
		as_transaction_init(&tr, keyd, NULL);
		tr.rsv = *rsv;
		write_delete_local(&tr, false, 0);
	}
	return rv;
}

//
// Version info comparision
//  returns TRUE if vs2 is contained in vs1
//
bool
as_partition_vinfo_contains(as_partition_vinfo *v1, as_partition_vinfo *v2)
{
	if (v1->iid != v2->iid) return(false);

	for (uint i = 0 ; i < AS_PARTITION_MAX_VERSION ; i++) {

		if (v2->vtp[i] == 0) return(true); // reached the end of v2 first, is contained

		if (v2->vtp[i] != v1->vtp[i]) return(false); // just don't match at this length
	}

	return(true); // worrisome, means we ran out of versions
}

//
// Determine whether vs2 is contained in fs1
//

bool
as_partition_vinfoset_contains_vinfoset(as_partition_vinfoset *vs1,
		as_partition_vinfo_mask mask1, as_partition_vinfoset *vs2,
		as_partition_vinfo_mask mask2, bool debug)
{
	if (debug) {
		cf_info(AS_RECORD, "vinfoset contains vinfoset: mask1 %x mask2 %x", mask1, mask2);
		//    as_partition_vinfoset_dump(vs1, "vinfoset contains vinfoset: vs1");
		//    as_partition_vinfoset_dump(vs2, "vinfoset contains vinfoset: vs2");
	}

	if (mask2 == 0) {
		mask2 = (1 << vs2->sz) - 1;
		if(debug) cf_info(AS_RECORD, "vinfoset contains: setting mask2 to %x", mask2);
	}

	int idx2;
	while ((idx2 = ffsl(mask2))) {

		idx2--;
		as_partition_vinfo *v2 = &vs2->vinfo_a[idx2];

		int idx1;
		while ((idx1 = ffsll(mask1))) {

			idx1--;

			as_partition_vinfo *v1 = &vs1->vinfo_a[idx1];

			if (true == as_partition_vinfo_contains(v1, v2))
				return(true);

			if (debug) {
				cf_info(AS_RECORD, "  checked idx1 %d against idx2 %d: no contains", idx1, idx2);
			}

			mask1 &= ~(1 << idx1);

			if (debug) cf_info(AS_RECORD, "mask1 changed: now %d", mask1);

		}
		mask2 &= ~(1 << idx2);

		if (debug) cf_info(AS_RECORD, "mask2 changed: now %d", mask2);

	}
	return(false);
}


//
// Determine whether vs2 is a superset of v1 (must not be equal)
//

bool
as_partition_vinfoset_superset_vinfoset(as_partition_vinfoset *vs1,
		as_partition_vinfo_mask mask1, as_partition_vinfoset *vs2)
{
	// cf_info(AS_RECORD, "vinfoset superset vinfoset: mask1 %x",mask1);
	// as_partition_vinfoset_dump(vs1, "vinfoset superset vinfoset: vs1");
	// as_partition_vinfoset_dump(vs2, "vinfoset superset vinfoset: vs2");

	// check some trivial cases
	if (mask1 == 0) {
		if (vs2->sz > 0)  {
			return(true);
		}
		return(false);
	}

	int msize = 0;
	int idx1;
	while ((idx1 = ffsl(mask1))) {

		idx1--;
		as_partition_vinfo *v1 = &vs1->vinfo_a[idx1];

		bool found = false;
		for (int i = 0; i < vs2->sz; i++) {

			as_partition_vinfo *v2 = &vs2->vinfo_a[i];

			if (as_partition_vinfo_contains(v2, v1)) {
				found = true;
				break;
			}

		}

		if (found == false) {
			return(false);
		}

		mask1 &= ~(1 << idx1);
		msize++;
	}

	// need an extra check - they might be equal
	if (msize == vs2->sz) {
		return(false);
	}

	return(true);
}

//
// Pickle a set in its entirety, allowing for subsequent masks to work
//

int
as_partition_vinfoset_pickle( as_partition_vinfoset *vinfoset, uint8_t *buf, size_t *sz_r)
{
	cf_detail(AS_RECORD, "vinfoset_pickle: size %d", vinfoset->sz);

	int buf_sz = sizeof(uint32_t) + (vinfoset->sz * (sizeof(uint64_t) + AS_PARTITION_MAX_VERSION + 1));
	if (buf_sz > *sz_r) {
		cf_debug(AS_RECORD, "vinfoset_pickle: too small input buffer: need %d have %zd", buf_sz, *sz_r);
		*sz_r = buf_sz;
		return(-1);
	}
	*sz_r = buf_sz;
	uint8_t *buf_lim = buf + buf_sz; // debug
	*(uint32_t *)buf = vinfoset->sz;
	buf += sizeof(uint32_t);

	for (int i = 0; i < vinfoset->sz; i++) {
		as_partition_vinfo *v = &vinfoset->vinfo_a[i];
		(*(uint64_t *) buf) = v->iid;
		buf += sizeof(uint64_t);
		*buf++ = AS_PARTITION_MAX_VERSION;
		memcpy(buf, v->vtp, AS_PARTITION_MAX_VERSION);
		buf += AS_PARTITION_MAX_VERSION;
	}

	if (buf > buf_lim) {
		cf_crash(AS_RECORD, "pickle record overwriting data");
	}

	return(0);
}

//
// pickles a set and a mask into the minimal format that represents this particular state
//
int
as_partition_vinfoset_mask_pickle( as_partition_vinfoset *vinfoset, as_partition_vinfo_mask mask, uint8_t *buf, size_t *sz_r)
{
	// a zero mask is easy
	if (mask == 0) {
		if (*sz_r < 4) {
			*sz_r = 4;
			return(-1);
		}
		buf[0] = buf[1] = buf[2] = buf[3] = 0;
		*sz_r = 4;
		return(0);
	}

	as_partition_vinfo_mask mask_sav = mask;
	int i;

	// determine length
	int sz = 0;
	while ((i = ffsll(mask))) { // TODO: bit counter instead of a loop?
		i--;
		sz++;
		mask &= ~(1 << i);
	}
	mask = mask_sav;

	if (sz == 0) {
		cf_debug(AS_RECORD, "attempting to pickle info mask of NO SIZE mask %x", mask);
		buf[0] = buf[1] = buf[2] = buf[3] = 0;
		*sz_r = 4;
		return(0);
	}

	if (sz > AS_PARTITION_VINFOSET_SIZE || sz < 0) {
		cf_debug(AS_RECORD, "vinfo set size greater than max allowed size %d - send empty mask", sz);
		buf[0] = buf[1] = buf[2] = buf[3] = 0;
		*sz_r = 4;
		return(0);
	}

	// check length of incoming buf
	size_t buf_sz = sizeof(uint32_t) + (sz * (sizeof(uint64_t) + AS_PARTITION_MAX_VERSION + 1));
	if (buf_sz > *sz_r) {
		cf_warning(AS_RECORD, "attempting to pickle vinfo mask - not enough size: need %d got %zd", buf_sz, *sz_r);
		*sz_r = buf_sz;
		return(-1);
	}
	*sz_r = buf_sz;

	// lay down the pickled version!
	uint8_t *obuf = buf; // DEBUG
	(*(uint32_t *)buf) = sz;
	buf += sizeof(uint32_t);

	while ((i = ffsll(mask))) {
		i--;
		as_partition_vinfo *v = &vinfoset->vinfo_a[i];
		(*(uint64_t *) buf) = v->iid;
		buf += sizeof(uint64_t);
		*buf++ = AS_PARTITION_MAX_VERSION;
		memcpy(buf, v->vtp, AS_PARTITION_MAX_VERSION);
		buf += AS_PARTITION_MAX_VERSION;

#ifdef EXTRA_CHECKS
		if (v->iid == 0) {
			cf_warning(AS_RECORD, "pickling invalid vinfoset: 0 iid");
#ifdef BREAK_VTP_ERROR
			raise(SIGINT);
#endif
		}
		if (v->vtp[0] == 0) {
			cf_warning(AS_RECORD, "pickling invalid vinfoset: 0 vtp");
#ifdef EXTRA_CHECKS
			raise(SIGINT);
#endif
		}
#endif

		mask &= ~ ( 1 << i );
	}

	// check reputed length against actual laid down
	if (buf_sz != buf - obuf) {
		cf_info(AS_RECORD, " vinfoset_mask_pickle: internal error, wrong length");
	}

	return(0);
}

int
as_partition_vinfoset_mask_pickle_getsz( as_partition_vinfo_mask mask, size_t *sz_r)
{
	as_partition_vinfo_mask mask_sav = mask;
	int i;

	// determine length
	int sz = 0;
	while ((i = ffsll(mask))) { // TODO: bit counter instead of a loop?
		i--;
		sz++;
		mask &= ~(1 << i);
	}
	mask = mask_sav;

	if (sz == 0) {
		cf_debug(AS_RECORD, "attempting to pickle info mask of NO SIZE mask %x", mask);
		*sz_r = 4;
		return(0);
	}

	// check length of incoming buff
	*sz_r = sizeof(uint32_t) + (sz * (sizeof(uint64_t) + AS_PARTITION_MAX_VERSION + 1));

	return(0);

}


//
// Unpickles a set
// Whether it can be used with a 'mask' depends on how it was pickled
//
as_partition_vinfo_mask
as_partition_vinfoset_mask_unpickle( as_partition *p, uint8_t *buf, size_t buf_sz)
{
	uint8_t *lim = buf + buf_sz;

	if (buf_sz < sizeof(uint32_t)) {
		cf_debug(AS_RECORD, "received vinfoset for unpickling with too little size");
		return(0);
	}

	uint32_t n_vinfo = *(uint32_t *)buf;
	if (n_vinfo == 0) {
		cf_debug(AS_RECORD, "received vinfo set with no records, denotes unknown state, ok\n");
		return(0);
	}

	if (n_vinfo >= AS_PARTITION_VINFOSET_SIZE) {
		cf_debug(AS_RECORD, "received vinfo set with too many elements: %d, max allowed %d", n_vinfo, AS_PARTITION_VINFOSET_SIZE);
		goto Error;
	}
	buf += sizeof(uint32_t);

	as_partition_vinfo_mask mask = 0;

	for (uint i = 0; i < n_vinfo; i++) {
		as_partition_vinfo v;

		// todo: should check against buf_sz to make sure there's no overflow
		if (lim <= buf) {
			cf_info(AS_RECORD, "ran off the end unpickling");
			goto Error;
		}

		v.iid = *(uint64_t *)buf;
		buf += sizeof(uint64_t);
		uint8_t sz = *buf++;
		if (sz == AS_PARTITION_MAX_VERSION) {
			memcpy(v.vtp, buf, sz);
			buf += sz;
		}
		else if (sz == 0) {
			// if we receive an illegal, return whatever we've got
			cf_info(AS_RECORD, "received vinfo set with 0 length in vtp, illegal");
			goto Error;
		}
		else if (sz == AS_PARTITION_MAX_VERSION) {
			memcpy(v.vtp, buf, sz);
			buf += sz;
		}
		else if (sz < AS_PARTITION_MAX_VERSION) {
			memcpy(v.vtp, buf, sz);
			memset(&v.vtp[sz], 0, AS_PARTITION_MAX_VERSION - sz);
			buf += sz;
		}
		else { // longer than we have, corruption
			cf_info(AS_RECORD, "received vinfo set with too-large vtp table size %d, failing", sz);
			goto Error;
		}

#ifdef EXTRA_CHECKS
		// some more validation
		if (v.iid == 0) {
			cf_info(AS_RECORD, "received vinfoset with 0 iid, illegal: index %d");
#ifdef BREAK_VTP_ERROR
			raise(SIGINT);
#endif
			goto Error;
		}
		if (v.vtp[0] == 0) {
			cf_info(AS_RECORD, "received vinfoset with 0 iid, illegal: index %d");
#ifdef BREAK_VTP_ERROR
			raise(SIGINT);
#endif
			goto Error;
		}
#endif

		// as_partition_vinfo_dump(&v, "vinfoset mask unpickle: ");

		mask |= as_record_vinfo_mask_get(p, &v );

	}
	return(mask);

Error:
	// we've received some kind of illegal entry, our best effort is a zero mask, meaning unknown
	// vinfoset state
	return(0);
}

//
// Unpickles a set
// Whether it can be used with a 'mask' depends on how it was pickled
//
int
as_partition_vinfoset_unpickle( as_partition_vinfoset *vinfoset, uint8_t *buf, size_t buf_sz, char *msg)
{
	uint8_t *lim = buf + buf_sz;

	if (buf_sz < sizeof(uint32_t)) {
		cf_debug(AS_RECORD, "received vinfoset for unpickling with too little size : %zu (need 4) %s", buf_sz, msg);
		return(-1);
	}

	uint32_t n_vinfo = *(uint32_t *)buf;
	if (n_vinfo == 0) {
		memset(vinfoset, 0, sizeof(as_partition_vinfoset));
		cf_debug(AS_RECORD, "received vinfo set with 0 size, unusual %s", msg);
		return(0);
	}

	if (n_vinfo >= AS_PARTITION_VINFOSET_SIZE) {
		cf_warning(AS_RECORD, "received vinfo set with too many elements: %d, max allowed %d %s", n_vinfo, AS_PARTITION_VINFOSET_SIZE, msg);
		goto Error;
	}
	buf += sizeof(uint32_t);


	// super safe
	memset(vinfoset, 0, sizeof(as_partition_vinfoset));
	// for (uint i=n_vinfo;i<AS_PARTITION_VINFOSET_SIZE;i++) // 0 out what's not there
	// 		vinfoset->vinfo_a[i].iid = 0;

	vinfoset->sz = n_vinfo;
	for (uint i = 0; i < n_vinfo; i++) {
		if (buf >= lim) {
			cf_warning(AS_RECORD, "ran off end of vinfoset during unpickle, serious internal error %s", msg);
			goto Error;
		}
		// todo: should check against buf_sz to make sure there's no overflow
		as_partition_vinfo *v = &vinfoset->vinfo_a[i];
		v->iid = *(uint64_t *)buf;
		buf += sizeof(uint64_t);
		uint8_t sz = *buf++;
		if (sz == AS_PARTITION_MAX_VERSION) {
			memcpy(v->vtp, buf, sz);
			buf += sz;
		}
		else if (sz == 0) {
			cf_debug(AS_RECORD, "received vinfo set with 0 length in vtp, illegal %s", msg);
			goto Error;
		}
		else if (sz < AS_PARTITION_MAX_VERSION) {
			memcpy(v->vtp, buf, sz);
			memset(&v->vtp[sz], 0, AS_PARTITION_MAX_VERSION - sz);
			buf += sz;
		}
		else { // longer than we have, fail
			cf_debug(AS_RECORD, "received vinfo set with too-large vtp table size %d, failing %s", sz, msg);
			goto Error;
		}

		// see if there's anything interesting to validate
		if (v->iid == 0) {
			cf_info(AS_RECORD, "received and unpickling illegal vinfoset: 0 iid in position %d %s", i, msg);
			goto Error;
		}

	}

	return(0);

Error:
	// if we've just received a fully illegal item, our best effort is to set up a vinfoset
	// with 0 length, denoting an unknown partition set state.

	memset(vinfoset, 0, sizeof(vinfoset));
	return(0);

}



void
as_partition_vinfoset_dump(as_partition_vinfoset *vinfoset, char *msg)
{
	cf_info(AS_RECORD, "%s: dump vinfoset: sz %d", msg, vinfoset->sz);
	for (int i = 0 ; i < vinfoset->sz ; i++) {
		cf_info(AS_RECORD, "  idx %d : iid %"PRIx64, i, vinfoset->vinfo_a[i].iid);
		cf_info(AS_RECORD, "  vtp %d : %02x %02x %02x %02x %02x %02x %02x %02x %02x %02x %02x %02x", i,
				vinfoset->vinfo_a[i].vtp[0], vinfoset->vinfo_a[i].vtp[1], vinfoset->vinfo_a[i].vtp[2],
				vinfoset->vinfo_a[i].vtp[3], vinfoset->vinfo_a[i].vtp[4], vinfoset->vinfo_a[i].vtp[5],
				vinfoset->vinfo_a[i].vtp[6], vinfoset->vinfo_a[i].vtp[7], vinfoset->vinfo_a[i].vtp[8],
				vinfoset->vinfo_a[i].vtp[9], vinfoset->vinfo_a[i].vtp[10], vinfoset->vinfo_a[i].vtp[11] );
	}
}

void
as_partition_vinfoset_mask_dump(as_partition_vinfoset *vinfoset, as_partition_vinfo_mask mask, char *msg)
{
	cf_info(AS_RECORD, "%s: dump vinfoset: mask %x sz %d", msg, mask, vinfoset->sz);
	for (int i = 0 ; i < vinfoset->sz ; i++) {
		cf_info(AS_RECORD, "  idx %d : %s : iid %"PRIx64, i, ((1 << i)& mask) ? "VALID" : "UNUSED", vinfoset->vinfo_a[i].iid);
		cf_info(AS_RECORD, "  vtp %d : %02x %02x %02x %02x %02x %02x %02x %02x %02x %02x %02x %02x", i,
				vinfoset->vinfo_a[i].vtp[0], vinfoset->vinfo_a[i].vtp[1], vinfoset->vinfo_a[i].vtp[2],
				vinfoset->vinfo_a[i].vtp[3], vinfoset->vinfo_a[i].vtp[4], vinfoset->vinfo_a[i].vtp[5],
				vinfoset->vinfo_a[i].vtp[6], vinfoset->vinfo_a[i].vtp[7], vinfoset->vinfo_a[i].vtp[8],
				vinfoset->vinfo_a[i].vtp[9], vinfoset->vinfo_a[i].vtp[10], vinfoset->vinfo_a[i].vtp[11] );
	}
}


void
as_partition_vinfo_dump(as_partition_vinfo *vinfo, char *msg)
{
	cf_info(AS_RECORD, "vinfo dump: %s: iid %"PRIx64, msg, vinfo->iid);
	cf_info(AS_RECORD, "  vtp : %02x %02x %02x %02x : %02x %02x %02x %02x : %02x %02x %02x %02x",
			vinfo->vtp[0], vinfo->vtp[1], vinfo->vtp[2], vinfo->vtp[3], vinfo->vtp[4], vinfo->vtp[5],
			vinfo->vtp[6], vinfo->vtp[7], vinfo->vtp[8], vinfo->vtp[9], vinfo->vtp[10], vinfo->vtp[11] );
}


// TOD0 - seems redundant, should use clock function.
uint32_t
as_record_void_time_get()
{
	struct timespec ts;
	clock_gettime(CLOCK_REALTIME, &ts);
	return ts.tv_sec - CITRUSLEAF_EPOCH;
}<|MERGE_RESOLUTION|>--- conflicted
+++ resolved
@@ -1536,13 +1536,8 @@
 			if (has_local_copy) {
 				as_storage_record_open(rsv->ns, r_ref.r, &rd, keyd);
 			} else {
-<<<<<<< HEAD
 				if (-1 == as_record_get_create(tree, keyd, &r_ref, rsv->ns, is_subrec)) {
-					cf_debug(AS_RECORD, "record merge: could not get-create record");
-=======
-				if (-1 == as_record_get_create(tree, keyd, &r_ref, rsv->ns)) {
 					cf_warning_digest(AS_RECORD, keyd, "{%s} record flatten: could not get-create record ", rsv->ns->name);
->>>>>>> 4e10fde5
 					return(-1);
 				}
 				r = r_ref.r;
