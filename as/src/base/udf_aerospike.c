/*
 * udf_aerospike.c
 *
 * Copyright (C) 2012-2014 Aerospike, Inc.
 *
 * Portions may be licensed to Aerospike, Inc. under one or more contributor
 * license agreements.
 *
 * This program is free software: you can redistribute it and/or modify it under
 * the terms of the GNU Affero General Public License as published by the Free
 * Software Foundation, either version 3 of the License, or (at your option) any
 * later version.
 *
 * This program is distributed in the hope that it will be useful, but WITHOUT
 * ANY WARRANTY; without even the implied warranty of MERCHANTABILITY or FITNESS
 * FOR A PARTICULAR PURPOSE. See the GNU Affero General Public License for more
 * details.
 *
 * You should have received a copy of the GNU Affero General Public License
 * along with this program.  If not, see http://www.gnu.org/licenses/
 */

#include "base/feature.h" // Turn new AS Features on/off

#include "base/udf_aerospike.h"

#include <stdbool.h>
#include <stddef.h>
#include <stdint.h>
#include <string.h>
#include <asm/byteorder.h>

#include "aerospike/as_aerospike.h"
#include "aerospike/as_boolean.h"
#include "aerospike/as_buffer.h"
#include "aerospike/as_bytes.h"
#include "aerospike/as_integer.h"
#include "aerospike/as_msgpack.h"
#include "aerospike/as_serializer.h"
#include "aerospike/as_string.h"
#include "aerospike/as_val.h"
#include "citrusleaf/cf_clock.h"

#include "fault.h"

#include "base/datamodel.h"
#include "base/index.h"
#include "base/ldt.h"
#include "base/secondary_index.h"
#include "base/thr_rw_internal.h"
#include "base/transaction.h"
#include "base/udf_record.h"
#include "base/udf_rw.h"
#include "storage/storage.h"


static int udf_aerospike_rec_remove(const as_aerospike *, const as_rec *);
/*
 * Internal Function: udf_aerospike_delbin
 *
 * Parameters:
 * 		r 		- udf_record to be manipulated
 * 		bname 	- name of the bin to be deleted
 *
 * Return value:
 * 		0  on success
 * 	   -1  on failure
 *
 * Description:
 * 		The function deletes the bin with the name
 * 		passed in as parameter. The as_bin_destroy function
 * 		which is called here, only frees the data and
 * 		the bin is marked as not in use. The bin can then be reused later.
 *
 * 		Synchronization : object lock acquired by the transaction thread executing UDF.
 * 		Partition reservation takes place just before the transaction starts executing
 * 		( look for as_partition_reserve_udf in thr_tsvc.c )
 *
 * 		Callers:
 * 		udf_aerospike__apply_update_atomic
 * 		In this function, if it fails at the time of update, the record is set
 * 		to rollback all the updates till this point. The case where it fails in
 * 		rollback is not handled.
 *
 * 		Side Notes:
 * 		i.	write_to_device will be set to true on a successful bin destroy.
 * 		If all the updates from udf_aerospike__apply_update_atomic (including this) are
 * 		successful, the record will be written to disk and reopened so that the rest of
 * 		sets of updates can be applied.
 *
 * 		ii.	If delete from sindex fails, we do not handle it.
 */
static int
udf_aerospike_delbin(udf_record * urecord, const char * bname)
{
	// Check that bname is not completely invalid
	if ( !bname || !bname[0] ) {
		cf_warning(AS_UDF, "udf_aerospike_delbin: Invalid Parameters [No bin name supplied]... Fail");
		return -1;
	}

	as_storage_rd  *rd      = urecord->rd;
	as_transaction *tr      = urecord->tr;

	// Check quality of bname -- check that it is proper length, then make sure
	// that the bin exists.
	if (strlen(bname) >= AS_ID_BIN_SZ) {
		// Can't read bin if name too large.
		cf_warning(AS_UDF, "udf_aerospike_delbin: Invalid Parameters [bin name(%s) too big]... Fail", bname);
		return -1;
	}

	as_bin * b = as_bin_get(rd, bname);
	if ( !b ) {
		cf_debug(AS_UDF, "udf_aerospike_delbin: Invalid Operation [Bin name(%s) not found of delete]... Fail", bname);
		return -1;
	}

	const char * set_name = as_index_get_set_name(rd->r, rd->ns);
	SINDEX_BINS_SETUP(sbins, rd->ns->sindex_cnt);
	as_sindex * si_arr[rd->ns->sindex_cnt];
	int si_cnt = 0;
	int si_arr_index = 0;
	int sbins_populated  = 0;
	bool has_sindex = as_sindex_ns_has_sindex(rd->ns);
	if (has_sindex) {
		SINDEX_GRLOCK();
		si_cnt = as_sindex_arr_lookup_by_set_binid_lockfree(rd->ns, set_name, b->id, &si_arr[si_arr_index]);
		si_arr_index += si_cnt;
		sbins_populated += as_sindex_sbins_from_bin(rd->ns, set_name, b, sbins, AS_SINDEX_OP_DELETE);
		SINDEX_GUNLOCK();
	}

	int32_t i = as_bin_get_index(rd, bname);
	if (i != -1) {
		if (has_sindex) {
			if (sbins_populated > 0) {	
				tr->flag |= AS_TRANSACTION_FLAG_SINDEX_TOUCHED;
				as_sindex_update_by_sbin(rd->ns, as_index_get_set_name(rd->r, rd->ns), sbins, sbins_populated, &rd->keyd);
			}
		}
		as_bin_destroy(rd, i);
	} else {
		cf_warning(AS_UDF, "udf_aerospike_delbin: Internal Error [Deleting non-existing bin %s]... Fail", bname);
	}

	if (has_sindex) {
		as_sindex_sbin_freeall(sbins, sbins_populated);
		as_sindex_release_arr(si_arr, si_arr_index);
	}

	return 0;
}
/*
 * Internal function: udf__aerospike_get_particle_buf
 *
 * Parameters:
 * 		r 		-- udf_record_bin for which particle buf is requested
 * 		type    -- bin type
 * 		pbytes  -- current space required
 *
 * Return value:
 * 		NULL on failure
 * 		valid buf pointer success
 *
 * Description:
 * 		The function find space on preallocated particle_data for requested size.
 * 		In case it is found it tries to allocate space for bin independently. 
 * 		Return back the pointer to the offset on preallocated particle_data or newly
 * 		allocated space.
 *
 * 		Return NULL if both fails
 *
 *      Note: ubin->particle_buf will be set if new per bin memory is allocated.
 *
 * 		Callers:
 * 		udf_aerospike_setbin
 */
uint8_t *
udf__aerospike_get_particle_buf(udf_record *urecord, udf_record_bin *ubin, uint32_t pbytes)
{
	if (pbytes > urecord->rd->ns->storage_write_block_size) {
		cf_warning(AS_UDF, "udf__aerospike_get_particle_buf: Invalid Operation [Bin %s data too big size=%u]... Fail", ubin->name, pbytes);
		return NULL;
	}

	uint32_t alloc_size = pbytes == 0 ? 0 : urecord->rd->ns->storage_write_block_size;
	uint8_t *buf = NULL;

	if (ubin->particle_buf) {
		buf = ubin->particle_buf;
	} else {
		// Disable dynamic shifting from the flat allocater to dynamic
		// allocation.
		if ((urecord->cur_particle_data + pbytes) < urecord->end_particle_data) {
			buf = urecord->cur_particle_data;
			urecord->cur_particle_data += pbytes;
		} else if (alloc_size) {
			// If there is no space in preallocated buffer then go
			// ahead and allocate space per bin. This may happen
			// if user keeps doing lot of execute update exhausting
			// the buffer. After this point the record size check will
			// trip instead of at the code when bin value is set.
			ubin->particle_buf = cf_malloc(alloc_size);
			if (ubin->particle_buf) {
				buf = ubin->particle_buf;
			}
		}
	}
	return buf;
}
/*
 * Internal function: udf_aerospike_setbin
 *
 * Parameters:
 *      offset  -- offset of udf bin in updates array 
 * 		r 		-- udf_record to be manipulated
 * 		bname 	-- name of the bin to be deleted
 *		val		-- value to be updated with
 *
 * Return value:
 * 		0  on success
 * 	   -1  on failure
 *
 * Description:
 * 		The function sets the bin with the name
 * 		passed in as parameter to the value, passed as the third parameter.
 * 		Before updating the bin, it is checked if the value can fit in the storage
 *
 * 		Synchronization : object lock acquired by the transaction thread executing UDF.
 * 		Partition reservation takes place just before the transaction starts executing
 * 		( look for as_partition_reserve_udf in thr_tsvc.c )
 *
 * 		Callers:
 * 		udf_aerospike__apply_update_atomic
 * 		In this function, if it fails at the time of update, the record is set
 * 		to rollback all the updates till this point. The case where it fails in
 * 		rollback is not handled.
 *
 * 		Side Notes:
 * 		i.	write_to_device will be set to true on a successful bin update.
 * 		If all the updates from udf_aerospike__apply_update_atomic (including this) are
 * 		successful, the record will be written to disk and reopened so that the rest of
 * 		sets of updates can be applied.
 *
 * 		ii.	If put in sindex fails, we do not handle it.
 *
 * 		TODO make sure anything goes into setbin only if the bin value is
 * 		          changed
 */
static int
udf_aerospike_setbin(udf_record * urecord, int offset, const char * bname, const as_val * val, bool is_hidden)
{
	if (bname == NULL || bname[0] == 0 ) {
		cf_warning(AS_UDF, "udf_aerospike_setbin: Invalid Parameters: [No bin name supplied]... Fail");
		return -1;
	}

	if (as_particle_type_from_asval(val) == AS_PARTICLE_TYPE_NULL) {
		cf_warning(AS_UDF, "udf_aerospike_setbin: [%s] called with unusable as_val", bname);
		return -3;
	}

	uint8_t type = as_val_type(val);
	if (is_hidden &&
			((type != AS_MAP) && (type != AS_LIST))) {
		cf_warning(AS_UDF, "udf_aerospike_setbin: Invalid Operation [Hidden %d type Not allowed]... Fail", type);
		return -3;
	}

	as_storage_rd * rd      = urecord->rd;
	as_transaction *tr      = urecord->tr;

	SINDEX_BINS_SETUP(sbins, 2 * rd->ns->sindex_cnt);
	as_sindex * si_arr[2 * rd->ns->sindex_cnt];
	int sbins_populated = 0;
	int si_arr_index = 0;
	int si_cnt = 0;
	bool has_sindex          = as_sindex_ns_has_sindex(rd->ns);
<<<<<<< HEAD
	if (has_sindex) {
		SINDEX_GRLOCK();
	}
	const char * set_name = as_index_get_set_name(rd->r, rd->ns);
=======

>>>>>>> 80be6413
	as_bin * b = as_bin_get_or_create(rd, bname);

	if ( !b ) {
		cf_warning(AS_UDF, "udf_aerospike_setbin: Internal Error [Bin %s not found.. Possibly ran out of bins]... Fail", bname);
		return -1;
	}
<<<<<<< HEAD
	else {
		if (has_sindex ) {
			si_cnt += as_sindex_arr_lookup_by_set_binid_lockfree(rd->ns, set_name, b->id, &si_arr[si_arr_index]);
			si_arr_index += si_cnt;
			sbins_populated += as_sindex_sbins_from_bin(rd->ns, set_name, b, &sbins[sbins_populated], AS_SINDEX_OP_DELETE);
		}
	}
=======
>>>>>>> 80be6413

	if (has_sindex ) {
		SINDEX_GRLOCK();
		sbins_populated += as_sindex_sbins_from_bin(rd->ns, as_index_get_set_name(rd->r, rd->ns),
							b, &sbins[sbins_populated], AS_SINDEX_OP_DELETE);
	}

	// we know we are doing an update now, make sure there is particle data,
	// set to be 1 wblock size now @TODO!
	int ret = 0;

	cf_detail(AS_UDF, "udf_setbin: bin %s type %d ", bname, type );

	if (rd->ns->storage_data_in_memory) {
		if (as_bin_particle_replace_from_asval(b, val) != 0) {
			cf_warning(AS_UDF, "udf_aerospike_setbin: [%s] failed to replace particle", bname);
			ret = -4;
		}
	}
	else {
		uint32_t size = as_particle_size_from_asval(val);
		uint8_t *particle_buf = udf__aerospike_get_particle_buf(urecord, &urecord->updates[offset], size);

		if (particle_buf) {
			as_bin_particle_stack_from_asval(b, particle_buf, val);
		}
		else {
			cf_warning(AS_UDF, "udf_aerospike_setbin: [%s] failed to get space for particle size %u", bname, size);
			ret = -4;
		}
	}

	if (is_hidden && ret == 0) {
		if (type == AS_LIST) {
			as_bin_particle_list_set_hidden(b);
		}
		else if (type == AS_MAP) {
			as_bin_particle_map_set_hidden(b);
		}
	}

	// Update sindex if required
	if (has_sindex) {
		if (ret) {
			SINDEX_GUNLOCK();
			if (sbins_populated > 0) {
				as_sindex_sbin_freeall(sbins, sbins_populated);
			}
			return ret;
		}

		si_cnt += as_sindex_arr_lookup_by_set_binid_lockfree(rd->ns, set_name, b->id, &si_arr[si_arr_index]);
		si_arr_index += si_cnt;
		sbins_populated += as_sindex_sbins_from_bin(rd->ns, set_name, b, &sbins[sbins_populated], AS_SINDEX_OP_INSERT);
		SINDEX_GUNLOCK();
		if (sbins_populated > 0) {
			tr->flag |= AS_TRANSACTION_FLAG_SINDEX_TOUCHED;
			as_sindex_update_by_sbin(rd->ns, as_index_get_set_name(rd->r, rd->ns), sbins, sbins_populated, &rd->keyd);	
			as_sindex_sbin_freeall(sbins, sbins_populated);
		}
		as_sindex_release_arr(si_arr, si_arr_index);
	}

	return ret;
} // end udf_aerospike_setbin()

/*
 * Check and validate parameter before performing operation
 *
 * return:
 *      UDF_ERR * in case of failure
 *      0 in case of success
 */
static int
udf_aerospike_param_check(const as_aerospike *as, const as_rec *rec, char *fname, int lineno)
{
	if (!as) {
		cf_debug(AS_UDF, "Invalid Parameters: aerospike=%p", as);
		return UDF_ERR_INTERNAL_PARAMETER;
	}

	int ret = udf_record_param_check(rec, UDF_BIN_NONAME, fname, lineno);
	if (ret) {
		return ret;
	}
	return 0;
}

/*
 * Internal function: udf_aerospike__apply_update_atomic
 *
 * Parameters:
 * 		rec --	udf_record to be updated
 *
 * Return Values:
 * 		 0 success
 * 		-1 failure
 *
 * Description:
 * 		This function applies all the updates atomically. That is,
 * 		if one of the bin update/delete/create fails, the entire function
 * 		will fail. If the nth update fails, all the n-1 updates are rolled
 * 		back to their initial values
 *
 * 		Special Notes:
 * 		i. The basic checks of bin name being too long or if there is enough space
 * 		on the disk for the bin values is done before allocating space for any
 * 		of the bins.
 *
 * 		ii. If one of the updates to be rolled back is a bin creation,
 * 		udf_aerospike_delbin is called. This will not free up the bin metadata.
 * 		So there will be a small memory mismatch b/w replica (which did not get the
 * 		record at all and hence no memory is accounted) and the master will be seen.
 * 		To avoid such cases, we are doing checks upfront.
 *
 * 		Callers:
 * 		udf_aerospike__execute_updates
 * 		In this function, if udf_aerospike__apply_update_atomic fails, the record
 * 		is not committed to the storage. On success, record is closed which commits to
 * 		the storage and reopened for the next set of udf updates.
 * 		The return value from udf_aerospike__apply_update_atomic is passed on to the
 * 		callers of this function.
 */
int
udf_aerospike__apply_update_atomic(udf_record *urecord)
{
	int rc						= 0;
	int failmax					= 0;
	int new_bins				= 0;	// How many new bins have to be created in this update
	as_storage_rd * rd			= urecord->rd;
	bool has_sindex				= as_sindex_ns_has_sindex(rd->ns);
	bool is_record_dirty		= false;
	bool is_record_flag_dirty	= false;
	uint8_t old_index_flags		= as_index_get_flags(rd->r);
	uint8_t new_index_flags		= 0;

	// This will iterate over all the updates and apply them to storage.
	// The items will remain, and be used as cache values. If an error
	// occurred during setbin(), we rollback all the operation which
	// is and return failure
	cf_detail(AS_UDF, "execute updates: %d updates", urecord->nupdates);

	// loop twice to make sure the updates are performed first so in case
	// something wrong it can be rolled back. The deletes will go through
	// successfully generally.

	// In first iteration, just calculate how many new bins need to be created
	for(uint32_t i = 0; i < urecord->nupdates; i++ ) {
		if ( urecord->updates[i].dirty ) {
			char *      k = urecord->updates[i].name;
			if ( k != NULL ) {
				if ( !as_bin_get(rd, k) ) {
					new_bins++;
				}
			}
		}
	}
	// Free bins - total bins not in use in the record
	// Delta bins - new bins that need to be created
	int inuse_bins = as_bin_inuse_count(rd);
	int free_bins  = rd->n_bins - inuse_bins;
	int delta_bins = new_bins - free_bins;
	cf_detail(AS_UDF, "Total bins %d, In use bins %d, Free bins %d , New bins %d, Delta bins %d",
			  rd->n_bins, as_bin_inuse_count(urecord->rd), free_bins, new_bins, delta_bins);

	// Check bin usage limit.
	if ((inuse_bins + new_bins > UDF_RECORD_BIN_ULIMIT) ||
			(urecord->flag & UDF_RECORD_FLAG_TOO_MANY_BINS)) {
		cf_warning(AS_UDF, "bin limit of %d for UDF exceeded: %d bins in use, %d bins free, %s%d new bins needed",
				(int)UDF_RECORD_BIN_ULIMIT, inuse_bins, free_bins,
				(urecord->flag & UDF_RECORD_FLAG_TOO_MANY_BINS) ? ">" : "", new_bins);
		goto Rollback;
	}

	// Allocate space for all the new bins that need to be created beforehand
	if (delta_bins > 0 && rd->ns->storage_data_in_memory && ! rd->ns->single_bin) {
		as_bin_allocate_bin_space(urecord->r_ref->r, rd, delta_bins);
	}

	if (!rd->ns->storage_data_in_memory && !urecord->particle_data) {
		// 256 as upper bound on the LDT control bin, we may write version below
		// leave it at the end for its use
		urecord->particle_data = cf_malloc(rd->ns->storage_write_block_size + 256);
		urecord->cur_particle_data = urecord->particle_data;
		urecord->end_particle_data = urecord->particle_data + rd->ns->storage_write_block_size;
	}

	if (has_sindex) {
		SINDEX_GRLOCK();
	}

	// In second iteration apply updates.
	for(uint32_t i = 0; i < urecord->nupdates; i++ ) {
		urecord->updates[i].oldvalue  = NULL;
		urecord->updates[i].washidden = false;
		if ( urecord->updates[i].dirty && rc == 0) {

			char *      k = urecord->updates[i].name;
			as_val *    v = urecord->updates[i].value;
			bool        h = urecord->updates[i].ishidden;

			if ( k != NULL ) {
				if ( v == NULL || v->type == AS_NIL ) {
					// if the value is NIL, then do a delete
					cf_detail(AS_UDF, "execute update: position %d deletes bin %s", i, k);
					urecord->updates[i].oldvalue = udf_record_storage_get(urecord, k);
					urecord->updates[i].washidden = udf_record_bin_ishidden(urecord, k);
					// Only case delete fails if bin is not found that is 
					// as good as delete. Ignore return code !!
					udf_aerospike_delbin(urecord, k);
				}
				else {
					// otherwise, it is a set
					cf_detail(AS_UDF, "execute update: position %d sets bin %s", i, k);
					urecord->updates[i].oldvalue = udf_record_storage_get(urecord, k);
					urecord->updates[i].washidden = udf_record_bin_ishidden(urecord, k);
					rc = udf_aerospike_setbin(urecord, i, k, v, h);
					if (rc) {
						if (urecord->updates[i].oldvalue) {
							as_val_destroy(urecord->updates[i].oldvalue);
							urecord->updates[i].oldvalue = NULL;
						} 
						failmax = i;
						goto Rollback;
					}
				}
			}
			is_record_dirty = true;
		}
	}

	if (urecord->ldt_rectype_bit_update) {
		if (urecord->ldt_rectype_bit_update < 0) {
			// ldt_rectype_bit_update is negative in case we want to reset the bits 
			uint8_t rectype_bits = urecord->ldt_rectype_bit_update * -1; 
			new_index_flags = old_index_flags & ~rectype_bits;
		} else { 
			new_index_flags = old_index_flags | urecord->ldt_rectype_bit_update;  
		} 

		if (new_index_flags != old_index_flags) {
			as_index_clear_flags(rd->r, old_index_flags);
			as_index_set_flags(rd->r, new_index_flags);
			is_record_flag_dirty = true;
			cf_detail_digest(AS_RW, &urecord->tr->keyd, "Setting index flags from %d to %d new flag %d", old_index_flags, new_index_flags, as_index_get_flags(rd->r));
		}
	}

	{
		// This is _NOT_ for writing to the storage but for simply performing sizing
		// calculation. If we know the upper bounds of size of rec_props.. we could 
		// avoid this work and check with that much correction ... 
		//
		// See
		//  - udf_rw_post_processing for building rec_props for replication
		//  - udf_record_close for building rec_props for writing it to storage
		size_t  rec_props_data_size = as_storage_record_rec_props_size(rd);
		uint8_t rec_props_data[rec_props_data_size];
		if (rec_props_data_size > 0) {
			as_storage_record_set_rec_props(rd, rec_props_data);
		}

		// Version is set in the end after record size check. Setting version won't change the size of
		// the record. And if it were before size check then this setting of version as well needs to
		// be backed out.
		// TODO: Add backout logic would work till very first create call of LDT end up crossing over
		// record boundary
		if (as_ldt_record_is_parent(rd->r)) {
			int rv = as_ldt_parent_storage_set_version(rd, urecord->lrecord->version, urecord->end_particle_data, __FILE__, __LINE__);
			if (rv < 0) {
				cf_warning(AS_LDT, "udf_aerospike__apply_update_atomic: Internal Error "
							" [Failed to set the version on storage rv=%d]... Fail",rv);
				goto Rollback;
			}
		}

		if (! as_storage_record_size_and_check(rd)) {
			failmax = (int)urecord->nupdates;
			goto Rollback;
		}
	}

	if (has_sindex) {
		SINDEX_GUNLOCK();
	}

	// If there were updates do miscellaneous successful commit
	// tasks
	if (is_record_dirty 
			|| is_record_flag_dirty
			|| (urecord->flag & UDF_RECORD_FLAG_METADATA_UPDATED)) {
		// Set updated flag to true
		urecord->flag |= UDF_RECORD_FLAG_HAS_UPDATES;

		// Set up record to be flushed to storage
		urecord->rd->write_to_device = true;
	}
	urecord->ldt_rectype_bit_update = 0;

	// Clean up oldvalue cache and reset dirty. All the changes made 
	// here has made to the particle buffer. Nothing will now be backed out.
	for (uint32_t i = 0; i < urecord->nupdates; i++) {
		udf_record_bin * bin = &urecord->updates[i];
		if (bin->oldvalue != NULL ) {
			as_val_destroy(bin->oldvalue);
			bin->oldvalue = NULL;
		}
		bin->dirty    = false;
	}
	return rc;

Rollback:
	cf_debug(AS_UDF, "Rollback Called: failmax %d", failmax);
	for (int i = 0; i < failmax; i++) {
		if (urecord->updates[i].dirty) {
			char *      k = urecord->updates[i].name;
			// Pick the oldvalue for rollback
			as_val *    v = urecord->updates[i].oldvalue;
			bool        h = urecord->updates[i].washidden;
			if ( k != NULL ) {
				if ( v == NULL || v->type == AS_NIL ) {
					// if the value is NIL, then do a delete
					cf_detail(AS_UDF, "execute rollback: position %d deletes bin %s", i, k);
					rc = udf_aerospike_delbin(urecord, k);
				}
				else {
					// otherwise, it is a set
					cf_detail(AS_UDF, "execute rollback: position %d sets bin %s", i, k);
					rc = udf_aerospike_setbin(urecord, i, k, v, h);
					if (rc) {
						cf_warning(AS_UDF, "Rollback failed .. not good ... !!");
					}
				}
			}
			if (v) {
				as_val_destroy(v);
				cf_debug(AS_UDF, "ROLLBACK as_val_destroy()");
			}
		}
	}

	if (is_record_flag_dirty) {
		as_index_clear_flags(rd->r, new_index_flags);
		as_index_set_flags(rd->r, old_index_flags);
		is_record_flag_dirty = false;
	}
	urecord->ldt_rectype_bit_update = 0;

	if (has_sindex) {
		SINDEX_GUNLOCK();
	}

	// Reset the flat size in case the stuff is backedout !!! it should not
	// fail in the backout code ...
	if (! as_storage_record_size_and_check(rd)) {
		cf_warning(AS_LDT, "Does not fit even after rollback... it is trouble");
	}

	// Do not clean up the cache in case of failure
	return -1;
}

/*
 * Internal function: udf_aerospike_execute_updates
 *
 * Parameters:
 * 		rec - udf record to be updated
 *
 * Return values
 * 		 0 on success
 *		-1 on failure
 *
 * Description:
 * 		Execute set of udf_record updates. If these updates are successfully
 * 		applied atomically, the storage record is closed (committed to the disk)
 * 		and reopened. The cache is freed up at the end.
 *
 * 		Callers:
 * 		udf_aerospike_rec_create, interface func - aerospike:create(r)
 * 		udf_aerospike_rec_update, interface func - aerospike:update(r)
 * 		udf_aerospike__execute_updates is the key function which is executed in these
 * 		functions. The return value is directly passed on to the lua.
 */
int
udf_aerospike__execute_updates(udf_record * urecord)
{
	int rc = 0;
	as_storage_rd *rd    = urecord->rd;
	as_index_ref * r_ref = urecord->r_ref;

	if ( urecord->nupdates == 0  &&
			(urecord->flag & UDF_RECORD_FLAG_METADATA_UPDATED) == 0 ) {
		cf_detail(AS_UDF, "No Update when execute update is called");
		return 0;
	}

	// fail updates in case update is not allowed. Queries and scans do not
	// not allow updates. Updates will never be true .. just being paranoid
	if (!(urecord->flag & UDF_RECORD_FLAG_ALLOW_UPDATES)) {
		cf_warning(AS_UDF, "Udf: execute updates: allow updates false; FAIL");
		return -1;
	}

	// Commit semantics is either all the update make it or none of it
	rc = udf_aerospike__apply_update_atomic(urecord);

	if (rc < 0) {
		return rc;
	}

	// allocate down if bins are deleted / not in use
	if (rd->ns && rd->ns->storage_data_in_memory && ! rd->ns->single_bin) {
		int32_t delta_bins = (int32_t)as_bin_inuse_count(rd) - (int32_t)rd->n_bins;
		if (delta_bins) {
			as_bin_allocate_bin_space(r_ref->r, rd, delta_bins);
		}
	}
	return rc;
}

as_aerospike *
udf_aerospike_new()
{
	return as_aerospike_new(NULL, &udf_aerospike_hooks);
}

as_aerospike *
udf_aerospike_init(as_aerospike * as)
{
	return as_aerospike_init(as, NULL, &udf_aerospike_hooks);
}

static void
udf_aerospike_destroy(as_aerospike * as)
{
	as_aerospike_destroy(as);
}

static cf_clock
udf_aerospike_get_current_time(const as_aerospike * as)
{
	(void)as;
	return cf_clock_getabsolute();
}

/**
 * aerospike::create(record)
 * Function: udf_aerospike_rec_create
 *
 * Parameters:
 * 		as - as_aerospike
 *		rec - as_rec
 *
 * Return Values:
 * 		1 if record is being read or on a create, it already exists
 * 		o/w return value of udf_aerospike__execute_updates
 *
 * Description:
 * 		Create a new record in local storage.
 * 		The record will only be created if it does not exist.
 * 		This assumes the record has a digest that is valid for local storage.
 *
 *		Synchronization : object lock acquired by the transaction thread executing UDF.
 * 		Partition reservation takes place just before the transaction starts executing
 * 		( look for as_partition_reserve_udf in thr_tsvc.c )
 *
 * 		Callers:
 * 		lua interfacing function, mod_lua_aerospike_rec_create
 * 		The return value of udf_aerospike_rec_create is pushed on to the lua stack
 *
 * 		Notes:
 * 		The 'read' and 'exists' flag of udf_record are set to true.
*/
static int
udf_aerospike_rec_create(const as_aerospike * as, const as_rec * rec)
{
	int ret = udf_aerospike_param_check(as, rec, __FILE__, __LINE__);
	if (ret) {
		return ret;
	}

	udf_record * urecord  = (udf_record *) as_rec_source(rec);

	// make sure record isn't already successfully read
	if (urecord->flag & UDF_RECORD_FLAG_OPEN) {
		cf_detail(AS_UDF, "udf_aerospike_rec_create: Record Already Exists");
		return 1;
	}
	as_transaction *tr    = urecord->tr;
	as_index_ref   *r_ref = urecord->r_ref;
	as_storage_rd  *rd    = urecord->rd;
	as_index_tree  *tree  = tr->rsv.tree;
	bool is_subrec        = false;

	if (urecord->flag & UDF_RECORD_FLAG_IS_SUBRECORD) {
		tree      = tr->rsv.sub_tree;
		is_subrec = true;
	}

	// make sure we got the record as a create
	bool is_create = false;
	int rv = as_record_get_create(tree, &tr->keyd, r_ref, tr->rsv.ns, is_subrec);
	cf_detail_digest(AS_UDF, &tr->keyd, "Creating %sRecord",
			(urecord->flag & UDF_RECORD_FLAG_IS_SUBRECORD) ? "Sub" : "");

	// rv 0 means record exists, 1 means create, < 0 means fail
	// TODO: Verify correct result codes.
	if (rv == 1) {
		is_create = true;
	} else if (rv == 0) {
		// If it's an expired record, pretend it's a fresh create.
		if (as_record_is_expired(r_ref->r)) {
			as_record_destroy(r_ref->r, tr->rsv.ns);
			as_record_initialize(r_ref, tr->rsv.ns);
			cf_atomic_int_incr(&tr->rsv.ns->n_objects);
			is_create = true;
		} else {
			cf_warning(AS_UDF, "udf_aerospike_rec_create: Record Already Exists 2");
			as_record_done(r_ref, tr->rsv.ns);
			// DO NOT change it has special meaning for caller
			return 1;
		}
	} else if (rv < 0) {
		cf_warning(AS_UDF, "udf_aerospike_rec_create: Record Open Failed with rv=%d", rv);
		return rv;
	}

	// Associates the set name with the storage rec and index
	if (tr->msgp) {
		// Set the set name to index and close record if the setting the set name
		// is not successful
		int rv_set = as_record_set_set_from_msg(r_ref->r, tr->rsv.ns, &tr->msgp->msg);
		if (rv_set != 0) {
			cf_warning(AS_UDF, "udf_aerospike_rec_create: Failed to set setname");
			if (is_create) {
				as_index_delete(tree, &tr->keyd);
			}
			as_record_done(r_ref, tr->rsv.ns);
			return 4;
		}
	}

	urecord->flag |= UDF_RECORD_FLAG_OPEN;
	cf_detail(AS_UDF, "Open %p %x %"PRIx64"", urecord, urecord->flag, *(uint64_t *)&tr->keyd);

	as_index *r    = r_ref->r;
	// open up storage
	as_storage_record_create(urecord->tr->rsv.ns, urecord->r_ref->r,
		urecord->rd, &urecord->tr->keyd);

	cf_detail(AS_UDF, "as_storage_record_create: udf_aerospike_rec_create: r %p rd %p",
		urecord->r_ref->r, urecord->rd);

	// If the message has a key, apply it to the record.
	if (! get_msg_key(&tr->msgp->msg, rd)) {
		cf_warning(AS_UDF, "udf_aerospike_rec_create: Can't store key");
		if (is_create) {
			as_index_delete(tree, &tr->keyd);
		}
		as_record_done(r_ref, tr->rsv.ns);
		urecord->flag &= ~UDF_RECORD_FLAG_OPEN;
		return 4;
	}

	// if multibin storage, we will use urecord->stack_bins, so set the size appropriately
	if ( ! rd->ns->storage_data_in_memory && ! rd->ns->single_bin ) {
		rd->n_bins = sizeof(urecord->stack_bins) / sizeof(as_bin);
	}

	// side effect: will set the unused bins to properly unused
	rd->bins       = as_bin_get_all(r, rd, urecord->stack_bins);
	urecord->flag |= UDF_RECORD_FLAG_STORAGE_OPEN;

	cf_detail(AS_UDF, "Storage Open %p %x %"PRIx64"", urecord, urecord->flag, *(uint64_t *)&tr->keyd);
	cf_detail(AS_UDF, "udf_aerospike_rec_create: Record created %d", urecord->flag);

	int rc         = udf_aerospike__execute_updates(urecord);
	if (rc) {
		//  Creating the udf record failed, destroy the as_record
		cf_warning(AS_UDF, "udf_aerospike_rec_create: failure executing record updates (%d)", rc);
		if (!as_bin_inuse_has(urecord->rd)) {
			udf_aerospike_rec_remove(as, rec);
		}
	}
	return rc;
}

/**
 * aerospike::update(record)
 * Function: udf_aerospike_rec_update
 *
 * Parameters:
 *
 * Return Values:
 * 		-2 if record does not exist
 * 		o/w return value of udf_aerospike__execute_updates
 *
 * Description:
 * 		Updates an existing record in local storage.
 * 		The record will only be updated if it exists.
 *
 *		Synchronization : object lock acquired by the transaction thread executing UDF.
 * 		Partition reservation takes place just before the transaction starts executing
 * 		( look for as_partition_reserve_udf in thr_tsvc.c )
 *
 * 		Callers:
 * 		lua interfacing function, mod_lua_aerospike_rec_update
 * 		The return value of udf_aerospike_rec_update is pushed on to the lua stack
 *
 * 		Notes:
 * 		If the record does not exist or is not read by anyone yet, we cannot
 * 		carry on with the update. 'exists' and 'set' are set to false on record
 * 		init or record remove.
*/
static int
udf_aerospike_rec_update(const as_aerospike * as, const as_rec * rec)
{
	int ret = udf_aerospike_param_check(as, rec, __FILE__, __LINE__);
	if (ret) {
		return ret;
	}

	udf_record * urecord = (udf_record *) as_rec_source(rec);

	// make sure record exists and is already opened up
	if (!urecord || !(urecord->flag & UDF_RECORD_FLAG_STORAGE_OPEN)
			|| !(urecord->flag & UDF_RECORD_FLAG_OPEN) ) {
		cf_warning(AS_UDF, "Record not found to be open while updating urecord flag=%d", urecord->flag);
		return -2;
	}
	cf_detail_digest(AS_UDF, &urecord->rd->r->key, "Executing Updates");
	ret = udf_aerospike__execute_updates(urecord);

	if (ret < 0) {
		cf_warning(AS_UDF, "udf_aerospike_rec_update: failure executing record updates (%d)", ret);
	}

	return ret;
}

/**
 * Function udf_aerospike_rec_exists
 *
 * Parameters:
 *
 * Return Values:
 * 		1 if record exists
 * 		0 o/w
 *
 * Description:
 * Check to see if the record exists
 */
static int
udf_aerospike_rec_exists(const as_aerospike * as, const as_rec * rec)
{
	int ret = udf_aerospike_param_check(as, rec, __FILE__, __LINE__);
	if (ret) {
		return ret;
	}

	udf_record * urecord = (udf_record *) as_rec_source(rec);

	return (urecord && (urecord->flag & UDF_RECORD_FLAG_OPEN)) ? true : false;
}

/*
 * Function: udf_aerospike_rec_remove
 *
 * Parameters:
 *
 * Return Values:
 *		1 if record does not exist
 *		0 on success
 *
 * Description:
 * Removes an existing record from local storage.
 * The record will only be removed if it exists.
 */
static int
udf_aerospike_rec_remove(const as_aerospike * as, const as_rec * rec)
{
	int ret = udf_aerospike_param_check(as, rec, __FILE__, __LINE__);
	if (ret) {
		return ret;
	}
	udf_record * urecord = (udf_record *) as_rec_source(rec);

	// make sure record is already exists before removing it
	if (!urecord || !(urecord->flag & UDF_RECORD_FLAG_OPEN)) {
		return 1;
	}

	as_index_tree *tree  = urecord->tr->rsv.tree;
	// remove index from tree. Will decrement ref count, but object still retains
	if (urecord->flag & UDF_RECORD_FLAG_IS_SUBRECORD)
		tree = urecord->tr->rsv.sub_tree;

	// Reset starting memory bytes in case the same record is created again
	// in the same UDF
	as_index_delete(tree, &urecord->tr->keyd);
	urecord->starting_memory_bytes = 0;

	// Close the storage record associates with this UDF record
	// do not release the reservation yet !!
	udf_record_close(urecord);
	return 0;
}

/**
 * Writes a log message
 */
static int
udf_aerospike_log(const as_aerospike * a, const char * file, const int line, const int lvl, const char * msg)
{
	(void)a;
	cf_fault_event(AS_UDF, lvl, file, NULL, line, "%s", (char *) msg);
	return 0;
}

// Would someone please explain the structure of these hooks?  Why are some null?
const as_aerospike_hooks udf_aerospike_hooks = {
	.rec_create       = udf_aerospike_rec_create,
	.open_subrec      = NULL,
	.close_subrec     = NULL,
	.update_subrec    = NULL,
	.create_subrec    = NULL,
	.rec_update       = udf_aerospike_rec_update,
	.rec_remove       = udf_aerospike_rec_remove,
	.rec_exists       = udf_aerospike_rec_exists,
	.log              = udf_aerospike_log,
	.get_current_time = udf_aerospike_get_current_time,
	.destroy          = udf_aerospike_destroy
};<|MERGE_RESOLUTION|>--- conflicted
+++ resolved
@@ -277,35 +277,22 @@
 	int si_arr_index = 0;
 	int si_cnt = 0;
 	bool has_sindex          = as_sindex_ns_has_sindex(rd->ns);
-<<<<<<< HEAD
 	if (has_sindex) {
 		SINDEX_GRLOCK();
 	}
 	const char * set_name = as_index_get_set_name(rd->r, rd->ns);
-=======
-
->>>>>>> 80be6413
+
 	as_bin * b = as_bin_get_or_create(rd, bname);
 
 	if ( !b ) {
 		cf_warning(AS_UDF, "udf_aerospike_setbin: Internal Error [Bin %s not found.. Possibly ran out of bins]... Fail", bname);
 		return -1;
 	}
-<<<<<<< HEAD
-	else {
-		if (has_sindex ) {
-			si_cnt += as_sindex_arr_lookup_by_set_binid_lockfree(rd->ns, set_name, b->id, &si_arr[si_arr_index]);
-			si_arr_index += si_cnt;
-			sbins_populated += as_sindex_sbins_from_bin(rd->ns, set_name, b, &sbins[sbins_populated], AS_SINDEX_OP_DELETE);
-		}
-	}
-=======
->>>>>>> 80be6413
 
 	if (has_sindex ) {
-		SINDEX_GRLOCK();
-		sbins_populated += as_sindex_sbins_from_bin(rd->ns, as_index_get_set_name(rd->r, rd->ns),
-							b, &sbins[sbins_populated], AS_SINDEX_OP_DELETE);
+		si_cnt += as_sindex_arr_lookup_by_set_binid_lockfree(rd->ns, set_name, b->id, &si_arr[si_arr_index]);
+		si_arr_index += si_cnt;
+		sbins_populated += as_sindex_sbins_from_bin(rd->ns, set_name, b, &sbins[sbins_populated], AS_SINDEX_OP_DELETE);
 	}
 
 	// we know we are doing an update now, make sure there is particle data,
@@ -349,6 +336,7 @@
 			if (sbins_populated > 0) {
 				as_sindex_sbin_freeall(sbins, sbins_populated);
 			}
+			as_sindex_release_arr(si_arr, si_arr_index);
 			return ret;
 		}
 
