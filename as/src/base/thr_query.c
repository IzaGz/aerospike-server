/* 
 * thr_query.c
 *
 * Copyright (C) 2012-2015 Aerospike, Inc.
 *
 * Portions may be licensed to Aerospike, Inc. under one or more contributor
 * license agreements.
 *
 * This program is free software: you can redistribute it and/or modify it under
 * the terms of the GNU Affero General Public License as published by the Free
 * Software Foundation, either version 3 of the License, or (at your option) any
 * later version.
 *
 * This program is distributed in the hope that it will be useful, but WITHOUT
 * ANY WARRANTY; without even the implied warranty of MERCHANTABILITY or FITNESS
 * FOR A PARTICULAR PURPOSE. See the GNU Affero General Public License for more
 * details.
 *
 * You should have received a copy of the GNU Affero General Public License
 * along with this program.  If not, see http://www.gnu.org/licenses/
 */

/*
 * This code is responsible for the query execution. Each query received
 * query transaction for the query threads to execute. Query has two parts
 * a) Generator  : This query the Aerospike Index B-tree and creates the digest list and
 *                 queues it up for LOOKUP / UDF / AGGREGATION
 * b) Aggregator : This does required processing of the record and send back
 *                 response to the clients.
 *                 LOOKUP:      Read the record from the disk and based on the
 *                              records selected by query packs it into the buffer
 *                              and returns it back to the client
 *                 UDF:         Reads the record from the disk and based on the
 *                              query applies UDF and packs the result back into
 *                              the buffer and returns it back to the client.
 *                 AGGREGATION: Creates istream(on the digstlist) and ostream(
 *                              over the network buffer) and applies aggregator
 *                              functions. For a single query this can be called
 *                              multiple times. The istream interface takes care
 *                              of partition reservation / record opening/ closing
 *                              and object lock synchronization. Whole of which
 *                              is driven by as_stream_read / as_stream_write from
 *                              inside aggregation UDF. ostream keeps sending by
 *                              batched result to the client.
 *
 *  Please note all these parts can either be performed under single thread
 *  context or by different set of threads. For the namespace with data on disk
 *  I/O is performed separately in different set of I/O pools
 *
 *  Flow of code looks like
 *
 *  1. thr_tsvc()
 *
 *                 ---------------------------------> query_generator
 *                /                                      /|\      |
 *  as_query -----                                        |       |   qtr released
 * (sets up qtr)  \   qtr reserved                        |      \|/
 *                 ----------------> g_query_q ------> query_th
 *
 *
 *  2. Query Threads
 *                          ---------------------------------> qwork_process
 *                        /                                          /|\      |
 *  query_generator --                                                |       |  qtr released
 *  (sets up qwork)        \  qtr reserved                            |      \|/
 *                          --------------> g_query_work_queue -> query_th
 *
 *
 *
 *  3. I/O threads
 *                                query_process_ioreq  --> query_io
 *                               /
 *  qwork_process -----------------query_process_udfreq --> internal txn
 *                               \
 *                                query_process_aggreq --> ag_aggr_process
 *
 *  (Releases all the resources qtr and qwork if allocated)
 *
 *  A query may be single thread execution or a multi threaded application. In the
 *  single thread execution all the functions are called in the single thread context
 *  and no queue is involved. In case of multi thread context qtr is setup by thr_tsvc
 *  and which is picked up by the query threads which could either service it in single
 *  thread or queue up to the I/O worker thread (done generally in case of data on ssd)
 *
 */

#include <assert.h>
#include <errno.h>
#include <pthread.h>
#include <stdio.h>
#include <string.h>
#include <strings.h>
#include <arpa/inet.h>
#include <netinet/in.h>
#include <sys/socket.h>
#include <sys/time.h>

#include "aerospike/as_buffer.h"
#include "aerospike/as_integer.h"
#include "aerospike/as_list.h"
#include "aerospike/as_map.h"
#include "aerospike/as_msgpack.h"
#include "aerospike/as_serializer.h"
#include "aerospike/as_stream.h"
#include "aerospike/as_string.h"
#include "aerospike/as_rec.h"
#include "aerospike/as_val.h"
#include "aerospike/mod_lua.h"
#include "citrusleaf/cf_ll.h"

#include "ai.h"
#include "ai_btree.h"
#include "bt.h"
#include "bt_iterator.h"

#include "base/aggr.h"
#include "base/as_stap.h"
#include "base/datamodel.h"
#include "base/secondary_index.h"
#include "base/thr_tsvc.h"
#include "base/transaction.h"
#include "base/udf_memtracker.h"
#include "base/udf_rw.h"
#include "base/udf_record.h"
#include "fabric/fabric.h"


/*
 * QUERY Engine Defaults
 */
// **************************************************************************************************
#define QUERY_BATCH_SIZE              100
#define AS_MAX_NUM_SCRIPT_PARAMS      10
#define AS_QUERY_BUF_SIZE             1024 * 1024 * 2 // At least 2 Meg
#define AS_QUERY_MAX_BUFS             256	// That makes it 512 meg max in steady state
#define AS_QUERY_MAX_QREQ             1024	// this is 4 kb
#define AS_QUERY_MAX_QTR_POOL		  128	// They are 4MB+ each ...
#define AS_QUERY_MAX_THREADS          32
#define AS_QUERY_MAX_WORKER_THREADS   15 * AS_QUERY_MAX_THREADS
#define AS_QUERY_MAX_QREQ_INFLIGHT    100	// worker queue capping per query
#define AS_QUERY_MAX_QUERY            500	// 32 MB be little generous for now!!
#define AS_QUERY_MAX_SHORT_QUEUE_SZ   500	// maximum 500 outstanding short running queries
#define AS_QUERY_MAX_LONG_QUEUE_SZ    500	// maximum 500 outstanding long  running queries
#define AS_QUERY_MAX_UDF_TRANSACTIONS 20	// Higher the value more aggressive it will be
#define AS_QUERY_UNTRACKED_TIME       1000 // (millisecond) 1 sec
#define AS_QUERY_WAIT_MAX_TRAN_US     1000
// **************************************************************************************************

/*
 * Query Transaction State
 */
// **************************************************************************************************
typedef enum {
	AS_QTR_STATE_INIT     = 0,
	AS_QTR_STATE_RUNNING  = 1,
	AS_QTR_STATE_ABORT    = 2,
	AS_QTR_STATE_ERR      = 3,
	AS_QTR_STATE_DONE     = 4, 
} qtr_state;
// **************************************************************************************************

/*
 * Query Transcation Type
 */
// **************************************************************************************************
typedef enum {
	QUERY_TYPE_LOOKUP  = 0,
	QUERY_TYPE_AGGR    = 1,
	QUERY_TYPE_UDF_BG  = 2,
	QUERY_TYPE_UDF_FG  = 3,

	QUERY_TYPE_UNKNOWN  = -1
} query_type;



/*
 * Query Transaction Structure
 */
// **************************************************************************************************
struct as_query_transaction_s {

	/* 
 	* MT (Read Only) No protection required
 	*/
	/************************** Query Parameter ********************************/
	uint64_t                 trid;
	as_namespace           * ns;
	char                   * setname;
	as_sindex              * si;
	as_sindex_range        * srange;
	query_type               job_type;  // Job type [LOOKUP/AGG/UDF]
	cf_vector              * binlist;
	as_file_handle         * fd_h;      // ref counted nonetheless
	/************************** Run Time Data *********************************/
	cl_msg                 * msgp;
	bool                     blocking;
	uint32_t                 priority;
	uint64_t                 start_time;               // Start time
	uint64_t                 end_time;                 // timeout value

	/*
 	* MT (Single Writer / Single Threaded / Multiple Readers)
 	* Atomics or no Protection
 	*/
	/****************** Stats (only generator) ***********************/
	uint64_t                 querying_ai_time_ns;  // Time spent by query to run lookup secondary index trees.
	uint32_t                 n_digests;            // Digests picked by from secondary index
											   	   // including record read
	bool                     short_running;
	bool                     track;

	/*
 	* MT (Multiple Writers)
 	* These fields are either needs to be atomic or protected by lock.
 	*/
	/****************** Stats (worker threads) ***********************/
	cf_atomic64              n_result_records;     // Number of records returned as result
												   // if aggregation returns 1 record count
												   // is 1, irrelevant of number of record
												   // being touched.
	cf_atomic64              net_io_bytes;
	cf_atomic64              n_read_success;

	/********************** Query Progress ***********************************/
	cf_atomic32              n_qwork_active;
	cf_atomic32              n_io_outstanding;
	cf_atomic32              n_udf_tr_queued;    				// Throttling: max in flight scan

	/********************* Net IO packet order *******************************/
	cf_atomic32              netio_push_seq;
	cf_atomic32              netio_pop_seq;

	/********************** IO Buf Builder ***********************************/
	pthread_mutex_t          buf_mutex;
	cf_buf_builder         * bb_r;
	/****************** Query State and Result Code **************************/ 
	pthread_mutex_t          slock;
	bool                     do_requeue;
	qtr_state                state;
	int                      result_code;

    /********************* Fields Not Memzeroed **********************
	* 
	* Empirically, some of the following fields *still* require memzero
	* initialization. Please test with a memset(qtr, 0xff, sizeof(*qtr))
	* right after allocation before you initialize before moving them
	* into the uninitialized section.
	*
	* NB: Read Only or Single threaded
	*/
	struct ai_obj            bkey;
	udf_call                 call;     // Record UDF Details
	as_aggr_call             agg_call; // Stream UDF Details 
	as_sindex_qctx           qctx;     // Secondary Index details
	as_partition_reservation * rsv;
};
// **************************************************************************************************



/*
 * Query Request Type
 */
// **************************************************************************************************
typedef enum {
	QUERY_WORK_TYPE_NONE   = -1, // Request for I/O
	QUERY_WORK_TYPE_LOOKUP     =  0, // Request for I/O
	QUERY_WORK_TYPE_AGG    =  1, // Request for Aggregation
	QUERY_WORK_TYPE_UDF_BG =  2, // Request for running UDF on query result
} query_work_type;
// **************************************************************************************************


/*
 * Query Request 
 */
// **************************************************************************************************
typedef struct query_work_s {
	query_work_type        type;
	as_query_transaction * qtr;
	cf_ll                * recl;
	uint64_t               queued_time_ns;
} query_work;
// **************************************************************************************************


/*
 * Job Monitoring
 */
// **************************************************************************************************
typedef struct query_jobstat_s {
	int               index;
	as_mon_jobstat ** jobstat;
	int               max_size;
} query_jobstat;
// **************************************************************************************************

/*
 * Skey list
 */
// **************************************************************************************************
typedef struct qtr_skey_s {
	as_query_transaction * qtr;
	as_sindex_key        * skey;
} qtr_skey;
// **************************************************************************************************


/*
 * Query Engine Global
 */
// **************************************************************************************************
static int              g_current_queries_count = 0;
static pthread_rwlock_t g_query_lock
						= PTHREAD_RWLOCK_WRITER_NONRECURSIVE_INITIALIZER_NP;
static rchash         * g_query_job_hash = NULL;
// Buf Builder Pool
static cf_queue       * g_query_response_bb_pool  = 0;
static cf_queue       * g_query_qwork_pool         = 0;
pthread_mutex_t         g_query_pool_mutex = PTHREAD_MUTEX_INITIALIZER;
as_query_transaction  * g_query_pool_head = NULL;
size_t                  g_query_pool_count = 0;
//
// GENERATOR
static pthread_t        g_query_threads[AS_QUERY_MAX_THREADS];
static pthread_attr_t   g_query_th_attr;
static cf_queue       * g_query_short_queue     = 0;
static cf_queue       * g_query_long_queue      = 0;
static cf_atomic32      g_query_threadcnt       = 0;
static cf_atomic32      g_query_short_running   = 0;
static cf_atomic32      g_query_long_running    = 0;

// I/O & AGGREGATOR
static pthread_t       g_query_worker_threads[AS_QUERY_MAX_WORKER_THREADS];
static pthread_attr_t  g_query_worker_th_attr;
static cf_queue     *  g_query_work_queue    = 0;
static cf_atomic32     g_query_worker_threadcnt = 0;
// **************************************************************************************************

/*
 * Extern Functions
 */
// **************************************************************************************************

extern cf_vector * as_sindex_binlist_from_msg(as_namespace *ns, as_msg *msgp, int * numbins);

// **************************************************************************************************

/*
 * Forward Declaration
 */
// **************************************************************************************************

static void qtr_finish_work(as_query_transaction *qtr, cf_atomic32 *stat, char *fname, int lineno, bool release);

// **************************************************************************************************

/*
 * Histograms
 */
// **************************************************************************************************
histogram * query_txn_q_wait_hist;               // Histogram to track time spend in trasaction queue. Transaction
												 // queue backing, it is busy. Check if query in transaction is 
												 // true from query perspective.
histogram * query_query_q_wait_hist;             // Histogram to track time spend waiting in queue for query thread.
												 // Query queue backing up. Try increasing query thread in case CPU is
												 // not fully utilized or if system is not IO bound
histogram * query_prepare_batch_hist;            // Histogram to track time spend while preparing batches. Secondary index
												 // slow. Check batch is too big 
histogram * query_batch_io_q_wait_hist;          // Histogram to track time spend waiting in queue for worker thread. 
histogram * query_batch_io_hist;                 // Histogram to track time spend doing I/O per batch. This includes
												 // priority based sleep after n units of work. 
												 // For above two Query worker thread busy if not IO bound then try bumping
												 // up the priority. Query thread may be yielding too much.
histogram * query_net_io_hist;                   // Histogram to track time spend sending results to client. Network problem!!
												 // or client too slow

#define QUERY_HIST_INSERT_DATA_POINT(type, start_time_ns)              \
do {                                                                   \
	if (g_config.query_enable_histogram && start_time_ns != 0) {       \
		if (type) {                                                    \
			histogram_insert_data_point(type, start_time_ns);          \
		}                                                              \
	}                                                                  \
} while(0);

#define QUERY_HIST_INSERT_RAW(type, time_ns)                      \
do {                                                                   \
	if (g_config.query_enable_histogram && time_ns != 0) {             \
		if (type) {                                                    \
			histogram_insert_raw(type, time_ns);                       \
		}                                                              \
	}                                                                  \
} while(0);

// **************************************************************************************************


/*
 * Query Locks
 */
// **************************************************************************************************
static void
qtr_lock(as_query_transaction *qtr) {
	if (qtr) { 
		pthread_mutex_lock(&qtr->slock);
	}
}
static void
qtr_unlock(as_query_transaction *qtr) {
	if (qtr) { 
		pthread_mutex_unlock(&qtr->slock);
	}
}
// **************************************************************************************************


/*
 * Query Transaction Pool
 */
// **************************************************************************************************
static as_query_transaction *
qtr_alloc()
{
	pthread_mutex_lock(&g_query_pool_mutex);

	as_query_transaction * qtr;

	if (!g_query_pool_head) {
		qtr = cf_rc_alloc(sizeof(as_query_transaction));
	} else {
		qtr = g_query_pool_head;
		g_query_pool_head = * (as_query_transaction **) qtr;
		--g_query_pool_count;
		cf_rc_reserve(qtr);
	}

	pthread_mutex_unlock(&g_query_pool_mutex);
	return qtr;
}

static void
qtr_free(as_query_transaction * qtr)
{
	pthread_mutex_lock(&g_query_pool_mutex);

	if (g_query_pool_count >= AS_QUERY_MAX_QTR_POOL) {
		cf_rc_free(qtr);
	}
	else {
		// Use the initial location as a next pointer.
		* (as_query_transaction **) qtr = g_query_pool_head;
		g_query_pool_head = qtr;
		++g_query_pool_count;
	}

	pthread_mutex_unlock(&g_query_pool_mutex);
}
// **************************************************************************************************


/* 
 * Bufbuilder buffer pool
 */
// **************************************************************************************************
static int
bb_poolrelease(cf_buf_builder *bb_r)
{
	int ret = AS_QUERY_OK;
	if ((cf_queue_sz(g_query_response_bb_pool) > g_config.query_bufpool_size)
			|| g_config.query_buf_size != cf_buf_builder_size(bb_r)) {
		cf_detail(AS_QUERY, "Freed Buffer of Size %d with", bb_r->alloc_sz + sizeof(as_msg));
		cf_buf_builder_free(bb_r);
	} else {
		cf_detail(AS_QUERY, "Pushed %p %d %d ", bb_r, g_config.query_buf_size, cf_buf_builder_size(bb_r));
		if (cf_queue_push(g_query_response_bb_pool, &bb_r) != CF_QUEUE_OK) {
			cf_crash(AS_QUERY, "Failed to push into bb pool queue !!");
		}
	}
	return ret;
}

static cf_buf_builder *
bb_poolrequest()
{
	cf_buf_builder *bb_r;
	int rv = cf_queue_pop(g_query_response_bb_pool, &bb_r, CF_QUEUE_NOWAIT);
	if (rv == CF_QUEUE_EMPTY) {
		bb_r = cf_buf_builder_create_size(g_config.query_buf_size);
		if (!bb_r) {
			cf_crash(AS_QUERY, "Allocation Error in Buf builder Pool !!");
		}
	} else if (rv == CF_QUEUE_OK) {
		bb_r->used_sz = 0;
		cf_detail(AS_QUERY, "Popped %p", bb_r);
	} else {
		cf_warning(AS_QUERY, "Failed to find response buffer in the pool%d", rv);
		return NULL;
	}
	return bb_r;
};
// **************************************************************************************************

/*
 * Query Request Pool
 */
// **************************************************************************************************
static int
qwork_poolrelease(query_work *qwork)
{
	if (!qwork) return AS_QUERY_OK;
	qwork->qtr   = 0;
	qwork->type  = QUERY_WORK_TYPE_NONE;

	int ret = AS_QUERY_OK;
	if (cf_queue_sz(g_query_qwork_pool) < AS_QUERY_MAX_QREQ) {
		cf_detail(AS_QUERY, "Pushed qwork %p", qwork);
		if (cf_queue_push(g_query_qwork_pool, &qwork) != CF_QUEUE_OK) {
			cf_crash(AS_QUERY, "Failed to push into query work object pool Queue !!");
		}
	} else {
		cf_detail(AS_QUERY, "Freed qwork %p", qwork);
		cf_free(qwork);
	}
	if (ret != CF_QUEUE_OK) ret = AS_QUERY_ERR;
	return ret;
}

static query_work *
qwork_poolrequest()
{
	query_work *qwork = NULL;
	int rv = cf_queue_pop(g_query_qwork_pool, &qwork, CF_QUEUE_NOWAIT);
	if (rv == CF_QUEUE_EMPTY) {
		qwork = cf_malloc(sizeof(query_work));
		if (!qwork) {
			cf_crash(AS_QUERY, "Allocation Error in Query Work Object Pool !!");
		}
		memset(qwork, 0, sizeof(query_work));
	} else if (rv != CF_QUEUE_OK) {
		cf_warning(AS_QUERY, "Failed to find query work in the pool");
		return NULL;
	}
	qwork->qtr   = 0;
	qwork->type  = QUERY_WORK_TYPE_NONE;
	return qwork;
};
// **************************************************************************************************


/*
 * Query State set/get function
 */
// **************************************************************************************************
static void
qtr_set_running(as_query_transaction *qtr) {
	qtr_lock(qtr);
	if (qtr->state == AS_QTR_STATE_INIT) {
		qtr->state       = AS_QTR_STATE_RUNNING;
	} else {
		cf_crash(AS_QUERY, "Invalid Query state %d while moving to running state ...", qtr->state);
	}
	qtr_unlock(qtr);
}

/*
 * Query in non init state (picked up by generator) means it is 
 * running. Could be RUNNING/ABORT/FAIL/DONE
 */
static bool
qtr_started(as_query_transaction *qtr) {
	qtr_lock(qtr);
	bool started = false;
	if (qtr->state != AS_QTR_STATE_INIT) {
		started = true;
	}
	qtr_unlock(qtr);
	return started;
}

static void
qtr_set_abort(as_query_transaction *qtr, int result_code, char *fname, int lineno)
{
	qtr_lock(qtr);
	if (qtr->state == AS_QTR_STATE_RUNNING) {
		cf_debug(AS_QUERY, "Query %p Aborted at %s:%d", qtr, fname, lineno);
		qtr->state       = AS_QTR_STATE_ABORT;
		qtr->result_code = result_code;
	}
	qtr_unlock(qtr);
}

static void
qtr_set_err(as_query_transaction *qtr, int result_code, char *fname, int lineno)
{
	qtr_lock(qtr);
	if (qtr->state == AS_QTR_STATE_RUNNING) {
		cf_debug(AS_QUERY, "Query %p Error at %s:%d", qtr, fname, lineno);
		qtr->state       = AS_QTR_STATE_ERR;
		qtr->result_code = result_code;
	}
	qtr_unlock(qtr);
}


static void
qtr_set_done(as_query_transaction *qtr, int result_code, char *fname, int lineno)
{
	qtr_lock(qtr);
	if (qtr->state == AS_QTR_STATE_RUNNING) {
		cf_debug(AS_QUERY, "Query %p Done at %s:%d", qtr, fname, lineno);
		qtr->state       = AS_QTR_STATE_DONE;
		qtr->result_code = result_code;
	}
	qtr_unlock(qtr);
}

static bool
qtr_failed(as_query_transaction *qtr) 
{
	qtr_lock(qtr);
	bool abort = false;
	if ((qtr->state == AS_QTR_STATE_ABORT) 
		 || (qtr->state == AS_QTR_STATE_ERR)) {
		abort = true;
	}
	qtr_unlock(qtr);
	return abort;
}

static bool
qtr_is_abort(as_query_transaction *qtr)
{
	qtr_lock(qtr);
	bool abort = false;
	if (qtr->state == AS_QTR_STATE_ABORT) {
		abort = true;
	}
	qtr_unlock(qtr);
	return abort;
}


static bool
qtr_finished(as_query_transaction *qtr)
{
	qtr_lock(qtr);
	bool finished = false;
	if ((qtr->state == AS_QTR_STATE_DONE)
		|| (qtr->state == AS_QTR_STATE_ERR)
		|| (qtr->state == AS_QTR_STATE_ABORT)) {
		finished = true;
	}
	qtr_unlock(qtr);
	return finished;
}

static void
query_check_timeout(as_query_transaction *qtr)
{
	if ((qtr)                        
		&& (qtr->end_time != 0)    
		&& (cf_getns() > qtr->end_time)) { 
		cf_debug(AS_QUERY, "Query Timed-out %lu %lu", cf_getns(), qtr->end_time); 
		qtr_set_err(qtr, AS_PROTO_RESULT_FAIL_QUERY_TIMEOUT, __FILE__, __LINE__); 
	}
}
// **************************************************************************************************


/*
 * Query Destructor Function
 */
// **************************************************************************************************
static void
query_post_release_qnode(as_query_transaction * qtr)
{
	if (!qtr) {
		cf_warning(AS_QUERY, "qtr is NULL");
		return;
	}
	if (qtr->qctx.qnodes_pre_reserved) {
		for (int i=0; i<AS_PARTITIONS; i++) {
			if (qtr->qctx.is_partition_qnode[i]) {
				as_partition_release(&qtr->rsv[i]);
				cf_atomic_int_decr(&g_config.dup_tree_count);
			}
		}
		if (qtr->rsv) {
			cf_free(qtr->rsv);
		}
	}
}

/*
 * NB: These stats come into picture only if query really started 
 * running. If it fails before even running it is accounted in
 * fail
 */
static inline void
query_update_stats(as_query_transaction *qtr)
{
	uint64_t rows = cf_atomic64_get(qtr->n_result_records);

	switch (qtr->job_type) {
		case QUERY_TYPE_LOOKUP:
			if (qtr->state == AS_QTR_STATE_ABORT) {
				cf_atomic64_incr(&g_config.n_lookup_abort);
			} else if (qtr->state == AS_QTR_STATE_ERR) {
				cf_atomic64_incr(&(qtr->si->stats.lookup_errs)); 
				cf_atomic64_incr(&g_config.n_lookup_errs); 
			}
			if (!qtr_failed(qtr))
				cf_atomic64_incr(&g_config.n_lookup_success);
			cf_atomic64_incr(&qtr->si->stats.n_lookup);
			cf_atomic64_add(&qtr->si->stats.lookup_response_size, qtr->net_io_bytes);
			cf_atomic64_add(&qtr->si->stats.lookup_num_records, rows);
			cf_atomic64_add(&g_config.lookup_response_size, qtr->net_io_bytes);
			cf_atomic64_add(&g_config.lookup_num_records, rows);
			break;
		
		case QUERY_TYPE_AGGR:
			if (qtr->state == AS_QTR_STATE_ABORT) {
				cf_atomic64_incr(&g_config.n_agg_abort);
			} else if (qtr->state == AS_QTR_STATE_ERR) {
				cf_atomic64_incr(&(qtr->si->stats.agg_errs));
				cf_atomic64_incr(&g_config.n_agg_errs);
			}
			if (!qtr_failed(qtr))
				cf_atomic64_incr(&g_config.n_agg_success);
			cf_atomic64_incr(&qtr->si->stats.n_aggregation);
			cf_atomic64_add(&qtr->si->stats.agg_response_size, qtr->net_io_bytes);
			cf_atomic64_add(&qtr->si->stats.agg_num_records, rows);
			cf_atomic64_add(&g_config.agg_response_size, qtr->net_io_bytes);
			cf_atomic64_add(&g_config.agg_num_records, rows);
			break;

		case QUERY_TYPE_UDF_BG:
			break;
		
		default:
			cf_crash(AS_QUERY, "Unknown Query Type !!");
			break;
	}

	cf_hist_track_insert_data_point(g_config.q_hist, qtr->start_time);
	SINDEX_HIST_INSERT_DATA_POINT(qtr->si, query_hist, qtr->start_time);

	if (qtr->querying_ai_time_ns) {
		QUERY_HIST_INSERT_RAW(query_prepare_batch_hist, qtr->querying_ai_time_ns);
	}

	if (qtr->n_digests) {
		SINDEX_HIST_INSERT_RAW(qtr->si, query_rcnt_hist, qtr->n_digests);
		if (rows) {
			cf_hist_track_insert_raw(g_config.q_rcnt_hist, rows);
			SINDEX_HIST_INSERT_RAW(qtr->si, query_diff_hist, qtr->n_digests - rows);
		}
	}	



	uint64_t query_stop_time = cf_getns();
	uint64_t elapsed_us = (query_stop_time - qtr->start_time) / 1000;
	cf_detail(AS_QUERY,
			"Total time elapsed %"PRIu64" us, %d of %d read operations avg latency %"PRIu64" us",
			elapsed_us, rows, qtr->n_digests, rows > 0 ? elapsed_us / rows : 0);
}

static void
query_run_teardown(as_query_transaction *qtr)
{
	query_update_stats(qtr);

	if (qtr->n_udf_tr_queued != 0) {
		cf_warning(AS_QUERY, "QUEUED UDF not equal to zero when query transaction is done");
	}

	if (qtr->qctx.recl) {
		cf_ll_reduce(qtr->qctx.recl, true /*forward*/, as_index_keys_ll_reduce_fn, NULL);
		cf_free(qtr->qctx.recl);
		qtr->qctx.recl = NULL;
	}

	if (qtr->short_running) {
		cf_atomic32_decr(&g_query_short_running);
	} else {
		cf_atomic32_decr(&g_query_long_running);
	}

	// Release all the qnodes
	query_post_release_qnode(qtr);


	if (qtr->bb_r) {
		bb_poolrelease(qtr->bb_r);
		qtr->bb_r = NULL;
	}

	pthread_mutex_destroy(&qtr->buf_mutex);
}

static void
query_teardown(as_query_transaction *qtr)
{
	if (qtr->srange)      as_sindex_range_free(&qtr->srange);
	if (qtr->si)          AS_SINDEX_RELEASE(qtr->si);
	if (qtr->binlist)     cf_vector_destroy(qtr->binlist);
	if (qtr->setname)     cf_free(qtr->setname);
	if (qtr->msgp)        cf_free(qtr->msgp);
	pthread_mutex_destroy(&qtr->slock);
}

static void
query_release_fd(as_query_transaction *qtr)
{
	if (qtr && qtr->fd_h) {
		if (qtr_is_abort(qtr)) {
			shutdown(qtr->fd_h->fd, SHUT_RDWR);
		}
		qtr->fd_h->fh_info &= ~FH_INFO_DONOT_REAP;
		qtr->fd_h->last_used = cf_getms();
		AS_RELEASE_FILE_HANDLE(qtr->fd_h);
		qtr->fd_h = NULL;
	}
}

static void
query_transaction_done(as_query_transaction *qtr)
{

#if defined(USE_SYSTEMTAP)
	uint64_t nodeid = g_config.self_node;
#endif

	if (!qtr)
		return;

	ASD_QUERY_TRANS_DONE(nodeid, qtr->trid, (void *) qtr);


	if (qtr_started(qtr)) { 
		query_run_teardown(qtr);
	}


	query_release_fd(qtr);
	query_teardown(qtr);


	ASD_QUERY_QTR_FREE(nodeid, qtr->trid, (void *) qtr);

	qtr_free(qtr);
}
// **************************************************************************************************


/*
 * Query Transaction Ref Counts
 */
// **************************************************************************************************
int
qtr_release(as_query_transaction *qtr, char *fname, int lineno)
{
	if (qtr) {
		int val = cf_rc_release(qtr);
		if (val == 0) { 
			cf_detail(AS_QUERY, "Released qtr [%s:%d] %p %d ", fname, lineno, qtr, val);
			query_transaction_done(qtr);
		}
		cf_detail(AS_QUERY, "Released qtr [%s:%d] %p %d ", fname, lineno, qtr, val);
	}
	return AS_QUERY_OK;
}

static int
qtr_reserve(as_query_transaction *qtr, char *fname, int lineno)
{
	if (!qtr) {
		return AS_QUERY_ERR;
	}
	int val = cf_rc_reserve(qtr);
	cf_detail(AS_QUERY, "Reserved qtr [%s:%d] %p %d ", fname, lineno, qtr, val);
	return AS_QUERY_OK;
}
// **************************************************************************************************


/*
 * Async Network IO Entry Point
 */
// **************************************************************************************************
/* Call back function to determine if the IO should go ahead or not.
 * Purpose
 * 1. If our sequence number does not match requeue
 * 2. If query aborted fail IO. 
 * 3. In all other cases let the IO go through. That would mean
 *    if IO is queued it will be done before the fin with error 
 *    result_code is sent !!
 */ 
int
query_netio_start_cb(void *udata, int seq) 
{
	as_netio *io               = (as_netio *)udata;
	as_query_transaction *qtr  = (as_query_transaction *)io->data;
	cf_detail(AS_QUERY, "Netio Started_CB %d %d %d %d ", io->offset, io->seq, qtr->netio_pop_seq, qtr->state);

	// It is needed to send all the packets in sequence
	// A packet can be requeued after being half sent.
	if (seq > cf_atomic32_get(qtr->netio_pop_seq)) {
		return AS_NETIO_CONTINUE;
	}
	
	if (qtr_is_abort(qtr)) {
		return AS_QUERY_ERR;
	}

	return AS_NETIO_OK;
}

/*
 * The function after the IO on the network has been done.
 * 1. If OK was done successfully bump up the sequence number and 
 *    fix stats
 * 2. Release the qtr if something fails ... which would trigger 
 *    fin packet send and eventually free up qtr
 * Abort it set if something goes wrong
 */ 
int
query_netio_finish_cb(void *data, int retcode)
{
	as_netio *io               = (as_netio *)data;
    cf_detail(AS_QUERY, "Query Finish Callback io seq %d with retCode %d", io->seq, retcode);
	as_query_transaction *qtr  = (as_query_transaction *)io->data;
	if (qtr && (retcode != AS_NETIO_CONTINUE)) {
		// If send success make stat is updated
		if (retcode == AS_NETIO_OK) {
			cf_atomic64_add(&qtr->net_io_bytes, io->bb_r->used_sz + 8);
		} else {
			qtr_set_abort(qtr, AS_PROTO_RESULT_FAIL_QUERY_NETIO_ERR, __FILE__, __LINE__);
		}
		QUERY_HIST_INSERT_DATA_POINT(query_net_io_hist, io->start_time);	

		AS_RELEASE_FILE_HANDLE(io->fd_h);
		bb_poolrelease(io->bb_r);

		cf_atomic32_incr(&qtr->netio_pop_seq);

		qtr_finish_work(qtr, &qtr->n_io_outstanding, __FILE__, __LINE__, true);
	}
	return retcode;
}

#define MAX_OUTSTANDING_IO_REQ 2
static int
query_netio_wait(as_query_transaction *qtr)
{
	return (cf_atomic32_get(qtr->n_io_outstanding) > MAX_OUTSTANDING_IO_REQ) ? AS_QUERY_ERR : AS_QUERY_OK;
} 

// Returns AS_NETIO_OK always 
static int 
query_netio(as_query_transaction *qtr) 
{
#if defined(USE_SYSTEMTAP)
	uint64_t nodeid = g_config.self_node;
#endif

	ASD_QUERY_NETIO_STARTING(nodeid, qtr->trid);

	as_netio        io;

	io.finish_cb = query_netio_finish_cb;
	io.start_cb  = query_netio_start_cb;

	qtr_reserve(qtr, __FILE__, __LINE__);
	io.data        = qtr;

	io.bb_r        = qtr->bb_r;
	qtr->bb_r      = NULL;

	cf_rc_reserve(qtr->fd_h);
	io.fd_h        = qtr->fd_h;

	io.offset      = 0;

	cf_atomic32_incr(&qtr->n_io_outstanding);
	io.seq         = cf_atomic32_incr(&qtr->netio_push_seq);
	io.start_time  = cf_getns();

	int ret        = as_netio_send(&io, NULL, qtr->blocking);
	qtr->bb_r      = bb_poolrequest();
   	cf_buf_builder_reserve(&qtr->bb_r, 8, NULL);

	ASD_QUERY_NETIO_FINISHED(nodeid, qtr->trid);

	return ret;
}
// **************************************************************************************************


/*
 * Qnode Reservation Abstraction
 */
// **************************************************************************************************
as_partition_reservation *
query_reserve_qnode(as_namespace * ns, as_query_transaction * qtr, as_partition_id  pid, as_partition_reservation * rsv)
{
	// qtr could be preserved in some cases (when its enabled in the config)
	// If that is the case, just return the reservation ptr from the cached values
	if (qtr->qctx.qnodes_pre_reserved) {
		if (!qtr->qctx.is_partition_qnode[pid]) {
			cf_debug(AS_QUERY, "Getting digest in rec list which do not belong to qnode.");
			return NULL;
		}
		return &qtr->rsv[pid];
	}

	// If its not preserved, reserve it and return 
	if (!rsv) {
		cf_warning(AS_QUERY, "rsv is null while reserving qnode.");
		return NULL;
	}
	AS_PARTITION_RESERVATION_INITP(rsv);
	if (0 != as_partition_reserve_qnode(ns, pid, rsv)) {
		return NULL;
	}
	cf_atomic_int_incr(&g_config.dup_tree_count);
	return rsv;
}

void
query_release_qnode(as_query_transaction * qtr, as_partition_reservation * rsv)
{
	if (!qtr->qctx.qnodes_pre_reserved) {
		as_partition_release(rsv);
		cf_atomic_int_decr(&g_config.dup_tree_count);
	}
}

void
as_query_pre_reserve_qnodes(as_query_transaction * qtr)
{
	if (!qtr) {
		cf_warning(AS_QUERY, "qtr is NULL");
		return;	
	}
	if (qtr->qctx.qnodes_pre_reserved) {
		qtr->rsv = cf_malloc(sizeof(as_partition_reservation) * AS_PARTITIONS);
		if (!qtr->rsv) {
			cf_crash(AS_QUERY, "Allocation Error in Query Prereserve !!");
		}
		as_partition_prereserve_qnodes(qtr->ns, qtr->qctx.is_partition_qnode, qtr->rsv);
	} else {
		qtr->rsv = NULL;
	}
}
// **************************************************************************************************


/*
 * Query tracking 
 */
// **************************************************************************************************
// Put qtr in a global hash
static int
hash_put_qtr(as_query_transaction * qtr)
{
	if (!qtr->track) {
		return AS_QUERY_CONTINUE;
	}

	int rc = rchash_put_unique(g_query_job_hash, &qtr->trid, sizeof(qtr->trid), qtr);
	if (rc) {
		cf_warning(AS_SINDEX, "QTR Put in hash failed with error %d", rc);
	} 

	return rc;
}

// Get Qtr from global hash
static int
hash_get_qtr(uint64_t trid, as_query_transaction ** qtr)
{
	int rv = rchash_get(g_query_job_hash, &trid, sizeof(trid), (void **) qtr);
	if (RCHASH_OK != rv) {
		cf_info(AS_SCAN, "Query job with transaction id [%"PRIu64"] does not exist", trid );
	}
	return rv;
}

// Delete Qtr from global hash
static int
hash_delete_qtr(as_query_transaction *qtr)
{
	if (!qtr->track) {
		return AS_QUERY_CONTINUE;
	}

	int rv = rchash_delete(g_query_job_hash, &qtr->trid, sizeof(qtr->trid));
	if (RCHASH_OK != rv) {
		cf_warning(AS_SINDEX, "Failed to delete qtr from query hash.");
	}
	return rv;
}
// If any query run from more than g_config.query_untracked_time_ms
// 		we are going to track it
// else no.
int
hash_track_qtr(as_query_transaction *qtr) 
{
	if (!qtr->track) {
		if ((cf_getns() - qtr->start_time) > (g_config.query_untracked_time_ms * 1000000)) {
			qtr->track = true;
			qtr_reserve(qtr, __FILE__, __LINE__);
			int ret = hash_put_qtr(qtr);
			if (ret != 0 && ret != AS_QUERY_CONTINUE) {
				// track should be disabled otherwise at the 
				// qtr cleanup stage some other qtr with the same 
				// trid can get cleaned up.
				qtr->track     = false;
				qtr_release(qtr, __FILE__, __LINE__);
				return AS_QUERY_ERR;
			}
		}
	}
	return AS_QUERY_OK;
}
// **************************************************************************************************








/*
 * Query Request IO functions
 */
// **************************************************************************************************
/*
 * Function query_add_response
 *
 * Returns -
 *		AS_QUERY_OK  - On success.
 *		AS_QUERY_ERR - On failure.
 *
 * Notes -
 *	Basic query call back function. Fills up the client response buffer;
 *	sends out buffer and then
 *	reinitializes the buf for the next set of requests,
 *	In case buffer is full Bail out quick if unable to send response back to client
 *
 *	On success, qtr->n_result_records is incremented by 1.
 *
 * Synchronization -
 * 		Takes a lock over qtr->buf
 */
static int
query_add_response(void *void_qtr, as_index_ref *r_ref, as_storage_rd *rd)
{
	as_record *r = r_ref->r;
	as_query_transaction *qtr = (as_query_transaction *)void_qtr;
	size_t msg_sz = as_msg_response_msgsize(r, rd, false, NULL, false,
			qtr->binlist);
	int ret = 0;

	pthread_mutex_lock(&qtr->buf_mutex);
	cf_buf_builder *bb_r = qtr->bb_r;
	if (bb_r == NULL) {
		// Assert that query is aborted if bb_r is found to be null
		pthread_mutex_unlock(&qtr->buf_mutex);
		return AS_QUERY_ERR;
	}
	
	if (msg_sz > (bb_r->alloc_sz - bb_r->used_sz) && bb_r->used_sz != 0) {
		query_netio(qtr);
	}

	ret = as_msg_make_response_bufbuilder(r, rd, &qtr->bb_r, false,
			NULL, true, true, true, qtr->binlist);
	if (ret != 0) {
		cf_warning(AS_QUERY, "Weird there is space but still the packing failed "
				"available = %d msg size = %d",
				bb_r->alloc_sz - bb_r->used_sz, msg_sz);
	}
	cf_atomic64_incr(&qtr->n_result_records);
	pthread_mutex_unlock(&qtr->buf_mutex);
	return ret;
}


static int
query_add_fin(as_query_transaction *qtr)
{

#if defined(USE_SYSTEMTAP)
	uint64_t nodeid = g_config.self_node;
#endif
	cf_detail(AS_QUERY, "Adding fin %p", qtr);
	uint8_t *b;
	// in case of aborted query, the bb_r is already released
	if (qtr->bb_r == NULL) {
		// Assert that query is aborted if bb_r is found to be null
		return AS_QUERY_ERR;
	}
	cf_buf_builder_reserve(&qtr->bb_r, sizeof(as_msg), &b);

	ASD_QUERY_ADDFIN(nodeid, qtr->trid);
	// set up the header
	uint8_t *buf      = b;
	as_msg *msgp      = (as_msg *) buf;
	msgp->header_sz   = sizeof(as_msg);
	msgp->info1       = 0;
	msgp->info2       = 0;
	msgp->info3       = AS_MSG_INFO3_LAST;
	msgp->unused      = 0;
	msgp->result_code = qtr->result_code;
	msgp->generation  = 0;
	msgp->record_ttl  = 0;
	msgp->n_fields    = 0;
	msgp->n_ops       = 0;
	msgp->transaction_ttl = 0;
	as_msg_swap_header(msgp);
	return AS_QUERY_OK;
}

static int
query_send_fin(as_query_transaction *qtr) {
	// Send out the final data back
	if (qtr->fd_h) {
		query_add_fin(qtr);
		query_netio(qtr);
	}
	return AS_QUERY_OK;
}

static void
query_send_bg_udf_response(as_transaction *tr)
{
	cf_detail(AS_QUERY, "Send Fin for Background UDF");
	as_msg_send_fin(tr->proto_fd_h->fd, AS_PROTO_RESULT_OK);
	tr->proto_fd_h->last_used = cf_getms();
	AS_RELEASE_FILE_HANDLE(tr->proto_fd_h);
	tr->proto_fd_h = NULL;
}

static bool
query_match_integer_fromval(as_query_transaction * qtr, as_val *v, as_sindex_key *skey)
{
	as_sindex_bin_data *start = &qtr->srange->start;
	as_sindex_bin_data *end   = &qtr->srange->end;

	if ((AS_PARTICLE_TYPE_INTEGER != as_sindex_pktype(qtr->si->imd))
			|| (AS_PARTICLE_TYPE_INTEGER != start->type)
			|| (AS_PARTICLE_TYPE_INTEGER != end->type)) {
		cf_debug(AS_QUERY, "query_record_matches: Type mismatch %d!=%d!=%d!=%d  binname=%s index=%s",
				AS_PARTICLE_TYPE_INTEGER, start->type, end->type, as_sindex_pktype(qtr->si->imd),
				qtr->si->imd->bnames[0], qtr->si->imd->iname);
		return false;
	}
	as_integer * i = as_integer_fromval(v);
	int64_t value  = as_integer_get(i);
	if (skey->key.int_key != value) {
		cf_debug(AS_QUERY, "query_record_matches: sindex key does " 
			"not matches bin value in record. skey %ld bin value %ld", skey->key.int_key, value);
		return false;
	}

	return true;
}

static bool
query_match_string_fromval(as_query_transaction * qtr, as_val *v, as_sindex_key *skey)
{
	as_sindex_bin_data *start = &qtr->srange->start;
	as_sindex_bin_data *end   = &qtr->srange->end;

	if ((AS_PARTICLE_TYPE_STRING != as_sindex_pktype(qtr->si->imd))
			|| (AS_PARTICLE_TYPE_STRING != start->type)
			|| (AS_PARTICLE_TYPE_STRING != end->type)) {
		cf_debug(AS_QUERY, "query_record_matches: Type mismatch %d!=%d!=%d!=%d  binname=%s index=%s",
				AS_PARTICLE_TYPE_STRING, start->type, end->type, as_sindex_pktype(qtr->si->imd),
				qtr->si->imd->bnames[0], qtr->si->imd->iname);
		return false;
	}

	char * str_val = as_string_get(as_string_fromval(v));
	cf_digest str_digest;
	cf_digest_compute(str_val, strlen(str_val), &str_digest);

	if (memcmp(&str_digest, &skey->key.str_key, AS_DIGEST_KEY_SZ)) {
		cf_debug(AS_QUERY, "query_record_matches: sindex key does not matches bin value in record."
				" skey %"PRIu64" value in bin %"PRIu64"", skey->key.str_key, str_digest);
		return false;
	}
	return true;
}

// If the value matches foreach should stop iterating the 
bool 
query_match_mapkeys_foreach(const as_val * key, const as_val * val, void * udata)
{
	qtr_skey * q_s = (qtr_skey *)udata;
	if (key->type == AS_STRING) {
		// If matches return false
		return !query_match_string_fromval(q_s->qtr, (as_val *)key, q_s->skey);
	}
	else if (key->type == AS_INTEGER) {
		// If matches return false
		return !query_match_integer_fromval(q_s->qtr,(as_val *) key, q_s->skey);
	}
	return true;
}

static bool
query_match_mapvalues_foreach(const as_val * key, const as_val * val, void * udata)
{
	qtr_skey * q_s = (qtr_skey *)udata;
	if (val->type == AS_STRING) {
		// If matches return false
		return !query_match_string_fromval(q_s->qtr, (as_val *)val, q_s->skey);
	}
	else if (val->type == AS_INTEGER) {
		// If matches return false
		return !query_match_integer_fromval(q_s->qtr, (as_val *)val, q_s->skey);
	}
	return true;

}

static bool
query_match_listele_foreach(as_val * val, void * udata)
{
	qtr_skey * q_s = (qtr_skey *)udata;
	if (val->type == AS_STRING) {
		// If matches return false
		return !query_match_string_fromval(q_s->qtr, val, q_s->skey);
	}
	else if (val->type == AS_INTEGER) {
		// If matches return false
		return !query_match_integer_fromval(q_s->qtr, val, q_s->skey);
	}
	return true;
}
/*
 * Validate record based on its content and query make sure it indeed should
 * be selected. Secondary index does lazy delete for the entries for the record
 * for which data is on ssd. See sindex design doc for details. Hence it is
 * possible that it returns digest for which record may have changed. Do the
 * validation before returning the row.
 */
static bool
query_record_matches(as_query_transaction *qtr, as_storage_rd *rd, as_sindex_key * skey)
{
	// TODO: Add counters and make sure it is not a performance hit
	as_sindex_bin_data *start = &qtr->srange->start;
	as_sindex_bin_data *end   = &qtr->srange->end;

	//TODO: Make it more general to support sindex over multiple bins	
	as_bin * b = as_bin_get_by_id(rd, qtr->si->imd->binid[0]);

	if (!b) {
		cf_debug(AS_QUERY , "as_query_record_validation: "
				"Bin name %s not found ", qtr->si->imd->bnames[0]);
		// Possible bin may not be there anymore classic case of
		// bin delete.
		return false;
	}
	uint8_t type = as_bin_get_particle_type(b);

	// If the bin is of type cdt, we need to see if anyone of the value within cdt
	// matches the query.
	// This can be performance hit for big list and maps.
	as_val * res_val = NULL;
	as_val * val     = NULL;
	bool matches     = false;
	bool from_cdt    = false;
	switch (type) {
		case AS_PARTICLE_TYPE_INTEGER : {
			if ((type != as_sindex_pktype(qtr->si->imd))
			|| (type != start->type)
			|| (type != end->type)) {
				cf_debug(AS_QUERY, "query_record_matches: Type mismatch %d!=%d!=%d!=%d  binname=%s index=%s",
					type, start->type, end->type, as_sindex_pktype(qtr->si->imd),
					qtr->si->imd->bnames[0], qtr->si->imd->iname);
				matches = false;
				break;
			}

			int64_t   i = 0;
			as_bin_particle_to_mem(b, (uint8_t *) &i);
			if (skey->key.int_key != i) {
				cf_debug(AS_QUERY, "query_record_matches: sindex key does "
						"not matches bin value in record. bin value %ld skey value %ld", i, skey->key.int_key);
				matches = false;
				break;
			}
			matches = true;
			break;
		}
		case AS_PARTICLE_TYPE_STRING : {
			if ((type != as_sindex_pktype(qtr->si->imd))
			|| (type != start->type)
			|| (type != end->type)) {
				cf_debug(AS_QUERY, "query_record_matches: Type mismatch %d!=%d!=%d!=%d  binname=%s index=%s",
					type, start->type, end->type, as_sindex_pktype(qtr->si->imd),
					qtr->si->imd->bnames[0], qtr->si->imd->iname);
				matches = false;
				break;
			}

			uint32_t psz = as_bin_particle_mem_size(b);
			char buf[psz + 1];
			as_bin_particle_to_mem(b, (uint8_t *) buf);
			buf[psz]     = '\0';
			cf_digest bin_digest;
			cf_digest_compute( buf, psz, &bin_digest);
			if (memcmp(&skey->key.str_key, &bin_digest, AS_DIGEST_KEY_SZ)) {
				cf_debug(AS_QUERY, "query_record_matches: sindex key does not matches bin value in record."
				" skey %"PRIu64" value in bin %"PRIu64"", skey->key.str_key, bin_digest);
	
				matches = false;
				break;
			}
			matches = true;
			break;
		}
		case AS_PARTICLE_TYPE_MAP : {
			val     = as_val_frombin(b);
			res_val = as_sindex_extract_val_from_path(qtr->si->imd, val);	
			if (!res_val) {
				matches = false;
				break;
			}
			from_cdt = true;
			break;
		}
		case AS_PARTICLE_TYPE_LIST : {
			val     = as_val_frombin(b);
			res_val = as_sindex_extract_val_from_path(qtr->si->imd, val);	
			if (!res_val) {
				matches = false;
			}
			from_cdt = true;
			break;
		}
		default: {
			break;
		}
	}
	
	if (from_cdt) {
		if (res_val->type == AS_INTEGER) {
			// Defensive check.
			if (qtr->si->imd->itype == AS_SINDEX_ITYPE_DEFAULT) {
				matches = query_match_integer_fromval(qtr, res_val, skey);
			}
			else {
				matches = false;
			}
		}
		else if (res_val->type == AS_STRING) {
			// Defensive check.
			if (qtr->si->imd->itype == AS_SINDEX_ITYPE_DEFAULT) {
				matches = query_match_string_fromval(qtr, res_val, skey);
			}
			else {
				matches = false;
			}
		}
		else if (res_val->type == AS_MAP) {
			qtr_skey q_s;
			q_s.qtr  = qtr;
			q_s.skey = skey;
			// Defensive check.
			if (qtr->si->imd->itype == AS_SINDEX_ITYPE_MAPKEYS) {
				as_map * map = as_map_fromval(res_val);
				matches = !as_map_foreach(map, query_match_mapkeys_foreach, &q_s);
			}
			else if (qtr->si->imd->itype == AS_SINDEX_ITYPE_MAPVALUES){
				as_map * map = as_map_fromval(res_val);
				matches = !as_map_foreach(map, query_match_mapvalues_foreach, &q_s);
			}
			else {
				matches = false;
			}
		}
		else if (res_val->type == AS_LIST) {
			qtr_skey q_s;
			q_s.qtr  = qtr;
			q_s.skey = skey;
	
			// Defensive check
			if (qtr->si->imd->itype == AS_SINDEX_ITYPE_LIST) {
				as_list * list = as_list_fromval(res_val);
				matches = !as_list_foreach(list, query_match_listele_foreach, &q_s);
			}
			else {
				matches = false;
			}
		}
	}

	if (val) {
		as_val_destroy(val);
	}
	return matches;
}



static int
query_io(as_query_transaction *qtr, cf_digest *dig, as_sindex_key * skey)
{
#if defined(USE_SYSTEMTAP)
	uint64_t nodeid = g_config.self_node;
#endif

	as_namespace * ns = qtr->ns;
	as_partition_reservation rsv_stack;
	as_partition_reservation * rsv = &rsv_stack;

	// We make sure while making digest list that current node is a qnode
	// Attempt the query reservation here as well. If this node is not a
	// query node anymore then no need to return anything
	// Since we are reserving all the qnodes upfront, this is a defensive check
	as_partition_id pid =  as_partition_getid(*dig);
	rsv                 = query_reserve_qnode(ns, qtr, pid, rsv);
	if (!rsv) {
		return AS_QUERY_OK;
	}

	ASD_QUERY_IO_STARTING(nodeid, qtr->trid);

	as_index_ref r_ref;
	r_ref.skip_lock = false;
	int rec_rv      = as_record_get(rsv->tree, dig, &r_ref, ns);

	if (rec_rv == 0) {
		as_index *r = r_ref.r;
		// check to see this isn't an expired record waiting to die
		if (as_record_is_expired(r)) {
			as_record_done(&r_ref, ns);
			cf_debug(AS_QUERY,
					"build_response: record expired. treat as not found");
			// Not sending error message to client as per the agreement
			// that server will never send a error result code to the query client.
			goto CLEANUP;
		}
		// make sure it's brought in from storage if necessary
		as_storage_rd rd;
		as_storage_record_open(ns, r, &rd, &r->key);
		qtr->n_read_success += 1;
		rd.n_bins = as_bin_get_n_bins(r, &rd);

		// Note: This array must stay in scope until the response
		//       for this record has been built, since in the get
		//       data w/ record on device case, it's copied by
		//       reference directly into the record descriptor!
		as_bin stack_bins[rd.ns->storage_data_in_memory ? 0 : rd.n_bins];

		// Figure out which bins you want - for now, all
		rd.bins   = as_bin_get_all(r, &rd, stack_bins);
		rd.n_bins = as_bin_inuse_count(&rd);
		// Call Back
		if (!query_record_matches(qtr, &rd, skey)) {
			as_storage_record_close(r, &rd);
			as_record_done(&r_ref, ns);
			query_release_qnode(qtr, rsv);
			cf_atomic64_incr(&g_config.query_false_positives);
			ASD_QUERY_IO_NOTMATCH(nodeid, qtr->trid);
			return AS_QUERY_OK;
		}

		int ret = query_add_response(qtr, &r_ref, &rd);
		if (ret != 0) {
			as_storage_record_close(r, &rd);
			as_record_done(&r_ref, ns);
			qtr_set_err(qtr, AS_PROTO_RESULT_FAIL_QUERY_CBERROR, __FILE__, __LINE__);
			query_release_qnode(qtr, rsv);
			ASD_QUERY_IO_ERROR(nodeid, qtr->trid);
			return AS_QUERY_ERR;
		}
		as_storage_record_close(r, &rd);
		as_record_done(&r_ref, ns);
	} else {
		// What do we do about empty records?
		// 1. Should gin up an empty record
		// 2. Current error is returned back to the client.
		cf_detail(AS_QUERY, "query_generator: "
				"as_record_get returned %d : key %"PRIx64, rec_rv,
				*(uint64_t *)dig);
	}
CLEANUP :
	query_release_qnode(qtr, rsv);

	ASD_QUERY_IO_FINISHED(nodeid, qtr->trid);

	return AS_QUERY_OK;
}
// **************************************************************************************************

/*
 * Query Aggregation Request Workhorse Function
 */
// **************************************************************************************************
static int
query_add_val_response(void *void_qtr, const as_val *val, bool success)
{
	as_query_transaction *qtr = (as_query_transaction *)void_qtr;
	if (!qtr) {
		return AS_QUERY_ERR;
	}
	uint32_t msg_sz        = 0;
	as_val_tobuf(val, NULL, &msg_sz);
	if (0 == msg_sz) {
		cf_warning(AS_PROTO, "particle to buf: could not copy data!");
	}


	int ret = 0;

	pthread_mutex_lock(&qtr->buf_mutex);
	cf_buf_builder *bb_r = qtr->bb_r;
	if (bb_r == NULL) {
		// Assert that query is aborted if bb_r is found to be null
		pthread_mutex_unlock(&qtr->buf_mutex);
		return AS_QUERY_ERR;
	}

	if (msg_sz > (bb_r->alloc_sz - bb_r->used_sz) && bb_r->used_sz != 0) {
		query_netio(qtr);
	}

	ret = as_msg_make_val_response_bufbuilder(val, &qtr->bb_r, msg_sz, success);
	if (ret != 0) {
		cf_warning(AS_QUERY, "Weird there is space but still the packing failed "
				"available = %d msg size = %d",
				bb_r->alloc_sz - bb_r->used_sz, msg_sz);
	}
	cf_atomic64_incr(&qtr->n_result_records);
	pthread_mutex_unlock(&qtr->buf_mutex);
	return ret;
}



static void
query_add_result(char *res, as_query_transaction *qtr, bool success)
{
	const as_val * v = (as_val *) as_string_new (res, false);
	query_add_val_response((void *) qtr, v, success);
	as_val_destroy(v);
}


static int
query_process_aggreq(query_work *qagg)
{
	as_query_transaction *qtr = qagg->qtr;
	if (!qtr) {
		return AS_QUERY_ERR;
	}           

	if (!cf_ll_size(qagg->recl)) {
		return AS_QUERY_ERR;
	}

	as_result   *res = as_result_new();
	int ret          = as_aggr_process(qtr->ns, &qtr->agg_call, qagg->recl, (void *)qtr, res);

	if (ret != 0) {
        char *rs = as_module_err_string(ret);
        if (res->value != NULL) {
            as_string * lua_s   = as_string_fromval(res->value);
            char *      lua_err  = (char *) as_string_tostring(lua_s); 
            if (lua_err != NULL) {
                int l_rs_len = strlen(rs);
                rs = cf_realloc(rs,l_rs_len + strlen(lua_err) + 4);
                sprintf(&rs[l_rs_len]," : %s",lua_err);
            }
        }
        query_add_result(rs, qtr, false);
        cf_free(rs);
	}
    as_result_destroy(res);
	return ret;
}
// **************************************************************************************************


/*
 * Aggregation HOOKS
 */
// **************************************************************************************************
as_stream_status
agg_ostream_write(void *udata, as_val *v)
{
	as_query_transaction *qtr = (as_query_transaction *)udata;
	if (!v) {
		return AS_STREAM_OK;
	}
	int ret = AS_STREAM_OK;
	if (query_add_val_response((void *)qtr, v, true)) {
		ret = AS_STREAM_ERR;
	}
	as_val_destroy(v);
	return ret;
}

static as_partition_reservation *
agg_reserve_qnode(void *udata, as_namespace *ns, as_partition_id pid, as_partition_reservation *rsv)
{
	return query_reserve_qnode(ns, (as_query_transaction *)udata, pid, rsv);
}

static void
agg_release_qnode(void *udata, as_partition_reservation *rsv)
{
	query_release_qnode((as_query_transaction *)udata, rsv);
}

static void
agg_set_error(void * udata, int err)
{
	qtr_set_err((as_query_transaction *)udata, AS_PROTO_RESULT_FAIL_QUERY_CBERROR, __FILE__, __LINE__);
}

// true if matches
static bool
agg_record_matches(void *udata, udf_record *urecord, void *key_data)
{
	as_query_transaction * qtr = (as_query_transaction*)udata;
	as_sindex_key *skey        = (void *)key_data;
	qtr->n_read_success++;
	if (query_record_matches(qtr, urecord->rd, skey) == false) {
		cf_atomic64_incr(&g_config.query_false_positives); // PUT IT INSIDE PRE_CHECK
		return false;
	}
	return true;
}

const as_aggr_hooks query_aggr_hooks = {
	.ostream_write = agg_ostream_write,
	.set_error     = agg_set_error,
	.ptn_reserve   = agg_reserve_qnode,
	.ptn_release   = agg_release_qnode,
	.pre_check     = agg_record_matches
};
// **************************************************************************************************





/*
 * Query Request UDF functions
 */
// **************************************************************************************************
// NB: Caller holds a write hash lock _BE_CAREFUL_ if you intend to take
// lock inside this function
int
query_udf_bg_tr_complete(as_transaction *tr, int retcode)
{
	as_query_transaction *qtr = (as_query_transaction *)tr->udata.req_udata;
	if (!qtr) {
		cf_warning(AS_QUERY, "Complete called with invalid job id");
		return AS_QUERY_ERR;
	}
	cf_detail(AS_QUERY, "UDF: Internal transaction remaining %d, total txn processing time %"PRIu64"",
				cf_atomic32_get(qtr->n_udf_tr_queued),
				(cf_getns() - tr->start_time) / 1000000);
	qtr_finish_work(qtr, &qtr->n_udf_tr_queued, __FILE__, __LINE__, true);
	return AS_QUERY_OK;
}

// Creates a internal transaction for per record UDF execution triggered
// from inside generator. The generator could be scan job generating digest
// or query generating digest.
int
query_udf_bg_tr_start(as_query_transaction *qtr, cf_digest *keyd)
{
	tr_create_data d;

	d.digest   = *keyd;
	d.ns       = qtr->ns;
	d.set[0]   = 0;   // What set ??
	d.call     = &qtr->call;
	d.msg_type = AS_MSG_INFO2_WRITE;
	d.fd_h     = NULL;
	d.trid     = 0;

	as_transaction tr;

	if (as_transaction_create_internal(&tr, &d)) {
		qtr_set_err(qtr, AS_PROTO_RESULT_FAIL_QUERY_CBERROR, __FILE__, __LINE__);
		return AS_QUERY_OK;
	}

	tr.udata.req_cb     = query_udf_bg_tr_complete;
	tr.udata.req_udata  = qtr;
	tr.udata.req_type   = UDF_QUERY_REQUEST;
	
	qtr_reserve(qtr, __FILE__, __LINE__);
<<<<<<< HEAD
	cf_atomic32_incr(&qtr->n_udf_tr_queued);
	
	thr_tsvc_enqueue(&tr);

=======
	// Reset start time
	tr.start_time = cf_getns();
	thr_tsvc_enqueue(&tr);
>>>>>>> e3b86743
	return AS_QUERY_OK;
}

static int
query_process_udfreq(query_work *qudf)
{
	int ret               = AS_QUERY_OK;
	cf_ll_element  * ele  = NULL;
	cf_ll_iterator * iter = NULL;
	as_query_transaction *qtr = qudf->qtr;
	if (!qtr)           return AS_QUERY_ERR;
	cf_detail(AS_QUERY, "Performing UDF");
	iter                  = cf_ll_getIterator(qudf->recl, true /*forward*/);
	if (!iter) {
		ret              = AS_QUERY_ERR;
		qtr_set_err(qtr, AS_SINDEX_ERR_NO_MEMORY, __FILE__, __LINE__);
		goto Cleanup;
	}

	while ((ele = cf_ll_getNext(iter))) {
		as_index_keys_ll_element * node;
		node                         = (as_index_keys_ll_element *) ele;
		as_index_keys_arr * keys_arr  = node->keys_arr;
		if (!keys_arr) {
			continue;
		}
		node->keys_arr   =  NULL;

		for (int i = 0; i < keys_arr->num; i++) {

			while (cf_atomic32_get(qtr->n_udf_tr_queued) >= (AS_QUERY_MAX_UDF_TRANSACTIONS * (qtr->priority / 10 + 1))) {
				usleep(g_config.query_sleep_us);
				query_check_timeout(qtr);
				if (qtr_failed(qtr)) {
					ret = AS_QUERY_ERR;
					goto Cleanup;
				}
			}

			if (AS_QUERY_ERR == query_udf_bg_tr_start(qtr, &keys_arr->pindex_digs[i])) {
				as_index_keys_release_arr_to_queue(keys_arr);
				ret = AS_QUERY_ERR;
				goto Cleanup;
			}
		}
		as_index_keys_release_arr_to_queue(keys_arr);
	}
Cleanup:
	if (iter) {
		cf_ll_releaseIterator(iter);
		iter = NULL;
	}
	return ret;
}
// **************************************************************************************************




static int
query_process_ioreq(query_work *qio)
{

#if defined(USE_SYSTEMTAP)
	uint64_t nodeid = g_config.self_node;
#endif

	as_query_transaction *qtr = qio->qtr;
	if (!qtr) {
		return AS_QUERY_ERR;
	}

	ASD_QUERY_IOREQ_STARTING(nodeid, qtr->trid);

	cf_ll_element * ele   = NULL;
	cf_ll_iterator * iter = NULL;

	cf_detail(AS_QUERY, "Performing IO");
	uint64_t time_ns      = 0;
	if (g_config.query_enable_histogram || qtr->si->enable_histogram) {
		time_ns = cf_getns();
	}
	iter                  = cf_ll_getIterator(qio->recl, true /*forward*/);
	if (!iter) {
		cf_crash(AS_QUERY, "Cannot allocate iterator... out of memory !!");
	}

	while ((ele = cf_ll_getNext(iter))) {
		as_index_keys_ll_element * node;
		node                       = (as_index_keys_ll_element *) ele;
		as_index_keys_arr *keys_arr = node->keys_arr;
		if (!keys_arr) {
			continue;
		}
		node->keys_arr     = NULL;
		for (int i = 0; i < keys_arr->num; i++) {
			if (AS_QUERY_OK != query_io(qtr, &keys_arr->pindex_digs[i], &keys_arr->sindex_keys[i])) {
				as_index_keys_release_arr_to_queue(keys_arr);
				goto Cleanup;
			}

			if (cf_atomic64_get(qtr->n_result_records) % qtr->priority == 0)
			{
				usleep(g_config.query_sleep_us);
				query_check_timeout(qtr);
				if (qtr_failed(qtr)) {
					as_index_keys_release_arr_to_queue(keys_arr);
					goto Cleanup;
				}
			}
		}
		as_index_keys_release_arr_to_queue(keys_arr);
	}
Cleanup:

	if (iter) {
		cf_ll_releaseIterator(iter);
		iter = NULL;
	}
	QUERY_HIST_INSERT_DATA_POINT(query_batch_io_hist, time_ns);
	SINDEX_HIST_INSERT_DATA_POINT(qtr->si, query_batch_io, time_ns);

	ASD_QUERY_IOREQ_FINISHED(nodeid, qtr->trid);
	
	return AS_QUERY_OK;
}

// **************************************************************************************************


/*
 * Query Request Processing
 */
// **************************************************************************************************
static int
qwork_process(query_work *qworkp)
{
	QUERY_HIST_INSERT_DATA_POINT(query_batch_io_q_wait_hist, qworkp->queued_time_ns);
	cf_detail(AS_QUERY, "Processing Request %d", qworkp->type);
	if (qtr_failed(qworkp->qtr)) {
		return AS_QUERY_ERR;
	}
	int ret = AS_QUERY_OK;
	switch (qworkp->type) {
		case QUERY_WORK_TYPE_LOOKUP:
			ret = query_process_ioreq(qworkp);
			break;
		case QUERY_WORK_TYPE_UDF_BG: // Does it need different call ??
			ret = query_process_udfreq(qworkp);
			break;
		case QUERY_WORK_TYPE_AGG:
			ret = query_process_aggreq(qworkp);
			break;
		default:
			cf_warning(AS_QUERY, "Unsupported query type %d.. Dropping it", qworkp->type);
			break;
	}
	return ret;
}

static void
qwork_setup(query_work *qworkp, as_query_transaction *qtr)
{
	qtr_reserve(qtr, __FILE__, __LINE__);
	qworkp->qtr               = qtr;
	qworkp->recl              = qtr->qctx.recl;
	qtr->qctx.recl            = NULL;
	qworkp->queued_time_ns    = cf_getns();
	qtr->n_digests          += qtr->qctx.n_bdigs;
	qtr->qctx.n_bdigs        = 0;

	switch (qtr->job_type) {
		case QUERY_TYPE_LOOKUP:
			qworkp->type          = QUERY_WORK_TYPE_LOOKUP;
			break;
		case QUERY_TYPE_AGGR:
			qworkp->type          = QUERY_WORK_TYPE_AGG;
			break;
		case QUERY_TYPE_UDF_BG:
			qworkp->type          = QUERY_WORK_TYPE_UDF_BG;
			break;
		default:
			cf_crash(AS_QUERY, "Unknown Query Type !!");
	}
}

static void
qwork_teardown(query_work *qworkp)
{
	if (qworkp->recl) {
		cf_ll_reduce(qworkp->recl, true /*forward*/, as_index_keys_ll_reduce_fn, NULL);
		cf_free(qworkp->recl);
		qworkp->recl = NULL;
	} 
	qtr_release(qworkp->qtr, __FILE__, __LINE__);
	qworkp->qtr = NULL;
}
// **************************************************************************************************


void *
qwork_th(void *q_to_wait_on)
{
	unsigned int         thread_id = cf_atomic32_incr(&g_query_worker_threadcnt);
	cf_detail(AS_QUERY, "Created Query Worker Thread %d", thread_id);
	query_work   * qworkp     = NULL;
	int                  ret       = AS_QUERY_OK;

	while (1) {
		// Kill self if thread id is greater than that of number of configured
		// Config change should be flag for quick check
		if (thread_id > g_config.query_worker_threads) {
			pthread_rwlock_rdlock(&g_query_lock);
			if (thread_id > g_config.query_worker_threads) {
				cf_atomic32_decr(&g_query_worker_threadcnt);
				pthread_rwlock_unlock(&g_query_lock);
				cf_detail(AS_QUERY, "Query Worker thread %d exited", thread_id);
				return NULL;
			}
			pthread_rwlock_unlock(&g_query_lock);
		}
		if (cf_queue_pop(g_query_work_queue, &qworkp, CF_QUEUE_FOREVER) != 0) {
			cf_crash(AS_QUERY, "Failed to pop from Query worker queue.");
		}
		cf_detail(AS_QUERY, "Popped I/O work [%p,%p]", qworkp, qworkp->qtr);

		ret = qwork_process(qworkp);

		as_query_transaction *qtr = qworkp->qtr;
		if ((ret != AS_QUERY_OK) && !qtr_failed(qtr)) {
			cf_warning(AS_QUERY, "Request processing failed but query is not qtr_failed .... ret %d", ret);
		}
		qtr_finish_work(qtr, &qtr->n_qwork_active, __FILE__, __LINE__, false);
		qwork_teardown(qworkp);
		qwork_poolrelease(qworkp);
	}

	return NULL;
}

/*
 * Query Generator
 */
// **************************************************************************************************
/*
 * Function query_get_nextbatch
 *
 * Notes-
 *		Function generates the next batch of digest list after looking up
 * 		secondary index tree. The function populates qctx->recl with the
 * 		digest list.
 *
 * Returns
 * 		AS_QUERY_OK:  If the batch is full qctx->n_bdigs == qctx->bsize. The caller
 *  		   then processes the batch and reset the qctx->recl and qctx->n_bdigs.
 *
 * 		AS_QUERY_CONTINUE:  If the caller should continue calling this function.
 *
 * 		AS_QUERY_ERR: In case of error
 */
int
query_get_nextbatch(as_query_transaction *qtr)
{
	int              ret     = AS_QUERY_OK;
	as_sindex       *si      = qtr->si;
	as_sindex_qctx  *qctx    = &qtr->qctx;
	uint64_t         time_ns = 0;
	if (g_config.query_enable_histogram
		|| qtr->si->enable_histogram) {
		time_ns = cf_getns();
	}

	if (qctx->pimd_idx == -1) {
		if (!qtr->srange->isrange) {
			qctx->pimd_idx   = ai_btree_key_hash_from_sbin(si->imd, &qtr->srange->start);
		} else {
			qctx->pimd_idx   = 0;
		}
	}

	as_sindex_range *srange  = qtr->srange;
	if (!qctx->recl) {
		qctx->recl = cf_malloc(sizeof(cf_ll));
		if (!qctx->recl) {
			cf_crash(AS_QUERY, "Allocation Error in Query !!");
		}
		cf_ll_init(qctx->recl, as_index_keys_ll_destroy_fn, false /*no lock*/);
		qctx->n_bdigs        = 0;
	} else {
		// Following condition may be true if the
		// query has moved from short query pool to
		// long running query pool
		if (qctx->n_bdigs >= qctx->bsize)
			return ret;
	}

	// Query Aerospike Index
	int      qret            = as_sindex_query(qtr->si, srange, &qtr->qctx);
	cf_detail(AS_QUERY, "start %ld end %ld @ %d pimd found %d", srange->start.u.i64, srange->end.u.i64, qctx->pimd_idx, qctx->n_bdigs);

	qctx->new_ibtr           = false;
	if (qret < 0) { // [AS_SINDEX_OK, AS_SINDEX_CONTINUE] -> OK
		qtr_set_err(qtr, as_sindex_err_to_clienterr(qret, __FILE__, __LINE__), __FILE__, __LINE__);	
		ret = AS_QUERY_ERR;
		goto batchout;
	}

	if (time_ns) {
		if (g_config.query_enable_histogram) {
			qtr->querying_ai_time_ns += cf_getns() - time_ns;
		} else if (qtr->si->enable_histogram) {
			SINDEX_HIST_INSERT_DATA_POINT(qtr->si, query_batch_lookup, time_ns);
		}
	}
	if (qctx->n_bdigs < qctx->bsize) {
		qctx->new_ibtr       = true;
		qctx->nbtr_done      = false;
		qctx->pimd_idx++;
		cf_detail(AS_QUERY, "All the Data finished moving to next tree %d", qctx->pimd_idx);
		if (!srange->isrange || (qctx->pimd_idx == si->imd->nprts)) {
			qtr->result_code = AS_PROTO_RESULT_OK;
			ret              = AS_QUERY_DONE;
			goto batchout;
		}
		ret = AS_QUERY_CONTINUE;
		goto batchout;
	}
batchout:
	return ret;
}


/*
 * Phase II setup just after the generator picks up query for
 * the first time
 */
static int
query_run_setup(as_query_transaction *qtr)
{

#if defined(USE_SYSTEMTAP)
	// We'll need to preserve some values on the stack for tracing
	// becuase the qtr is gone before the done event.
	uint64_t nodeid = g_config.self_node;
#endif

	QUERY_HIST_INSERT_DATA_POINT(query_query_q_wait_hist, qtr->start_time);
	cf_atomic64_set(&qtr->n_result_records, 0);
	qtr->track               = false;
	qtr->querying_ai_time_ns = 0;
	qtr->n_io_outstanding    = 0;
	qtr->netio_push_seq      = 0;
	qtr->netio_pop_seq       = 1;
	qtr->blocking            = false;
	pthread_mutex_init(&qtr->buf_mutex, NULL);

	// Aerospike Index object initialization
	qtr->result_code              = AS_PROTO_RESULT_OK;
	
	// Initialize qctx
	// start with the threshold value
	qtr->qctx.bsize               = g_config.query_threshold;
	qtr->qctx.new_ibtr            = true;
	qtr->qctx.nbtr_done           = false;
	qtr->qctx.pimd_idx            = -1;
	qtr->qctx.recl                = NULL;
	qtr->qctx.n_bdigs             = 0;
	qtr->qctx.qnodes_pre_reserved = g_config.qnodes_pre_reserved;
	qtr->qctx.bkey                = &qtr->bkey;
	init_ai_obj(qtr->qctx.bkey);
	bzero(&qtr->qctx.bdig, sizeof(cf_digest));
	// Populate all the paritions for which this node is a qnode.
	as_query_pre_reserve_qnodes(qtr);

	qtr->priority                 = g_config.query_priority;
	qtr->bb_r                     = bb_poolrequest();
	cf_buf_builder_reserve(&qtr->bb_r, 8, NULL);

	qtr_set_running(qtr);
	cf_atomic64_incr(&g_config.query_short_reqs);
	cf_atomic32_incr(&g_query_short_running);

	ASD_QUERY_INIT(nodeid, qtr->trid);

	return AS_QUERY_OK;
}

static int
query_qtr_enqueue(as_query_transaction *qtr, bool is_requeue)
{
	uint64_t limit  = 0;
	uint32_t size   = 0;
	cf_queue    * q;
	cf_atomic64 * queue_full_err;
	if (qtr->short_running) {
		limit          = g_config.query_short_q_max_size;
		size           = cf_atomic32_get(g_query_short_running);
		q              = g_query_short_queue;
		queue_full_err = &g_config.query_short_queue_full;
	}
	else {
		limit          = g_config.query_long_q_max_size;
		size           = cf_atomic32_get(g_query_long_running);
		q              = g_query_long_queue;
		queue_full_err = &g_config.query_long_queue_full;
	}

	// Allow requeue without limit check, to cover for dynamic
	// config change while query
	if (!is_requeue && (size > limit)) {
		cf_atomic64_incr(queue_full_err);
		return AS_QUERY_ERR;
	} else if (cf_queue_push(q, &qtr) != CF_QUEUE_OK) {
		cf_crash(AS_QUERY, "Failed to push into Query Queue !!");
	} else {
		cf_detail(AS_QUERY, "Logged query ");
	}
	
	return AS_QUERY_OK;
}

int 
query_requeue(as_query_transaction *qtr)
{
	int ret = AS_QUERY_OK;
	if (query_qtr_enqueue(qtr, true) != 0) {
		cf_warning(AS_QUERY, "Queuing Error... continue!!");
		qtr_set_err(qtr, AS_PROTO_RESULT_FAIL_QUERY_QUEUEFULL, __FILE__, __LINE__);	
		ret = AS_QUERY_ERR;
	} else {
		cf_detail(AS_QUERY, "Query Queued Due to Network");
		ret = AS_QUERY_OK;
	}
	return ret;
}

static void
qtr_finish_work(as_query_transaction *qtr, cf_atomic32 *stat, char *fname, int lineno, bool release)
{
	qtr_lock(qtr);
	uint32_t val = cf_atomic32_decr(stat);
	if ((val == 0) && qtr->do_requeue) {
		query_requeue(qtr);
		cf_detail(AS_QUERY, "(%s:%d) Job Requeued %p", fname, lineno, qtr);
		qtr->do_requeue = false;
	}
	qtr_unlock(qtr);
	if (release) {
		qtr_release(qtr, fname, lineno);
	}
}

//
// 0: Successfully requeued
// -1: Query Err
// 1: Not requeued continue 
// 2: Query finished
//
static int 
query_qtr_check_and_requeue(as_query_transaction *qtr)
{
	bool do_enqueue = false;
	// Step 1: If the query batch is done then wait for number of outstanding qwork to
	// finish. This may slow down query responses get the better model
	if (qtr_finished(qtr)) {
		if ((cf_atomic32_get(qtr->n_qwork_active) == 0) 
				&& (cf_atomic32_get(qtr->n_io_outstanding) == 0)
				&& (cf_atomic32_get(qtr->n_udf_tr_queued) == 0)) {
			cf_detail(AS_QUERY, "Request is finished");
			return AS_QUERY_DONE;
		} 
		do_enqueue = true;
		cf_detail(AS_QUERY, "Request not finished qwork(%d) io(%d)", cf_atomic32_get(qtr->n_qwork_active), cf_atomic32_get(qtr->n_io_outstanding));
	}

	// Step 2: Client is slow requeue
	if (query_netio_wait(qtr) != AS_QUERY_OK) {
		do_enqueue = true;
	}

	// Step 3: Check to see if this is long running query. This is determined by
	// checking number of records read. Please note that it makes sure the false
	// entries in secondary index does not effect this decision. All short running
	// queries perform I/O in the batch thread context.
	if ((cf_atomic64_get(qtr->n_result_records) >= g_config.query_threshold)
			&& qtr->short_running) {
		qtr->short_running       = false;
		// Change batch size to the long running job batch size value
		qtr->qctx.bsize          = g_config.query_bsize;
		cf_atomic32_decr(&g_query_short_running);
		cf_atomic32_incr(&g_query_long_running);
		cf_atomic64_incr(&g_config.query_long_reqs);
		cf_atomic64_decr(&g_config.query_short_reqs);
		cf_detail(AS_QUERY, "Query Queued Into Long running thread pool %ld %d", cf_atomic64_get(qtr->n_result_records), qtr->short_running);
		do_enqueue = true;
	}

	if (do_enqueue) {
		int ret = AS_QUERY_OK;
		qtr_lock(qtr);
		if ((cf_atomic32_get(qtr->n_qwork_active) != 0)
				|| (cf_atomic32_get(qtr->n_io_outstanding) != 0)
				|| (cf_atomic32_get(qtr->n_udf_tr_queued) != 0)) {
			cf_detail(AS_QUERY, "Job Setup for Requeue %p", qtr);

			// Release of one of the above will perform requeue... look for
			// qtr_finish_work();
			qtr->do_requeue = true;
			ret = AS_QUERY_OK;
		} else {
			ret = query_requeue(qtr);	
		}
		qtr_unlock(qtr);
		return ret;
	}

	return AS_QUERY_CONTINUE;
}
static bool
query_process_inline(as_query_transaction *qtr)
{
	if (   g_config.query_req_in_query_thread
		|| (cf_atomic32_get((qtr)->n_qwork_active) > g_config.query_req_max_inflight)
		|| (qtr && qtr->short_running)
		|| (qtr && qtr_finished(qtr))) { 
		return true;
	}
	else {
		return false;
	}
}
/* 
 * Process the query work either inilne or pass it on to the 
 * worker thread
 *
 * Returns
 *     -1 : Fail
 *     0  : Success
 */
static int 
qtr_process(as_query_transaction *qtr)
{
	int ret = AS_QUERY_OK;
	if (query_process_inline(qtr)) {

		query_work qwork;
		qwork_setup(&qwork, qtr);

		ret = qwork_process(&qwork);

		qwork_teardown(&qwork);
		return ret;

	} else {
		query_work *qworkp = qwork_poolrequest();
		if (!qworkp) {
			cf_warning(AS_QUERY, "Could not allocate query "
					"request structure .. out of memory .. Aborting !!!");
			ret = AS_QUERY_ERR;
		}
		// Successfully queued
		cf_atomic32_incr(&qtr->n_qwork_active);
		qwork_setup(qworkp, qtr);

		if (cf_queue_push(g_query_work_queue, &qworkp)) {
			cf_crash(AS_QUERY, "Push into Query Work Queue fail ... !!!");
		}

	}
	return AS_QUERY_OK;
}

static int
query_check_bound(as_query_transaction *qtr)
{
	if (cf_atomic64_get(qtr->n_result_records) > g_config.query_rec_count_bound) {
		return AS_QUERY_ERR;
	}
	return AS_QUERY_OK;
}
/*
 * Function query_generator
 *
 * Does the following
 * 1. Calls the sindex layer for fetching digest list
 * 2. If short running query performs I/O inline and for long running query
 *    queues it up for work threads to execute.
 * 3. If the query is short_running and has hit threshold. Requeue it for
 *    long running generator threads
 *
 * Returns -
 * 		Nothing, sets the qtr status accordingly
 */
static void
query_generator(as_query_transaction *qtr)
{
#if defined(USE_SYSTEMTAP)
    uint64_t nodeid = g_config.self_node;
    uint64_t trid = qtr->trid;
    size_t nrecs = 0;
#endif

	// Query can get requeue for many different reason. Check if it is 
	// already started before indulging in act to setting it up for run
	if (!qtr_started(qtr)) {
		query_run_setup(qtr);
	}

	int loop = 0;
	while (true) {

		// Step 1: Check for requeue
		int ret = query_qtr_check_and_requeue(qtr);
		if (ret == AS_QUERY_ERR) {
			cf_warning(AS_QUERY, "Unexpected requeue failure .. shutdown connection.. abort!!");
			qtr_set_abort(qtr, AS_PROTO_RESULT_FAIL_QUERY_NETIO_ERR, __FILE__, __LINE__);
			break;
		} else if (ret == AS_QUERY_DONE) {
			break;
		} else if (ret == AS_QUERY_OK) {
			return;
		}
		// Step 2: Check for timeout
		query_check_timeout(qtr);
		if (qtr_failed(qtr)) {
			qtr_set_err(qtr, AS_PROTO_RESULT_FAIL_QUERY_TIMEOUT, __FILE__, __LINE__);
			continue;
		}
		// Step 3: Conditionally track
		if (hash_track_qtr(qtr)) {
			qtr_set_err(qtr, AS_PROTO_RESULT_FAIL_QUERY_DUPLICATE, __FILE__, __LINE__);
			continue;
		}

		// Step 4: If needs user based abort
		if (query_check_bound(qtr)) {
			qtr_set_err(qtr, AS_PROTO_RESULT_FAIL_QUERY_USERABORT, __FILE__, __LINE__);
			continue;
		}

		// Step 5: Get Next Batch
		loop++;
		int qret    = query_get_nextbatch(qtr);

		cf_detail(AS_QUERY, "Loop=%d, Selected=%d, ret=%d", loop, qtr->qctx.n_bdigs, qret);
		switch (qret) {
			case  AS_QUERY_OK:
			case  AS_QUERY_DONE:
				break;
			case  AS_QUERY_ERR:
				continue;
			case  AS_QUERY_CONTINUE:
				continue;
			default:
				cf_warning(AS_QUERY, "Unexpected return type");
				continue;
		}

		if (qret == AS_QUERY_DONE) {
			// In case all physical tree is done return. if not range loop
			// till less than batch size results are returned
#if defined(USE_SYSTEMTAP)
			nrecs = qtr->n_result_records;
#endif
			qtr_set_done(qtr, AS_PROTO_RESULT_OK, __FILE__, __LINE__);
		}

		// Step 6: Prepare Query Request either to process inline or for
		//         queueing up for offline processing
		if (qtr_process(qtr)) {
			qtr_set_err(qtr, AS_PROTO_RESULT_FAIL_QUERY_CBERROR, __FILE__, __LINE__);	
			continue;
		}
	}

	if (!qtr_is_abort(qtr)) {
		// Send the fin packet in it is NOT a shutdown
		query_send_fin(qtr);
	} 
	// deleting it from the global hash.
	hash_delete_qtr(qtr);
	qtr_release(qtr, __FILE__, __LINE__);
	ASD_QUERY_DONE(nodeid, trid, nrecs);
}

/*
 * Function as_query_worker
 *
 * Notes -
 * 		Process one queue's Query requests.
 * 			- Immediately fail if query has timed out
 * 			- Maximum queries that can be served is number of threads
 *
 * 		Releases the qtr, which will call as_query_trasaction_done
 *
 * Synchronization -
 * 		Takes a global query lock while
 */
void*
query_th(void* q_to_wait_on)
{
	cf_queue *           query_queue = (cf_queue*)q_to_wait_on;
	unsigned int         thread_id    = cf_atomic32_incr(&g_query_threadcnt);
	cf_detail(AS_QUERY, "Query Thread Created %d");
	as_query_transaction *qtr         = NULL;

	while (1) {
		// Kill self if thread id is greater than that of number of configured
		// thread
		if (thread_id > g_config.query_threads) {
			pthread_rwlock_rdlock(&g_query_lock);
			if (thread_id > g_config.query_threads) {
				cf_atomic32_decr(&g_query_threadcnt);
				pthread_rwlock_unlock(&g_query_lock);
				cf_detail(AS_QUERY, "Query thread %d exited", thread_id);
				return NULL;
			}
			pthread_rwlock_unlock(&g_query_lock);
		}
		if (cf_queue_pop(query_queue, &qtr, CF_QUEUE_FOREVER) != 0) {
			cf_crash(AS_QUERY, "Failed to pop from Query worker queue.");
		}

		query_generator(qtr);
	}
	return AS_QUERY_OK;
}

/*
 * Parse the UDF OP type to find what type of UDF this is or otherwise not even 
 * UDF
 */
query_type
query_get_type(as_transaction* tr)
{
	as_msg_field *filename_f = as_msg_field_get(&tr->msgp->msg,
			AS_MSG_FIELD_TYPE_UDF_FILENAME);

	if (! filename_f && ! tr->udata.req_udata) {
		return QUERY_TYPE_LOOKUP;
	}

	as_msg_field *udf_op_f = as_msg_field_get(&tr->msgp->msg,
			AS_MSG_FIELD_TYPE_UDF_OP);

	if (udf_op_f && *udf_op_f->data == (uint8_t)AS_UDF_OP_AGGREGATE) {
		return QUERY_TYPE_AGGR;
	}

	if (tr->udata.req_udata || (udf_op_f &&
			*udf_op_f->data == (uint8_t)AS_UDF_OP_BACKGROUND)) {
		return QUERY_TYPE_UDF_BG;
	}
/*
	if (tr->udata.req_udata || (udf_op_f &&
			*udf_op_f->data == (uint8_t)AS_UDF_OP_FOREGROUND)) {
		return QUERY_TYPE_UDF_FG;
	}
*/
	return QUERY_TYPE_UNKNOWN;
}

/*
 * Function aggr_query_init
 */
int
aggr_query_init(as_aggr_call * call, as_msg *msg, as_query_transaction *qtr) 
{
	if (udf_rw_call_init_from_msg((udf_call *)call, msg))
		return AS_QUERY_ERR;
	
	call->aggr_hooks    = &query_aggr_hooks;
	return AS_QUERY_OK;
}


int
udf_query_init(udf_call *call, as_transaction *tr)
{
	if (udf_rw_call_init_from_msg(call, &tr->msgp->msg)) {
		return -1;
	}
	call->tr = tr;
	return 0;
}

static int
query_setup_udf_call(as_query_transaction *qtr, as_transaction *tr)
{
	switch (qtr->job_type) {
		case QUERY_TYPE_LOOKUP:
			cf_atomic64_incr(&g_config.n_lookup);
			break;
		case QUERY_TYPE_AGGR:
			if (aggr_query_init(&qtr->agg_call, &tr->msgp->msg, qtr) != AS_QUERY_OK) {
				tr->result_code = AS_PROTO_RESULT_FAIL_PARAMETER;
				return AS_QUERY_ERR;
			}
			cf_atomic64_incr(&g_config.n_aggregation);
			break;
		case QUERY_TYPE_UDF_BG:
			if (udf_query_init(&qtr->call, tr) != AS_QUERY_OK) {
				tr->result_code = AS_PROTO_RESULT_FAIL_PARAMETER;
				return AS_QUERY_ERR;
			} 
			break;
		default:
			cf_crash(AS_QUERY, "Invalid QUERY TYPE %d !!!", qtr->job_type);	
			break;
	}
	return AS_QUERY_OK;
}

static void
query_setup_fd(as_query_transaction *qtr, as_transaction *tr)
{
	switch (qtr->job_type) {
		case QUERY_TYPE_LOOKUP:
		case QUERY_TYPE_AGGR:     
			qtr->fd_h                = tr->proto_fd_h;
			qtr->fd_h->fh_info      |= FH_INFO_DONOT_REAP;
			break;
		case QUERY_TYPE_UDF_BG:
			qtr->fd_h  = NULL;
			break;
		default:
			cf_crash(AS_QUERY, "Invalid QUERY TYPE %d !!!", qtr->job_type);	
			break;
	}
}
/*
 * Phase I query setup which happens just before query is queued for generator
 * Populates valid qtrp in case of success and NULL in case of failure. 
 * All the query related parsing code sits here
 *
 * Returns: 
 *   AS_QUERY_OK in case of successful
 *   AS_QUERY_DONE in case nothing to be like scan on non-existent set
 *   AS_QUERY_ERR in case of parsing failure
 *  
 */
static int
query_setup(as_transaction *tr, as_query_transaction **qtrp)
{

#if defined(USE_SYSTEMTAP)
    uint64_t nodeid = g_config.self_node;
    uint64_t trid = tr? tr->trid : 0;
#endif

	int rv = AS_QUERY_ERR;
	*qtrp  = NULL;

    ASD_QUERY_STARTING(nodeid, trid);

	uint64_t start_time     = cf_getns();
	as_sindex *si           = NULL;
	cf_vector *binlist      = 0;
	as_sindex_range *srange = 0;
	char *setname           = NULL;
	as_query_transaction *qtr = NULL;

	as_msg_field *nsfp = as_msg_field_get(&tr->msgp->msg,
			AS_MSG_FIELD_TYPE_NAMESPACE);
	if (!nsfp) {
		cf_debug(AS_QUERY,
				"Query must have namespace, client error");
		tr->result_code = AS_PROTO_RESULT_FAIL_PARAMETER;
		goto Cleanup;
	}
	as_namespace *ns = as_namespace_get_bymsgfield(nsfp);
	if (!ns) {
		cf_debug(AS_QUERY, "Query with unavailable namespace");
		tr->result_code = AS_PROTO_RESULT_FAIL_PARAMETER;
		goto Cleanup;
	}

	bool has_sindex   = as_sindex_ns_has_sindex(ns);
	if (!has_sindex) {
		tr->result_code = AS_PROTO_RESULT_FAIL_INDEX_NOTFOUND;
		cf_debug(AS_QUERY, "No Secondary Index on namespace %s", ns->name);
		goto Cleanup;
	}

	if ((si = as_sindex_from_msg(ns, &tr->msgp->msg)) == NULL) {
		cf_debug(AS_QUERY, "No Index Defined in the Query");
	}

    ASD_SINDEX_MSGRANGE_STARTING(nodeid, trid);
	int ret = as_sindex_rangep_from_msg(ns, &tr->msgp->msg, &srange);
	if (AS_QUERY_OK != ret) {
		cf_debug(AS_QUERY, "Could not instantiate index range metadata... "
				"Err, %s", as_sindex_err_str(ret));
		tr->result_code = as_sindex_err_to_clienterr(ret, __FILE__, __LINE__);
		goto Cleanup;
	}

	ASD_SINDEX_MSGRANGE_FINISHED(nodeid, trid);
	// get optional set
	as_msg_field *sfp = as_msg_field_get(&tr->msgp->msg, AS_MSG_FIELD_TYPE_SET);
	if (sfp && as_msg_field_get_value_sz(sfp) > 0) {
		setname = cf_strndup((const char *)sfp->data, as_msg_field_get_value_sz(sfp));
	}

	if (si) {
		// Validate index and range specified
		ret = as_sindex_assert_query(si, srange);
		if (AS_QUERY_OK != ret) {
			cf_warning(AS_QUERY, "Query Parameter Mismatch %d", ret);
			tr->result_code = as_sindex_err_to_clienterr(ret, __FILE__, __LINE__);
			goto Cleanup;
		}
	} else {
		// Look up sindex by bin in the query in case not
		// specified in query
		si = as_sindex_from_range(ns, setname, srange);
	}

	int numbins = 0;
	// Populate binlist to be Projected by the Query
	binlist = as_sindex_binlist_from_msg(ns, &tr->msgp->msg, &numbins);

	// If anyone of the bin in the bin is bad, fail the query
	if (numbins != 0 && !binlist) {
		tr->result_code = AS_PROTO_RESULT_FAIL_INDEX_GENERIC;
		goto Cleanup;
	}

	if (!has_sindex || !si) {
		tr->result_code = AS_PROTO_RESULT_FAIL_INDEX_NOTFOUND;
		goto Cleanup;
	}

	// quick check if there is any data with the certain set name
	if (setname && as_namespace_get_set_id(ns, setname) == INVALID_SET_ID) {
		cf_info(AS_QUERY, "Query on non-existent set %s", setname);
		tr->result_code = AS_PROTO_RESULT_OK;
		rv              = AS_QUERY_DONE;
		goto Cleanup;
	}
	cf_detail(AS_QUERY, "Query on index %s ",
			((as_sindex_metadata *)si->imd)->iname);

	query_type qtype = query_get_type(tr);
	if (qtype == QUERY_TYPE_UNKNOWN) {
		tr->result_code = AS_PROTO_RESULT_FAIL_PARAMETER;
		rv              = AS_QUERY_ERR;
		goto Cleanup;
	}

	ASD_QUERY_QTRSETUP_STARTING(nodeid, trid);
	qtr = qtr_alloc();
	if (!qtr) {
		goto Cleanup;
	}
	ASD_QUERY_QTR_ALLOC(nodeid, trid, (void *) qtr);
	// Be aware of the size of qtr
	// Memset it partial
	memset(qtr, 0, offsetof(as_query_transaction, bkey));

	ASD_QUERY_QTRSETUP_FINISHED(nodeid, trid);

	qtr->job_type = qtype;

	if (query_setup_udf_call(qtr, tr)) {
		rv = AS_QUERY_ERR;
		cf_free(qtr);
		goto Cleanup;
	}

	query_setup_fd(qtr, tr);

	// Consume everything from tr rest will be picked up in init
	qtr->trid                = tr->trid;
	qtr->ns                  = ns;
	qtr->setname             = setname;
	qtr->si                  = si;
	qtr->srange              = srange;
	qtr->binlist             = binlist;
	qtr->start_time          = start_time;
	qtr->end_time            = tr->end_time;
	qtr->msgp                = tr->msgp;
	qtr->rsv                 = NULL;

	rv = AS_QUERY_OK;

	pthread_mutex_init(&qtr->slock, NULL);
	qtr->state         = AS_QTR_STATE_INIT;
	qtr->do_requeue    = false;
	qtr->short_running = true;

	*qtrp = qtr;
	return rv;

Cleanup:
	// Pre Query Setup Failure
	if (setname)     cf_free(setname);
	if (si)          AS_SINDEX_RELEASE(si);
	if (srange)      as_sindex_range_free(&srange);
	if (binlist)     cf_vector_destroy(binlist);
	return rv;
}

/*
 *	Arguments -
 *		tr - transaction coming from the client.
 *
 *	Returns -
 *		AS_QUERY_OK  - on success. Responds, frees msgp and proto_fd
 *		AS_QUERY_ERR - on failure. That means the query was not even started.
 *		               frees msgp, response is responsibility of caller
 *
 * 	Notes -
 * 		Allocates and reserves the qtr if query_in_transaction_thr
 * 		is set to false or data is in not in memory.
 * 		Has the responsibility to free tr->msgp.
 * 		Either call query_transaction_done or Cleanup to free the msgp
 */
int
as_query(as_transaction *tr)
{
	if (tr) {
		QUERY_HIST_INSERT_DATA_POINT(query_txn_q_wait_hist, tr->start_time);
	}

	as_query_transaction *qtr;
	int rv = query_setup(tr, &qtr);

	if (rv == AS_QUERY_DONE) {
		// Send FIN packet to client to ignore this.
		as_msg_send_fin(tr->proto_fd_h->fd, AS_PROTO_RESULT_OK);
		AS_RELEASE_FILE_HANDLE(tr->proto_fd_h);
		tr->proto_fd_h = NULL; // Paranoid
		if (tr->msgp) {
			cf_free(tr->msgp);
			tr->msgp = NULL;
		}
		return AS_QUERY_OK;
	} else if (rv == AS_QUERY_ERR) {
		if (tr->msgp) {
			cf_free(tr->msgp);
			tr->msgp = NULL;
		}
		return AS_QUERY_ERR;
	}

	if (g_config.query_in_transaction_thr) {
		if (qtr->job_type == QUERY_TYPE_UDF_BG) {
			query_send_bg_udf_response(tr);
		}
		query_generator(qtr);
	} else {
		if (query_qtr_enqueue(qtr, false)) {
			// This error will be accounted by thr_tsvc layer. Thus
			// reset fd_h and msgp before calling qtr release, let
			// transaction deal with failure
			cf_free(qtr->msgp);
			qtr->msgp           = NULL;
			qtr->fd_h           = NULL;
			qtr_release(qtr, __FILE__, __LINE__);
			tr->result_code     = AS_PROTO_RESULT_FAIL_QUERY_QUEUEFULL;
			return AS_QUERY_ERR;
		}
		// Respond after queuing is successfully.
		if (qtr->job_type == QUERY_TYPE_UDF_BG) {
			query_send_bg_udf_response(tr);
		}
	}
	// Reset msgp to NULL in tr to avoid double free. And it is successful queuing
	// of query to the query engine. It will reply as needed. Reset proto_fd_h.
	tr->msgp       = NULL;
	tr->proto_fd_h = 0;
	return AS_QUERY_OK;
}
// **************************************************************************************************


/*
 * Query Utility and Monitoring functions
 */
// **************************************************************************************************

// Find matching trid and kill the query
int
as_query_kill(uint64_t trid)
{
	as_query_transaction *qtr;
	int rv = AS_QUERY_ERR;

	rv =  hash_get_qtr(trid, &qtr);

	if (rv != AS_QUERY_OK) {
		cf_warning(AS_QUERY, "Cannot kill query with trid [ %"PRIu64" ]",  trid);
	} else {
		qtr_set_abort(qtr, AS_PROTO_RESULT_FAIL_QUERY_USERABORT, __FILE__, __LINE__);
		rv = AS_QUERY_OK;
		qtr_release(qtr, __FILE__, __LINE__);
	}

	return rv;
}

// Find matching trid and set priority
int
as_query_set_priority(uint64_t trid, uint32_t priority)
{
	as_query_transaction *qtr;
	int rv = AS_QUERY_ERR;

	rv =  hash_get_qtr(trid, &qtr);

	if (rv != AS_QUERY_OK) {
		cf_warning(AS_QUERY, "Cannot set priority for query with trid [ %"PRIu64" ]",  trid);
	} else {
		uint32_t old_priority = qtr->priority;
		qtr->priority = priority;
		cf_info(AS_QUERY, "Query priority changed from %d to %d", old_priority, priority);
		rv = AS_QUERY_OK;
		qtr_release(qtr, __FILE__, __LINE__);
	}
	return rv;
}

int
as_query_stat(char *name, cf_dyn_buf *db)
{
	// Store stats to avoid dynamic changes.
	uint64_t agg          = cf_atomic64_get(g_config.n_aggregation);
	uint64_t agg_success  = cf_atomic64_get(g_config.n_agg_success);
	uint64_t agg_err     = cf_atomic64_get(g_config.n_agg_errs);
	uint64_t agg_records  = cf_atomic64_get(g_config.agg_num_records);
	uint64_t agg_abort    = cf_atomic64_get(g_config.n_agg_abort);
	uint64_t lkup         = cf_atomic64_get(g_config.n_lookup);
	uint64_t lkup_success = cf_atomic64_get(g_config.n_lookup_success);
	uint64_t lkup_err     = cf_atomic64_get(g_config.n_lookup_errs);
	uint64_t lkup_records = cf_atomic64_get(g_config.lookup_num_records);
	uint64_t lkup_abort   = cf_atomic64_get(g_config.n_lookup_abort);

	cf_dyn_buf_append_string(db, "query_reqs=");
	cf_dyn_buf_append_uint64(db, cf_atomic64_get(g_config.query_reqs));

	cf_dyn_buf_append_string(db, ";query_success=");
	cf_dyn_buf_append_uint64(db, agg_success + lkup_success);

	cf_dyn_buf_append_string(db, ";query_fail=");
	cf_dyn_buf_append_uint64(db, cf_atomic64_get(g_config.query_fail) + lkup_err + agg_err);

	cf_dyn_buf_append_string(db, ";query_abort=");
	cf_dyn_buf_append_uint64(db, agg_abort + lkup_abort );


	cf_dyn_buf_append_string(db, ";query_avg_rec_count=");
	cf_dyn_buf_append_uint64(db,  (agg + lkup) ? ( agg_records + lkup_records )
									/ (agg + lkup) : 0);

	cf_dyn_buf_append_string(db, ";query_short_running=");
	cf_dyn_buf_append_uint32(db, cf_atomic32_get(g_query_short_running));

	cf_dyn_buf_append_string(db, ";query_long_running=");
	cf_dyn_buf_append_uint32(db, cf_atomic32_get(g_query_long_running));
	
	cf_dyn_buf_append_string(db, ";query_short_queue_full=");
	cf_dyn_buf_append_uint64(db, cf_atomic64_get(g_config.query_short_queue_full));

	cf_dyn_buf_append_string(db, ";query_long_queue_full=");
	cf_dyn_buf_append_uint64(db, cf_atomic64_get(g_config.query_long_queue_full));

	cf_dyn_buf_append_string(db, ";query_short_reqs=");
	cf_dyn_buf_append_uint64(db, cf_atomic64_get(g_config.query_short_reqs));

	cf_dyn_buf_append_string(db, ";query_long_reqs=");
	cf_dyn_buf_append_uint64(db, cf_atomic64_get(g_config.query_long_reqs));

	// Aggregation stats
	cf_dyn_buf_append_string(db, ";query_agg=");
	cf_dyn_buf_append_uint64(db, agg);

	cf_dyn_buf_append_string(db, ";query_agg_success=");
	cf_dyn_buf_append_uint64(db, agg_success);

	cf_dyn_buf_append_string(db, ";query_agg_err=");
	cf_dyn_buf_append_uint64(db, agg_err);


	cf_dyn_buf_append_string(db, ";query_agg_abort=");
	cf_dyn_buf_append_uint64(db, agg_abort);

	cf_dyn_buf_append_string(db, ";query_agg_avg_rec_count=");
	cf_dyn_buf_append_uint64(db, agg ? agg_records / agg : 0);

	// Lookup stats
	cf_dyn_buf_append_string(db, ";query_lookups=");
	cf_dyn_buf_append_uint64(db, lkup);

	cf_dyn_buf_append_string(db, ";query_lookup_success=");
	cf_dyn_buf_append_uint64(db, lkup_success);

	cf_dyn_buf_append_string(db, ";query_lookup_err=");
	cf_dyn_buf_append_uint64(db, lkup_err);

	cf_dyn_buf_append_string(db, ";query_lookup_abort=");
	cf_dyn_buf_append_uint64(db, lkup_abort);

	cf_dyn_buf_append_string(db, ";query_lookup_avg_rec_count=");
	cf_dyn_buf_append_uint64(db, lkup ? lkup_records / lkup : 0);

	return AS_QUERY_OK;
}

int
as_query_list_job_reduce_fn (void *key, uint32_t keylen, void *object, void *udata)
{
	as_query_transaction * qtr = (as_query_transaction*)object;
	cf_dyn_buf * db = (cf_dyn_buf*) udata;

	cf_dyn_buf_append_string(db, "trid=");
	cf_dyn_buf_append_uint64(db, qtr->trid);
	cf_dyn_buf_append_string(db, ":job_type=");
	cf_dyn_buf_append_int(db, qtr->job_type);
	cf_dyn_buf_append_string(db, ":n_result_records=");
	cf_dyn_buf_append_uint64(db, cf_atomic_int_get(qtr->n_result_records));
	cf_dyn_buf_append_string(db, ":run_time=");
	cf_dyn_buf_append_uint64(db, (cf_getns() - qtr->start_time) / 1000);
	cf_dyn_buf_append_string(db, ":state=");
	if(qtr_failed(qtr)) {
		cf_dyn_buf_append_string(db, "ABORTED");
	} else {
		cf_dyn_buf_append_string(db, "RUNNING");
	}
	cf_dyn_buf_append_string(db, ";");
	return AS_QUERY_OK;
}

// Lists thr current running queries
int
as_query_list(char *name, cf_dyn_buf *db)
{
	uint32_t size = rchash_get_size(g_query_job_hash);
	// No elements in the query job hash, return failure
	if (!size) {
		cf_dyn_buf_append_string(db, "No running queries");
	}
	// Else go through all the jobs in the hash and list their statistics
	else {
		rchash_reduce(g_query_job_hash, as_query_list_job_reduce_fn, db);
		cf_dyn_buf_chomp(db);
	}
	return AS_QUERY_OK;
}


// query module to monitor
void
as_query_fill_jobstat(as_query_transaction *qtr, as_mon_jobstat *stat)
{
	stat->trid          = qtr->trid;
	stat->cpu           = 0;                               // not implemented
	stat->run_time      = (cf_getns() - qtr->start_time) / 1000000;
	stat->recs_read     = qtr->n_read_success;
	stat->net_io_bytes  = qtr->net_io_bytes;
	stat->priority      = qtr->priority;

	// Not implemented:
	stat->progress_pct    = 0;
	stat->time_since_done = 0;
	stat->job_type[0]     = '\0';

	strcpy(stat->ns, qtr->ns->name);

	if (qtr->setname) {
		strcpy(stat->set, qtr->setname);
	} else {
		strcpy(stat->set, "NULL");
	}

	strcpy(stat->status, "active");

	char *specific_data   = stat->jdata;
	sprintf(specific_data, ":sindex-name=%s:", qtr->si->imd->iname);
}

/*
 * Populates the as_mon_jobstat and returns to mult-key lookup monitoring infrastructure.
 * Serves as a callback function
 *
 * Returns -
 * 		NULL - In case of failure.
 * 		as_mon_jobstat - On success.
 */
as_mon_jobstat *
as_query_get_jobstat(uint64_t trid)
{
	as_mon_jobstat *stat;
	as_query_transaction *qtr;
	int rv = AS_QUERY_ERR;
	rv     =  hash_get_qtr(trid, &qtr);

	if (rv != AS_QUERY_OK) {
		cf_warning(AS_MON, "No query was found with trid [ %"PRIu64" ]", trid);
		stat = NULL;
	}
	else {
		stat = cf_malloc(sizeof(as_mon_jobstat));
		if (!stat) {
			cf_crash(AS_QUERY, "Allocation Error in job stat !!");
		}

		as_query_fill_jobstat(qtr, stat);
		qtr_release(qtr, __FILE__, __LINE__);
	}
	return stat;
}


int
as_mon_query_jobstat_reduce_fn (void *key, uint32_t keylen, void *object, void *udata)
{
	as_query_transaction * qtr = (as_query_transaction*)object;
	query_jobstat *job_pool = (query_jobstat*) udata;

	if ( job_pool->index >= job_pool->max_size) return AS_QUERY_OK;
	as_mon_jobstat * stat = *(job_pool->jobstat);
	stat                  = stat + job_pool->index;
	as_query_fill_jobstat(qtr, stat);
	(job_pool->index)++;
	return AS_QUERY_OK;
}

as_mon_jobstat *
as_query_get_jobstat_all(int * size)
{
	*size = rchash_get_size(g_query_job_hash);
	if(*size == 0) return AS_QUERY_OK;

	as_mon_jobstat     * job_stats;
	query_jobstat     job_pool;

	job_stats          = (as_mon_jobstat *) cf_malloc(sizeof(as_mon_jobstat) * (*size));
	if (!job_stats) {
		cf_crash(AS_QUERY, "Allocation Error in job stat all !!");
	}
	job_pool.jobstat  = &job_stats;
	job_pool.index    = 0;
	job_pool.max_size = *size;
	rchash_reduce(g_query_job_hash, as_mon_query_jobstat_reduce_fn, &job_pool);
	*size              = job_pool.index;
	return job_stats;
}

udf_call *
as_query_get_udf_call(void *ptr)
{
	as_query_transaction *qtr = (as_query_transaction *)ptr;
	return &qtr->call;
}

void
as_query_histogram_dumpall()
{
	if (g_config.query_enable_histogram == false) 
	{
		return;
	}

	if (query_txn_q_wait_hist) {
		histogram_dump(query_txn_q_wait_hist);
	}
	if (query_query_q_wait_hist) {
		histogram_dump(query_query_q_wait_hist);
	}
	if (query_prepare_batch_hist) {
		histogram_dump(query_prepare_batch_hist);
	}
	if (query_batch_io_q_wait_hist) {
		histogram_dump(query_batch_io_q_wait_hist);
	}
	if (query_batch_io_hist) {
		histogram_dump(query_batch_io_hist);
	}
	if (query_net_io_hist) {
		histogram_dump(query_net_io_hist);
	}
}


/*
 * Query Subsystem Initialization function
 */
// **************************************************************************************************
void
as_query_gconfig_default(as_config *c)
{
	// NB: Do not change query_threads default to odd. as_query_reinit code cannot
	// handle it. Code to handle it is unnecessarily complicated code, hence opted
	// to make the default value even.
	c->query_threads             = 6;
	c->query_worker_threads      = 15;
	c->query_priority            = 10;
	c->query_sleep_us            = 1;
	c->query_bsize               = QUERY_BATCH_SIZE;
	c->query_in_transaction_thr  = 0;
	c->query_req_max_inflight    = AS_QUERY_MAX_QREQ_INFLIGHT;
	c->query_bufpool_size        = AS_QUERY_MAX_BUFS;
	c->query_short_q_max_size    = AS_QUERY_MAX_SHORT_QUEUE_SZ;
	c->query_long_q_max_size     = AS_QUERY_MAX_LONG_QUEUE_SZ;
	c->query_buf_size            = AS_QUERY_BUF_SIZE;
	c->query_threshold           = 10;	// threshold after which the query is considered long running
										// no reason for choosing 10
	c->query_rec_count_bound     = UINT64_MAX; // Unlimited
	c->query_req_in_query_thread = 0;
	c->query_untracked_time_ms   = AS_QUERY_UNTRACKED_TIME;

	c->qnodes_pre_reserved       = false;

	// Aggregation
	c->udf_runtime_max_memory    = ULONG_MAX;
	c->udf_runtime_max_gmemory   = ULONG_MAX;
	c->udf_runtime_gmemory_used  = 0;
}

uint32_t
query_job_trid_hash(void *value, uint32_t keylen)
{
	return( *(uint32_t *)value);
}


void
as_query_init()
{
	g_current_queries_count = 0;
	cf_detail(AS_QUERY, "Initialize %d Query Worker threads.", g_config.query_threads);

	// global job hash to keep track of the query job
	int rc = rchash_create(&g_query_job_hash, query_job_trid_hash, NULL, sizeof(uint64_t), 64, RCHASH_CR_MT_MANYLOCK);
	if (rc) {
		cf_crash(AS_QUERY, "Failed to create query job hash");
	}

	// I/O threads
	g_query_qwork_pool = cf_queue_create(sizeof(query_work *), true);
	if (!g_query_qwork_pool)
		cf_crash(AS_QUERY, "Failed to create query io queue");

	g_query_response_bb_pool = cf_queue_create(sizeof(void *), true);
	if (!g_query_response_bb_pool)
		cf_crash(AS_QUERY, "Failed to create response buffer query");


	g_query_work_queue = cf_queue_create(sizeof(query_work *), true);
	if (!g_query_work_queue)
		cf_crash(AS_QUERY, "Failed to create query io queue");

	// Create the query worker threads detached so we don't need to join with them.
	if (pthread_attr_init(&g_query_worker_th_attr)) {
		cf_crash(AS_SINDEX, "failed to initialize the query worker thread attributes");
	}
	if (pthread_attr_setdetachstate(&g_query_worker_th_attr, PTHREAD_CREATE_DETACHED)) {
		cf_crash(AS_SINDEX, "failed to set the query worker thread attributes to the detached state");
	}
	int max = g_config.query_worker_threads;
	for (int i = 0; i < max; i++) {
		pthread_create(&g_query_worker_threads[i], &g_query_worker_th_attr,
				qwork_th, (void*)g_query_work_queue);
	}

	g_query_short_queue = cf_queue_create(sizeof(as_query_transaction *), true);
	if (!g_query_short_queue)
		cf_crash(AS_QUERY, "Failed to create short query transaction queue");

	g_query_long_queue = cf_queue_create(sizeof(as_query_transaction *), true);
	if (!g_query_long_queue)
		cf_crash(AS_QUERY, "Failed to create long query transaction queue");

	// Create the query threads detached so we don't need to join with them.
	if (pthread_attr_init(&g_query_th_attr)) {
		cf_crash(AS_SINDEX, "failed to initialize the query thread attributes");
	}
	if (pthread_attr_setdetachstate(&g_query_th_attr, PTHREAD_CREATE_DETACHED)) {
		cf_crash(AS_SINDEX, "failed to set the query thread attributes to the detached state");
	}

	max = g_config.query_threads;
	for (int i = 0; i < max; i += 2) {
		if (pthread_create(&g_query_threads[i], &g_query_th_attr,
					query_th, (void*)g_query_short_queue)
				|| pthread_create(&g_query_threads[i + 1], &g_query_th_attr,
						query_th, (void*)g_query_long_queue)) {
			cf_crash(AS_QUERY, "Failed to create query transaction threads for query short queue");
		}
	}
	char hist_name[64];
	sprintf(hist_name, "query_txn_q_wait_us");
	if (NULL == (query_txn_q_wait_hist = histogram_create(hist_name, HIST_MICROSECONDS))) {
		cf_warning(AS_SINDEX, "couldn't create histogram for the time spent in transaction queue by queries.");
	}

	sprintf(hist_name, "query_query_q_wait_us");
	if (NULL == (query_query_q_wait_hist = histogram_create(hist_name, HIST_MICROSECONDS))) {
		cf_warning(AS_SINDEX, "couldn't create histogram for time spent waiting for batch creation phase");
	}

	sprintf(hist_name, "query_prepare_batch_us");
	if (NULL == (query_prepare_batch_hist = histogram_create(hist_name, HIST_MICROSECONDS))) {
		cf_warning(AS_SINDEX, "couldn't create histogram for query batch creation phase");
	}

	sprintf(hist_name, "query_batch_io_q_wait_us");
	if (NULL == (query_batch_io_q_wait_hist = histogram_create(hist_name, HIST_MICROSECONDS))) {
		cf_warning(AS_SINDEX, "couldn't create histogram for i/o response time for query batches");
	}

	sprintf(hist_name, "query_batch_io_us");
	if (NULL == (query_batch_io_hist = histogram_create(hist_name, HIST_MICROSECONDS))) {
		cf_warning(AS_SINDEX, "couldn't create histogram for i/o of query batches");
	}

	sprintf(hist_name, "query_net_io_us");
	if (NULL == (query_net_io_hist = histogram_create(hist_name, HIST_MICROSECONDS))) {
		cf_warning(AS_SINDEX, "couldn't create histogram for query net-i/o");
	}

	g_config.query_enable_histogram	= false;
	g_config.qnodes_pre_reserved    = false;
}

/*
 * 	Description -
 * 		It tries to set the query_worker_threads to the given value.
 *
 * 	Synchronization -
 * 		Takes a global query lock to protect the config of
 *
 *	Arguments -
 *		set_size - Value which one want to assign to query_threads.
 *
 * 	Returns -
 * 		AS_QUERY_OK  - On successful resize of query threads.
 * 		AS_QUERY_ERR - Either the set_size exceeds AS_QUERY_MAX_THREADS
 * 					   OR Query threads were not initialized on the first place.
 */
int
as_query_worker_reinit(int set_size, int *actual_size)
{
	if (set_size > AS_QUERY_MAX_WORKER_THREADS) {
		cf_warning(AS_QUERY, "Cannot increase query threads more than %d",
				AS_QUERY_MAX_WORKER_THREADS);
		//unlock
		return AS_QUERY_ERR;
	}

	pthread_rwlock_wrlock(&g_query_lock);
	// Add threads if count is increased
	int i = cf_atomic32_get(g_query_worker_threadcnt);
	g_config.query_worker_threads = set_size;
	if (set_size > g_query_worker_threadcnt) {
		for (; i < set_size; i++) {
			cf_detail(AS_QUERY, "Creating thread %d", i);
			if (0 != pthread_create(&g_query_worker_threads[i], &g_query_worker_th_attr,
					qwork_th, (void*)g_query_work_queue)) {
				break;
			}
		}
		g_config.query_worker_threads = i;
	}
	*actual_size = g_config.query_worker_threads;

	pthread_rwlock_unlock(&g_query_lock);

	return AS_QUERY_OK;
}

/*
 * 	Description -
 * 		It tries to set the query_threads to the given value.
 *
 * 	Synchronization -
 * 		Takes a global query lock to protect the config of
 *
 *	Arguments -
 *		set_size - Value which one want to assign to query_threads.
 *
 * 	Returns -
 * 		AS_QUERY_OK  - On successful resize of query threads.
 * 		AS_QUERY_ERR - Either the set_size exceeds AS_QUERY_MAX_THREADS
 * 					   OR Query threads were not initialized on the first place.
 */
int
as_query_reinit(int set_size, int *actual_size)
{
	if (set_size > AS_QUERY_MAX_THREADS) {
		cf_warning(AS_QUERY, "Cannot increase query threads more than %d",
				AS_QUERY_MAX_THREADS);
		return AS_QUERY_ERR;
	}

	pthread_rwlock_wrlock(&g_query_lock);
	// Add threads if count is increased
	int i = cf_atomic32_get(g_query_threadcnt);

	// make it multiple of 2
	if (set_size % 2 != 0)
		set_size++;

	g_config.query_threads = set_size;
	if (set_size > g_query_threadcnt) {
		for (; i < set_size; i++) {
			cf_detail(AS_QUERY, "Creating thread %d", i);
			if (0 != pthread_create(&g_query_threads[i], &g_query_th_attr,
					query_th, (void*)g_query_short_queue)) {
				break;
			}
			i++;
			if (0 != pthread_create(&g_query_threads[i], &g_query_th_attr,
					query_th, (void*)g_query_long_queue)) {
				break;
			}
		}
		g_config.query_threads = i;
	}
	*actual_size = g_config.query_threads;

	pthread_rwlock_unlock(&g_query_lock);

	return AS_QUERY_OK;
}
// **************************************************************************************************

<|MERGE_RESOLUTION|>--- conflicted
+++ resolved
@@ -1805,16 +1805,10 @@
 	tr.udata.req_type   = UDF_QUERY_REQUEST;
 	
 	qtr_reserve(qtr, __FILE__, __LINE__);
-<<<<<<< HEAD
 	cf_atomic32_incr(&qtr->n_udf_tr_queued);
-	
-	thr_tsvc_enqueue(&tr);
-
-=======
 	// Reset start time
 	tr.start_time = cf_getns();
 	thr_tsvc_enqueue(&tr);
->>>>>>> e3b86743
 	return AS_QUERY_OK;
 }
 
