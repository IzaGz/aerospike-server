/* 
 * thr_query.c
 *
 * Copyright (C) 2012-2014 Aerospike, Inc.
 *
 * Portions may be licensed to Aerospike, Inc. under one or more contributor
 * license agreements.
 *
 * This program is free software: you can redistribute it and/or modify it under
 * the terms of the GNU Affero General Public License as published by the Free
 * Software Foundation, either version 3 of the License, or (at your option) any
 * later version.
 *
 * This program is distributed in the hope that it will be useful, but WITHOUT
 * ANY WARRANTY; without even the implied warranty of MERCHANTABILITY or FITNESS
 * FOR A PARTICULAR PURPOSE. See the GNU Affero General Public License for more
 * details.
 *
 * You should have received a copy of the GNU Affero General Public License
 * along with this program.  If not, see http://www.gnu.org/licenses/
 */

/*
 * This code is responsible for the query execution. Each query received
 * query transaction for the query threads to execute. Query has two parts
 * a) Generator  : This query the Aerospike Index B-tree and creates the digest list and
 *                 queues it up for LOOKUP / UDF / AGGREGATION / MRJ
 * b) Aggregator : This does required processing of the record and send back
 *                 response to the clients.
 *                 LOOKUP:      Read the record from the disk and based on the
 *                              records selected by query packs it into the buffer
 *                              and returns it back to the client
 *                 UDF:         Reads the record from the disk and based on the
 *                              query applies UDF and packs the result back into
 *                              the buffer and returns it back to the client.
 *                 AGGREGATION: Creates istream(on the digstlist) and ostream(
 *                              over the network buffer) and applies aggregator
 *                              functions. For a single query this can be called
 *                              multiple times. The istream interface takes care
 *                              of partition reservation / record opening/ closing
 *                              and object lock synchronization. Whole of which
 *                              is driven by as_stream_read / as_stream_write from
 *                              inside aggregation UDF. ostream keeps sending by
 *                              batched result to the client.
 *                 MRJ        : Creates istream(on the digest list) and ostream
 *                              (over the queue of mapped result throttled one)
 *                              which can then feed into next level of function.
 *                              Modalities <TBD>
 *
 *  Please note all these parts can either be performed under single thread
 *  context or by different set of threads. For the namespace with data on disk
 *  I/O is performed separately in different set of I/O pools
 *
 *  Flow of code looks like
 *
 *  1. thr_tsvc()
 *
 *                 ---------------------------------> as_query__generator
 *                /                                      /|\      |
 *  as_query -----                                        |       |   qtr released
 * (sets up qtr)  \   qtr reserved                        |      \|/
 *                 ----------------> g_query_q ------> as_query__th
 *
 *
 *  2. Query Threads
 *                          ---------------------------------> as_query_process_request
 *                        /                                          /|\      |
 *  as_query__generator --                                            |       |  qtr released
 *  (sets up qreq)        \  qtr reserved                             |      \|/
 *                          --------------> g_query_request_queue -> as_query__th
 *
 *
 *
 *  3. I/O threads
 *                                as_query_process_ioreq  --> as_query__io
 *                               /
 *  as_query_process_request ----- as_query_process_mrjreq  (NOT IMPLEMENTED)
 *                               \
 *                                as_query_process_aggreq --> as_query__agg
 *
 *  (Releases all the resources qtr and qreq if allocated)
 *
 *  A query may be single thread execution or a multi threaded application. In the
 *  single thread execution all the functions are called in the single thread context
 *  and no queue is involved. In case of multi thread context qtr is setup by thr_tsvc
 *  and which is picked up by the query threads which could either service it in single
 *  thread or queue up to the I/O worker thread (done generally in case of data on ssd)
 *
 */

#include <assert.h>
#include <errno.h>
#include <pthread.h>
#include <stdio.h>
#include <string.h>
#include <strings.h>
#include <arpa/inet.h>
#include <netinet/in.h>
#include <sys/socket.h>
#include <sys/time.h>

#include "aerospike/as_buffer.h"
#include "aerospike/as_integer.h"
#include "aerospike/as_list.h"
#include "aerospike/as_map.h"
#include "aerospike/as_msgpack.h"
#include "aerospike/as_serializer.h"
#include "aerospike/as_stream.h"
#include "aerospike/as_string.h"
#include "aerospike/as_rec.h"
#include "aerospike/as_val.h"
#include "aerospike/mod_lua.h"
#include "citrusleaf/cf_ll.h"

#include "ai.h"
#include "ai_btree.h"
#include "bt.h"
#include "bt_iterator.h"

#include "base/aggr.h"
#include "base/datamodel.h"
#include "base/secondary_index.h"
#include "base/thr_tsvc.h"
#include "base/transaction.h"
#include "base/udf_memtracker.h"
#include "base/udf_rw.h"
#include "base/udf_record.h"
#include "fabric/fabric.h"

// parameter read off from a transaction

extern cf_vector * as_sindex_binlist_from_msg(as_namespace *ns, as_msg *msgp, int * numbins);
extern int as_query__queue(as_query_transaction *qtr);

#define QUERY_BATCH_SIZE              100
#define AS_MAX_NUM_SCRIPT_PARAMS      10
// TODO: make it configurable
#define AS_QUERY_BUF_SIZE             1024 * 128
#define AS_QUERY_MAX_BUFS             256	// That makes it 32 meg max in steady state
#define AS_QUERY_MAX_QREQ             1024	// this is 4 kb
#define AS_QUERY_MAX_QTR_POOL		  128	// They are 4MB+ each ...

// Cap on query thread and query worker thread some
// number make it smarter
#define AS_QUERY_MAX_THREADS          32
#define AS_QUERY_MAX_WORKER_THREADS   15 * AS_QUERY_MAX_THREADS
#define AS_QUERY_MAX_QREQ_INFLIGHT    100	// worker queue capping per query
#define AS_QUERY_MAX_QUERY            500	// 32 MB be little generous for now!!
#define AS_QUERY_MAX_SHORT_QUEUE_SZ   500	// maximum 500 outstanding short running queries
#define AS_QUERY_MAX_LONG_QUEUE_SZ    500	// maximum 500 outstanding long  running queries
#define AS_QUERY_MAX_UDF_TRANSACTIONS 20	// Higher the value more aggressive it will be

typedef enum {
	AS_QTR_STATE_NONE     = 0,
	AS_QTR_STATE_RUNNING  = 1,
	AS_QTR_STATE_ABORT    = 2,
	AS_QTR_STATE_ERR      = 3,
	AS_QTR_STATE_DONE     = 4 
} as_qtr_state;

#define AS_QUERY_UNTRACKED_TIME       1000 * 1000 * 1000 // (nanosecond) 1 sec
#define AS_QUERY_WAIT_MAX_TRAN_US     1000
typedef enum {
	AS_QUERY_LOOKUP = 0,
	AS_QUERY_UDF    = 1,
	AS_QUERY_AGG    = 2,
	AS_QUERY_MRJ    = 3
} as_query_type;

#define query_slock(lock)  pthread_mutex_lock(lock);
#define query_sunlock(lock) pthread_mutex_unlock(lock);

//#define query_slock(lock) 
//#define query_sunlock(lock) 

struct as_query_transaction_s {

	/* 
 	* MT (Read Only) No protection required
 	*/

	/************************** Query Parameter ********************************/
	uint64_t                 trid;
	as_namespace           * ns;
	char                   * setname;
	as_sindex              * si;
	as_sindex_range        * srange;
	as_query_type            job_type;  // Job type [LOOKUP/AGG/UDF/MRJ]
	cf_vector              * binlist;

	/************************** Run Time Data *********************************/
	cl_msg                 * msgp;
	bool                     blocking;
	uint64_t                 start_time;               // Start time
	uint64_t                 end_time;                 // timeout value


	
	/*
 	* MT (Single Writer / Single Threaded / Multiple Readers)
 	* Atomics or no Protection
 	*/

	/****************** Stats (only generator) ***********************/
	uint64_t                 querying_ai_time_ns;  // Time spent by query to run lookup secondary index trees.
	uint32_t                 n_digests;            // Digests picked by from secondary index
											   	   // including record read
	uint32_t                 priority;
	
	bool                     short_running;
	bool                     track;

	/*
 	* MT (Multiple Writers)
 	* These fields are either needs to be atomic or protected by lock.
 	*/
	
	/****************** Stats (worker threads) ***********************/
	cf_atomic64              num_records;          // Number of records returned as result
												   // if aggregation returns 1 record count
												   // is 1, irrelevant of number of record
												   // being touched.
	cf_atomic64              net_io_bytes;
	cf_atomic64              read_success;
	cf_atomic64              yield_count;              // Number of loops


	/************ Query Progress and net io parameter **********************/
	cf_atomic32              qreq_in_flight;
	cf_atomic32              outstanding_net_io;
	cf_atomic32              push_seq_number;
	cf_atomic32              pop_seq_number;

	/**************** IO Buf Builder ***************************************/
	uint64_t                 buf_reserved;             // for memory tracking
	cf_buf_builder  *        bb_r;
	pthread_mutex_t          buf_mutex;
	as_file_handle         * fd_h;


	/****************** Query State and Result Code *************************/ 
	pthread_mutex_t          slock;
	as_qtr_state             state;
	int                      result_code;


	/******************** Query Record UDF Management ***********************/
	cf_atomic_int            uit_queued;    				// Throttling: max in flight scan
	cf_atomic_int            uit_completed; 				// Number of udf transactions successfully completed
	cf_atomic64			     uit_total_run_time;			// Average transaction processing time for all udf internal transactions


    /********************* Fields Not Memzeroed **********************
	* 
	* Empirically, some of the following fields *still* require memzero
	* initialization.  Please test with a memset(qtr, 0xff, sizeof(*qtr))
	* right after allocation before you initialize before moving them
	* into the uninitialized section.
	*
	* NB: Read Only or Single threaded
	*/
	struct ai_obj            bkey;
	udf_call                 call;     // Record UDF Details
	as_aggr_call             agg_call; // Stream UDF Details 
	as_sindex_qctx           qctx;     // Secondary Index details
	as_partition_reservation rsv_arr[AS_PARTITIONS];
};


/************************* Query Job Engine *************************/

typedef enum {
	AS_QUERY_REQTYPE_NONE = -1, // Request for I/O
	AS_QUERY_REQTYPE_IO   =  0, // Request for I/O
	AS_QUERY_REQTYPE_UDF  =  1, // Request for running UDF on query result
	AS_QUERY_REQTYPE_AGG  =  2, // Request for Aggregation
	AS_QUERY_REQTYPE_MRJ  =  3  // Request for MRJ
} as_query_request_type;

typedef struct as_query_request_s {
	as_query_request_type    type;
	as_query_transaction   * qtr;
	cf_ll                  * recl;
	uint64_t                 queued_time_ns;
} as_query_request;

static cf_atomic32      g_query_init            = 0;
static int              g_current_queries_count = 0;
static pthread_rwlock_t g_query_lock
						= PTHREAD_RWLOCK_WRITER_NONRECURSIVE_INITIALIZER_NP;
// Query management
static rchash *g_query_job_hash = NULL;

// Histograms

histogram * query_txn_q_wait_hist;               // Histogram to track time spend in trasaction queue
histogram * query_prepare_batch_q_wait_hist;     // Histogram to track time spend waiting in queue for query thread
histogram * query_prepare_batch_hist;            // Histogram to track time spend while preparing batches
histogram * query_batch_io_q_wait_hist;          // Histogram to track time spend waiting in queue for worker thread
histogram * query_batch_io_hist;                 // Histogram to track time spend doing I/O per batch
histogram * query_net_io_hist;                   // Histogram to track time spend sending results to client

#define QUERY_HIST_INSERT_DATA_POINT(type, start_time_ns)              \
do {                                                                   \
	if (g_config.query_enable_histogram && start_time_ns != 0) {       \
		if (type) {                                                    \
			histogram_insert_data_point(type, start_time_ns);          \
		}                                                              \
	}                                                                  \
} while(0);


// forward declarations
static void
as_query_set_running(as_query_transaction *qtr) {
	query_slock(&qtr->slock);
	if (qtr->state == AS_QTR_STATE_NONE) {
		qtr->state       = AS_QTR_STATE_RUNNING;
	}
	query_sunlock(&qtr->slock);
}

static bool
as_query_inited(as_query_transaction *qtr) {
	query_slock(&qtr->slock);
	bool inited = false;
	if (qtr->state != AS_QTR_STATE_NONE) {
		inited = true;
	}
	query_sunlock(&qtr->slock);
	return inited;
}

static void
as_query_set_abort(as_query_transaction *qtr, int result_code, char *fname, int lineno)
{
	query_slock(&qtr->slock);
	if (qtr->state == AS_QTR_STATE_RUNNING) {
		cf_debug(AS_QUERY, "Query %p Aborted at %s:%d", qtr, fname, lineno);
		qtr->state       = AS_QTR_STATE_ABORT;
		qtr->result_code = result_code;
	}
	query_sunlock(&qtr->slock);
}

static void
as_query_set_err(as_query_transaction *qtr, int result_code, char *fname, int lineno)
{
	query_slock(&qtr->slock);
	if (qtr->state == AS_QTR_STATE_RUNNING) {
		cf_debug(AS_QUERY, "Query %p Error at %s:%d", qtr, fname, lineno);
		qtr->state       = AS_QTR_STATE_ERR;
		qtr->result_code = result_code;
	}
	query_sunlock(&qtr->slock);
}

static void
as_query_set_done(as_query_transaction *qtr, int result_code, char *fname, int lineno)
{
	query_slock(&qtr->slock);
	if (qtr->state == AS_QTR_STATE_RUNNING) {
		cf_debug(AS_QUERY, "Query %p Done at %s:%d", qtr, fname, lineno);
		qtr->state       = AS_QTR_STATE_DONE;
		qtr->result_code = result_code;
	}
	query_sunlock(&qtr->slock);
}

static bool
as_query_failed(as_query_transaction *qtr) {
	query_slock(&qtr->slock);
	bool abort = false;
	if ((qtr->state == AS_QTR_STATE_ABORT) 
		 || (qtr->state == AS_QTR_STATE_ERR)) {
		abort = true;
	}
	query_sunlock(&qtr->slock);
	return abort;
}

static void
as_query_check_timeout(as_query_transaction *qtr)
{
	if ((qtr)                        
		&& (qtr->end_time != 0)    
		&& (cf_getns() > qtr->end_time)) { 
		cf_debug(AS_QUERY, "Query Timed-out %lu %lu", cf_getns(), qtr->end_time); 
		as_query_set_abort(qtr, AS_PROTO_RESULT_FAIL_QUERY_TIMEOUT, __FILE__, __LINE__); 
	}
}

static bool
as_query_fin(as_query_transaction *qtr)
{
	query_slock(&qtr->slock);
	bool finished = false;
	if ((qtr->state == AS_QTR_STATE_DONE)
		|| (qtr->state == AS_QTR_STATE_ERR)
		|| (qtr->state == AS_QTR_STATE_ABORT)) {
		finished = true;
	}
	query_sunlock(&qtr->slock);
	return finished;
}


// Buf Builder Pool
static cf_queue  * g_query_response_bb_pool  = 0;
int                as_query__bb_poolrelease(cf_buf_builder *bb_r);
cf_buf_builder   * as_query__bb_poolrequest();

// Query request
static cf_queue  * g_query_qreq_pool         = 0;
int                as_query__qreq_poolrelease(as_query_request *qreq);
as_query_request * as_query__qreq_poolrequest();


// GENERATOR
static pthread_t      g_query_threads[AS_QUERY_MAX_THREADS];
static pthread_attr_t g_query_th_attr;
static cf_queue     * g_query_short_queue     = 0;
static cf_queue     * g_query_long_queue      = 0;
static cf_atomic32    g_query_threadcnt       = 0;
inline void           as_query__generator(as_query_transaction *qtr);
void                * as_query__th(void* q_to_wait_on);

// I/O & AGGREGATOR
static pthread_t      g_query_worker_threads[AS_QUERY_MAX_WORKER_THREADS];
static pthread_attr_t g_query_worker_th_attr;
static cf_queue     * g_query_request_queue    = 0;
static cf_atomic32    g_query_worker_threadcnt = 0;
void                * as_query__worker_th(void *q_to_wait_on);
static int            as_query_process_request(as_query_request *qreqp);

// Client Response Functions
int                  as_query__add_fin(as_query_transaction *qtr);
int                  as_query__add_response(void *qtr,
							as_index_ref *r_ref, as_storage_rd *rd);

// Query transaction functions
void                 as_query__transaction_done(as_query_transaction *qtr);
static int           as_qtr_release(as_query_transaction *qtr, char *fname, int lineno);
static int           as_qtr_reserve(as_query_transaction *qtr, char *fname, int lineno);
as_partition_reservation *  as_query_reserve_qnode(as_namespace * ns, as_query_transaction * qtr, 
										as_partition_id pid, as_partition_reservation * rsv);
void                 as_query_release_qnode(as_query_transaction * qtr, as_partition_reservation * rsv);
void                 as_query_pre_reserve_qnodes(as_query_transaction * qtr);
void                 as_query_post_release_qnodes(as_query_transaction * qtr);
int                  as_query__netio(as_query_transaction *qtr);
int                  as_query__netio_wait(as_query_transaction *qtr);


static inline void
as_query__update_stats(as_query_transaction *qtr)
{
	uint64_t rows = cf_atomic64_get(qtr->num_records);

	if (qtr->state == AS_QTR_STATE_ABORT) {
		if (qtr->job_type == AS_QUERY_AGG) {
			cf_atomic64_incr(&g_config.n_agg_abort);
		}
		else if(qtr->job_type == AS_QUERY_LOOKUP) {
			cf_atomic64_incr(&g_config.n_lookup_abort);
		}
	}
	else if (qtr->state == AS_QTR_STATE_ERR) {
		if (qtr->job_type == AS_QUERY_AGG) {
			cf_atomic64_incr(&(qtr->si->stats.agg_errs));
			cf_atomic64_incr(&g_config.n_agg_errs);
		}    
		else if (qtr->job_type == AS_QUERY_LOOKUP) 
		{
			cf_atomic64_incr(&(qtr->si->stats.lookup_errs)); 
			cf_atomic64_incr(&g_config.n_lookup_errs); 
		}
	}

	if( qtr->job_type == AS_QUERY_AGG) {
		if (!as_query_failed(qtr))
			cf_atomic64_incr(&g_config.n_agg_success);
		cf_atomic64_incr(&qtr->si->stats.n_aggregation);
		cf_atomic64_add(&qtr->si->stats.agg_response_size, qtr->buf_reserved);
		cf_atomic64_add(&qtr->si->stats.agg_num_records, rows);
		cf_atomic64_add(&g_config.agg_response_size, qtr->buf_reserved);
		cf_atomic64_add(&g_config.agg_num_records, rows);
	}
	else if( qtr->job_type == AS_QUERY_LOOKUP )
	{
		if (!as_query_failed(qtr))
			cf_atomic64_incr(&g_config.n_lookup_success);
		cf_atomic64_incr(&qtr->si->stats.n_lookup);
		cf_atomic64_add(&qtr->si->stats.lookup_response_size, qtr->buf_reserved);
		cf_atomic64_add(&qtr->si->stats.lookup_num_records, rows);
		cf_atomic64_add(&g_config.lookup_response_size, qtr->buf_reserved);
		cf_atomic64_add(&g_config.lookup_num_records, rows);
	}
	cf_hist_track_insert_raw(g_config.q_rcnt_hist, rows);
	cf_hist_track_insert_data_point(g_config.q_hist, qtr->start_time);
	SINDEX_HIST_INSERT_DATA_POINT(qtr->si, query_hist, qtr->start_time);
	SINDEX_HIST_INSERT_RAW(qtr->si, query_rcnt_hist, qtr->n_digests);
	SINDEX_HIST_INSERT_RAW(qtr->si, query_diff_hist, qtr->n_digests - qtr->num_records);

	QUERY_HIST_INSERT_DATA_POINT(query_prepare_batch_hist, qtr->querying_ai_time_ns);

	uint64_t query_stop_time = cf_getns();
	uint64_t elapsed_us = (query_stop_time - qtr->start_time) / 1000;
	cf_detail(AS_QUERY,
			"Total time elapsed %"PRIu64" us, %d of %d read operations avg latency %"PRIu64" us",
			elapsed_us, rows, qtr->n_digests, rows > 0 ? elapsed_us / rows : 0);
}

static bool
as_query_process_inline(as_query_transaction *qtr)
{
	if (   g_config.query_req_in_query_thread
		|| (qtr && qtr->short_running)
	 	|| (qtr && qtr->ns->storage_data_in_memory)
	    || (qtr && (cf_atomic32_get((qtr)->qreq_in_flight) > g_config.query_req_max_inflight))) {
		return true;
	}
	else {
		return false;
	}
}

// INTERNAL FUNCTIONS:
void
as_query_histogram_dumpall()
{
	if (g_config.query_enable_histogram == false) 
	{
		return;
	}

	if (query_txn_q_wait_hist) {
		histogram_dump(query_txn_q_wait_hist);
	}
	if (query_prepare_batch_q_wait_hist) {
		histogram_dump(query_prepare_batch_q_wait_hist);
	}
	if (query_prepare_batch_hist) {
		histogram_dump(query_prepare_batch_hist);
	}
	if (query_batch_io_q_wait_hist) {
		histogram_dump(query_batch_io_q_wait_hist);
	}
	if (query_batch_io_hist) {
		histogram_dump(query_batch_io_hist);
	}
	if (query_net_io_hist) {
		histogram_dump(query_net_io_hist);
	}
}

uint32_t
query_job_trid_hash(void *value, uint32_t keylen)
{
	return( *(uint32_t *)value);
}


static void
as_query__release_fd(as_query_transaction *qtr)
{
	if (qtr && qtr->fd_h) {
		qtr->fd_h->fh_info &= ~FH_INFO_DONOT_REAP;
		AS_RELEASE_FILE_HANDLE(qtr->fd_h);
		qtr->fd_h = NULL;
	}
}


// 
// Maintain a pool of heap allocated qtr objects in a linked list.
pthread_mutex_t as_query_qtr_pool_mutex = PTHREAD_MUTEX_INITIALIZER;
as_query_transaction * as_query_qtr_pool_head = NULL;
size_t as_query_qtr_pool_count = 0;
//
static as_query_transaction *
as_query_qtr_alloc()
{
	pthread_mutex_lock(&as_query_qtr_pool_mutex);

	as_query_transaction * qtr;

	if (!as_query_qtr_pool_head) {
		qtr = cf_rc_alloc(sizeof(as_query_transaction));
	} else {
		qtr = as_query_qtr_pool_head;
		as_query_qtr_pool_head = * (as_query_transaction **) qtr;
		--as_query_qtr_pool_count;
	}

	pthread_mutex_unlock(&as_query_qtr_pool_mutex);

	as_qtr_reserve(qtr, __FILE__, __LINE__);
	// NB: When in pool qtr always has extra ref count of 1. When in usage
	// the refcount is always 2. Returns qtr with 2 references .. Ideas is 
	// to not let the qtr reference go down to 0 given we need it to come 
	// back to the pool. 
	return qtr;
}

static void
as_query_qtr_free(as_query_transaction * qtr)
{
	pthread_mutex_lock(&as_query_qtr_pool_mutex);

	if (as_query_qtr_pool_count >= AS_QUERY_MAX_QTR_POOL) {
		cf_rc_free(qtr);
	}
	else {
		// Use the initial location as a next pointer.
		* (as_query_transaction **) qtr = as_query_qtr_pool_head;
		as_query_qtr_pool_head = qtr;
		++as_query_qtr_pool_count;
	}

	pthread_mutex_unlock(&as_query_qtr_pool_mutex);
}

/* Requirements
 *  Needed for performing operation on running queries.
 *
 * Arguments
 * 	qtr --> To put qtr in a global hash
 *
 * Returns:
 * 	AS_QUERY_OK     - qtr is successfully added into the rchash.
 *	non-zero values - Otherwise
 *
 */
int
as_query__put_qtr(as_query_transaction * qtr)
{
	if (!qtr->track) {
		return AS_QUERY_CONTINUE;
	}

	int rc = rchash_put_unique(g_query_job_hash, &qtr->trid, sizeof(qtr->trid), qtr);
	if (rc) {
		cf_warning(AS_SINDEX, "QTR Put in hash failed with error %d", rc);
	} else {
		cf_atomic64_incr(&g_config.query_tracked);
	}

	return rc;
}

/* Requirements
 *  Needed for performing operation on running queries.
 *
 * Arguments
 * 	qtr --> To get qtr from the global hash
 *
 * Returns:
 * 	AS_QUERY_OK     - qtr is successfully found in the global rchash.
 *	non-zero values - Otherwise
 *
 */
int
as_query__get_qtr(uint64_t trid, as_query_transaction ** qtr)
{
	int rv = rchash_get(g_query_job_hash, &trid, sizeof(trid), (void **) qtr);
	if (RCHASH_OK != rv) {
		cf_info(AS_SCAN, "Query job with transaction id [%"PRIu64"] does not exist", trid );
	}
	return rv;
}

/* Requirements
 *  Needed for performing operation on running queries.
 *
 * Arguments
 * 	qtr --> To delete qtr from the global hash
 *
 * Returns:
 * 	AS_QUERY_OK     - qtr is successfully deleted from the rchash.
 *	non-zero values - Otherwise
 *
 */
int
as_query__delete_qtr(as_query_transaction *qtr)
{
	if (!qtr->track) {
		return AS_QUERY_CONTINUE;
	}

	int rv = rchash_delete(g_query_job_hash, &qtr->trid, sizeof(qtr->trid));
	if (RCHASH_OK != rv) {
		cf_warning(AS_SINDEX, "Failed to delete qtr from query hash.");
	}
	return rv;
}

/*
 * Function as_query__bb_poolrelease
 *
 * Returns -
 * 		AS_QUERY_OK  - On success.
 * 		AS_QUERY_ERR - On failure.
 *
 */
int
as_query__bb_poolrelease(cf_buf_builder *bb_r)
{
	int ret = AS_QUERY_OK;
	if ((cf_queue_sz(g_query_response_bb_pool) > g_config.query_bufpool_size)
			|| g_config.query_buf_size != cf_buf_builder_size(bb_r)) {
		cf_detail(AS_QUERY, "Freed Buffer of Size %d with", bb_r->alloc_sz + sizeof(as_msg));
		cf_buf_builder_free(bb_r);
	} else {
		cf_detail(AS_QUERY, "Pushed %p %d %d ", bb_r, g_config.query_buf_size, cf_buf_builder_size(bb_r));
		ret = cf_queue_push(g_query_response_bb_pool, &bb_r);
		if (ret != CF_QUEUE_OK) {
			cf_warning(AS_QUERY, "Failed to release bb into the pool.. freeing it ");
			cf_buf_builder_free(bb_r);
		}
	}
	return ret;
}

/*
 * Function as_query__bb_poolrequest
 *
 * Returns -
 * 		cf_buf_builder *bb_r
 *
 * 	Description -
 * 		Tries to pop a buf from the queue/pool.
 * 		If the queue is empty, a new buf is created.
 */
cf_buf_builder *
as_query__bb_poolrequest()
{
	cf_buf_builder *bb_r;
	int rv = cf_queue_pop(g_query_response_bb_pool, &bb_r, CF_QUEUE_NOWAIT);
	if (rv == CF_QUEUE_EMPTY) {
		bb_r = cf_buf_builder_create_size(g_config.query_buf_size);
	} else if (rv == CF_QUEUE_OK) {
		bb_r->used_sz = 0;
		cf_detail(AS_QUERY, "Popped %p", bb_r);
	} else {
		cf_warning(AS_QUERY, "Failed to find response buffer in the pool%d", rv);
		return NULL;
	}
	return bb_r;
};

/*
 * Function as_query__qreq_poolrelease
 *
 * Returns -
 * 		AS_QUERY_OK - In case of success
 * 		AS_QUERY_ERR in case of failure
 */
int
as_query__qreq_poolrelease(as_query_request *qreq)
{
	if (!qreq) return AS_QUERY_OK;
	qreq->qtr   = 0;
	qreq->type  = AS_QUERY_REQTYPE_NONE;

	int ret = AS_QUERY_OK;
	if (cf_queue_sz(g_query_qreq_pool) < AS_QUERY_MAX_QREQ) {
		cf_detail(AS_QUERY, "Pushed qreq %p", qreq);
		ret = cf_queue_push(g_query_qreq_pool, &qreq);
		if (ret != CF_QUEUE_OK) {
			cf_warning(AS_QUERY, "Failed to release bb into the pool.. freeing it ");
			cf_free(qreq);
		}
	} else {
		cf_detail(AS_QUERY, "Freed qreq %p", qreq);
		cf_free(qreq);
	}
	if (ret != CF_QUEUE_OK) ret = AS_QUERY_ERR;
	return ret;
}

as_query_request *
as_query__qreq_poolrequest()
{
	as_query_request *qreq = NULL;
	int rv = cf_queue_pop(g_query_qreq_pool, &qreq, CF_QUEUE_NOWAIT);
	if (rv == CF_QUEUE_EMPTY) {
		qreq = cf_malloc(sizeof(as_query_request));
		if (!qreq) {
			cf_warning(AS_QUERY, "Failed to allocate query request");
			return NULL;
		}
		cf_detail(AS_QUERY, " Created qreq %p", qreq);
		memset(qreq, 0, sizeof(as_query_request));
	} else if (rv == CF_QUEUE_OK) {
		cf_detail(AS_QUERY, " Popped qreq %p", qreq);
	} else {
		cf_warning(AS_QUERY, "Failed to find query request in the pool");
		return NULL;
	}
	qreq->qtr   = 0;
	qreq->type  = AS_QUERY_REQTYPE_NONE;
	return qreq;
};


void
as_query__teardown(as_query_transaction *qtr)
{
	if (qtr->srange)      as_sindex_range_free(&qtr->srange);
	if (qtr->si)          AS_SINDEX_RELEASE(qtr->si);
	if (qtr->binlist)     cf_vector_destroy(qtr->binlist);
	if (qtr->setname)     cf_free(qtr->setname);
	if (qtr->msgp)        cf_free(qtr->msgp);
}

/*
 * Function as_query__transaction_done
 *
 * Returns -
 * 		nothing
 *
 * Notes -
 * 		Frees the qtr only if it was malloced before.
 *		It is called when ref count of the query becomes zero.
 *
 */
void
as_query__transaction_done(as_query_transaction *qtr)
{
	if (!qtr)
		return;

	if (qtr->uit_queued != 0) {
		cf_warning(AS_QUERY, "QUEUED UDF not equal to zero when query transaction is done");
	}

	if (qtr->qctx.recl) {
		cf_ll_reduce(qtr->qctx.recl, true /*forward*/, as_index_keys_ll_reduce_fn, NULL);
		cf_free(qtr->qctx.recl);
		qtr->qctx.recl = NULL;
	}

	// Release all the qnodes
	as_query_post_release_qnodes(qtr);

	as_query__update_stats(qtr);

	// deleting it from the global hash.
	as_query__delete_qtr(qtr);

	if (qtr->bb_r) {
		as_query__bb_poolrelease(qtr->bb_r);
		qtr->bb_r = NULL;
	}

	as_query__release_fd(qtr);

	as_query__teardown(qtr);

	as_query_qtr_free(qtr);
}

int
as_qtr__send_fin(as_query_transaction *qtr) {
	// Send out the final data back
	if (qtr->fd_h) {
		as_query__add_fin(qtr);
		as_query__netio(qtr);
	} else {
		cf_debug( AS_QUERY,
				"query request: Not sending the fin packet as the connection is closed");
		// Need to release qtr in case fd is not found.
		as_qtr_release(qtr, __FILE__, __LINE__);
	}
	return AS_QUERY_OK;
}
/*
 * Function as_qtr_release
 *
 * Returns -
 * 		AS_QUERY_OK
 *
 * Notes -
 * 		releases the qtr.
 * 		Checks the ref_count == 0
 */
int
as_qtr_release(as_query_transaction *qtr, char *fname, int lineno)
{
	if (qtr) {
		int val = cf_rc_release(qtr);
		// If tracked free it up when ref count is 1.
		if ((val == 1) 
				|| (qtr->track && (val == 2))) {
			cf_detail(AS_QUERY, "Released qtr [%s:%d] %p %d ", fname, lineno, qtr, val);
			as_query__transaction_done(qtr);
		}
		cf_detail(AS_QUERY, "Released qtr [%s:%d] %p %d ", fname, lineno, qtr, val);
	}
	return AS_QUERY_OK;
}

/*
 * Function as_qtr_reserve
 *
 * Returns -
 * 		On success - AS_QUERY_OK
 * 		ON failure - AS_QUERY_ERR
 *
 * 	Synchronization -
 * 		Takes a lock before reserving the qtr. why do we need
 * 		it looks unnecessary ??
 */

static int
as_qtr_reserve(as_query_transaction *qtr, char *fname, int lineno)
{
	if (!qtr) {
		return AS_QUERY_ERR;
	}
	int val = cf_rc_reserve(qtr);
	cf_detail(AS_QUERY, "Reserved qtr [%s:%d] %p %d ", fname, lineno, qtr, val);
	return AS_QUERY_OK;
}

// Split the function up and move function to the correct places like
// proto.c etc.
// This is used by aggregation
int
as_query__add_val_response(void *void_qtr, const as_val *val, bool success)
{
	as_query_transaction *qtr = (as_query_transaction *)void_qtr;
	if (!qtr) {
		return AS_QUERY_ERR;
	}
	uint32_t msg_sz        = 0;
	as_val_tobuf(val, NULL, &msg_sz);
	if (0 == msg_sz) {
		cf_warning(AS_PROTO, "particle to buf: could not copy data!");
	}


	int ret = 0;

	pthread_mutex_lock(&qtr->buf_mutex);
	cf_buf_builder *bb_r = qtr->bb_r;
	if (bb_r == NULL) {
		// Assert that query is aborted if bb_r is found to be null
		pthread_mutex_unlock(&qtr->buf_mutex);
		return AS_QUERY_ERR;
	}

	if (msg_sz > (bb_r->alloc_sz - bb_r->used_sz) && bb_r->used_sz != 0) {
		as_query__netio(qtr);
	}

	qtr->buf_reserved += msg_sz;
	ret = as_msg_make_val_response_bufbuilder(val, &qtr->bb_r, msg_sz, success);
	if (ret != 0) {
		cf_warning(AS_QUERY, "Weird there is space but still the packing failed "
				"available = %d msg size = %d",
				bb_r->alloc_sz - bb_r->used_sz, msg_sz);
	}
	cf_atomic64_incr(&qtr->num_records);
	pthread_mutex_unlock(&qtr->buf_mutex);
	return ret;
}


/*
 * Function as_query__add_response
 *
 * Returns -
 *		AS_QUERY_OK  - On success.
 *		AS_QUERY_ERR - On failure.
 *
 * Notes -
 *	Basic query call back function. Fills up the client response buffer;
 *	sends out buffer and then
 *	reinitializes the buf for the next set of requests,
 *	In case buffer is full Bail out quick if unable to send response back to client
 *
 *	On success, qtr->num_records is incremented by 1.
 *				qtr->buf_reserved is incremented by msg size
 * Synchronization -
 * 		Takes a lock over qtr->buf
 */
int
as_query__add_response(void *void_qtr, as_index_ref *r_ref, as_storage_rd *rd)
{
	as_record *r = r_ref->r;
	as_query_transaction *qtr = (as_query_transaction *)void_qtr;
	size_t msg_sz = as_msg_response_msgsize(r, rd, false, NULL, false,
			qtr->binlist);
	int ret = 0;

	pthread_mutex_lock(&qtr->buf_mutex);
	cf_buf_builder *bb_r = qtr->bb_r;
	if (bb_r == NULL) {
		// Assert that query is aborted if bb_r is found to be null
		pthread_mutex_unlock(&qtr->buf_mutex);
		return AS_QUERY_ERR;
	}
	
	if (msg_sz > (bb_r->alloc_sz - bb_r->used_sz) && bb_r->used_sz != 0) {
		as_query__netio(qtr);
	}
	qtr->buf_reserved += msg_sz;

	ret = as_msg_make_response_bufbuilder(r, rd, &qtr->bb_r, false,
			NULL, true, true, true, qtr->binlist);
	if (ret != 0) {
		cf_warning(AS_QUERY, "Weird there is space but still the packing failed "
				"available = %d msg size = %d",
				bb_r->alloc_sz - bb_r->used_sz, msg_sz);
	}
	cf_atomic64_incr(&qtr->num_records);
	pthread_mutex_unlock(&qtr->buf_mutex);
	return ret;
}

void
as_query__add_result(char *res, as_query_transaction *qtr, bool success)
{
	const as_val * v = (as_val *) as_string_new (res, false);
	as_query__add_val_response((void *) qtr, v, success);
	as_val_destroy(v);
}

int
as_query__add_fin(as_query_transaction *qtr)
{
	cf_detail(AS_QUERY, "Adding fin %p", qtr);
	uint8_t *b;
	// in case of aborted query, the bb_r is already released
	if (qtr->bb_r == NULL) {
		// Assert that query is aborted if bb_r is found to be null
		return AS_QUERY_ERR;
	}
	cf_buf_builder_reserve(&qtr->bb_r, sizeof(as_msg), &b);

	// set up the header
	uint8_t *buf      = b;
	as_msg *msgp      = (as_msg *) buf;
	msgp->header_sz   = sizeof(as_msg);
	msgp->info1       = 0;
	msgp->info2       = 0;
	msgp->info3       = AS_MSG_INFO3_LAST;
	msgp->unused      = 0;
	msgp->result_code = qtr->result_code;
	msgp->generation  = 0;
	msgp->record_ttl  = 0;
	msgp->n_fields    = 0;
	msgp->n_ops       = 0;
	msgp->transaction_ttl = 0;
	as_msg_swap_header(msgp);
	return 0;
}

 

/*
 * Call back function to determine if the IO should go ahead or not.
 * Purpose
 * 1. If we already have fin packet pushed in simply do send
 * 2. If our sequence number does not match requeue
 * 3. Do not send out result if the query has timedout. In those cases
 *    the request would send back with fin packed jammed in.
 */ 
int
as_query_netio_start_cb(void *udata, int seq) 
{
	as_netio *io               = (as_netio *)udata;
	as_query_transaction *qtr  = (as_query_transaction *)io->data;
	cf_detail(AS_QUERY, "Netio Started_CB %d %d %d %d ", io->offset, io->seq, qtr->pop_seq_number, qtr->state);

	// Check for abort or error. If timed out override the decision
	//
	// NB: Let the half sent buffer fully finish. This is the exception
	// case where io which when in half send state sees an abort.
	as_query_check_timeout(qtr);
	if (as_query_failed(qtr) && (io->offset == 0)) {
		return AS_NETIO_ERR;
	}

	// It is needed to send all the packets in sequence
	// A packet can be requeued after being half sent.
	if (seq <= cf_atomic32_get(qtr->pop_seq_number)) {
		return AS_NETIO_OK;
	} else {
		return AS_NETIO_CONTINUE;
	}
}

/*
 * The function after the IO on the network has been done.
 * 1. If OK was done successfully bump up the sequence number and 
 *    fix stats
 * 2. Release the qtr if something fails ... which would trigger 
 *    fin packet send and eventually free up qtr
 * Abort it set if something goes wrong
 */ 
int
as_query_netio_finish_cb(void *data, int retcode)
{
	as_netio *io               = (as_netio *)data;
	cf_detail(AS_QUERY, "Netio finish_CB %d %d", io->seq, retcode);
	as_query_transaction *qtr  = (as_query_transaction *)io->data;
	if (qtr && (retcode != AS_NETIO_CONTINUE)) {
		// If send success make stat is updated
		if (retcode == AS_NETIO_OK) {
			cf_atomic32_incr(&qtr->pop_seq_number);
			cf_detail(AS_QUERY, "Finished sequence number %p->%d", qtr, io->seq);
			cf_atomic64_add(&qtr->net_io_bytes, io->bb_r->used_sz + 8);
			QUERY_HIST_INSERT_DATA_POINT(query_net_io_hist, io->start_time);	
		} else {
			as_query_set_abort(qtr, AS_PROTO_RESULT_FAIL_QUERY_NETIO_ERR, __FILE__, __LINE__);
		}

		if (retcode == AS_NETIO_IO_ERR) {
			shutdown(io->fd_h->fd, SHUT_RDWR);
		}

		AS_RELEASE_FILE_HANDLE(io->fd_h);
		as_query__bb_poolrelease(io->bb_r);
		cf_atomic32_decr(&qtr->outstanding_net_io);
		as_qtr_release(qtr, __FILE__, __LINE__);
		cf_detail(AS_QUERY, "Netio finish_CB cleanup %d", io->seq);
	}
    cf_detail(AS_QUERY, "Finished query with retCode %d", retcode);
	return retcode;
}

#define MAX_OUTSTANDING_IO_REQ 2
int
as_query__netio_wait(as_query_transaction *qtr) {
	if (cf_atomic32_get(qtr->outstanding_net_io) > MAX_OUTSTANDING_IO_REQ) {
		return AS_QUERY_ERR;
	}
	return AS_QUERY_OK;
}


/*
 * Returns AS_NETIO_OK always 
 */
int 
as_query__netio(as_query_transaction *qtr) 
{
	uint64_t time_ns        = 0;
	if (g_config.query_enable_histogram) {
		time_ns = cf_getns();
	}

	as_netio        io;

	io.finish_cb = as_query_netio_finish_cb;
	io.start_cb  = as_query_netio_start_cb;

	as_qtr_reserve(qtr, __FILE__, __LINE__);
	io.data        = qtr;

	io.bb_r        = qtr->bb_r;
	qtr->bb_r      = NULL;

	cf_rc_reserve(qtr->fd_h);
	io.fd_h        = qtr->fd_h;

	io.offset      = 0;

	cf_atomic32_incr(&qtr->outstanding_net_io);
	io.seq         = cf_atomic32_incr(&qtr->push_seq_number);
	io.start_time  = cf_getns();

	int ret        = as_netio_send(&io, NULL, qtr->blocking);
	qtr->bb_r      = as_query__bb_poolrequest();
   	cf_buf_builder_reserve(&qtr->bb_r, 8, NULL);
	return ret;
}


int as_aggr__process(as_aggr_call *ap_call, cf_ll *ap_recl, void *udata, as_result *ap_res);



bool as_query_match_integer_fromval(as_query_transaction * qtr, as_val *v, as_sindex_key *skey)
{
	as_sindex_bin_data *start = &qtr->srange->start;
	as_sindex_bin_data *end   = &qtr->srange->end;

	if ((AS_PARTICLE_TYPE_INTEGER != as_sindex_pktype(qtr->si->imd))
			|| (AS_PARTICLE_TYPE_INTEGER != start->type)
			|| (AS_PARTICLE_TYPE_INTEGER != end->type)) {
		cf_debug(AS_QUERY, "as_query_record_matches: Type mismatch %d!=%d!=%d!=%d  binname=%s index=%s",
				AS_PARTICLE_TYPE_INTEGER, start->type, end->type, as_sindex_pktype(qtr->si->imd),
				qtr->si->imd->bnames[0], qtr->si->imd->iname);
		return false;
	}
	as_integer * i = as_integer_fromval(v);
	int64_t value  = as_integer_get(i);
	if (skey->key.int_key != value) {
		cf_debug(AS_QUERY, "as_query_record_matches: sindex key does " 
			"not matches bin value in record. skey %ld bin value %ld", skey->key.int_key, value);
		return false;
	}

	return true;
}

bool as_query_match_string_fromval(as_query_transaction * qtr, as_val *v, as_sindex_key *skey)
{
	as_sindex_bin_data *start = &qtr->srange->start;
	as_sindex_bin_data *end   = &qtr->srange->end;

	if ((AS_PARTICLE_TYPE_STRING != as_sindex_pktype(qtr->si->imd))
			|| (AS_PARTICLE_TYPE_STRING != start->type)
			|| (AS_PARTICLE_TYPE_STRING != end->type)) {
		cf_debug(AS_QUERY, "as_query_record_matches: Type mismatch %d!=%d!=%d!=%d  binname=%s index=%s",
				AS_PARTICLE_TYPE_STRING, start->type, end->type, as_sindex_pktype(qtr->si->imd),
				qtr->si->imd->bnames[0], qtr->si->imd->iname);
		return false;
	}

	char * str_val = as_string_get(as_string_fromval(v));
	cf_digest str_digest;
	cf_digest_compute(str_val, strlen(str_val), &str_digest);

	if (memcmp(&str_digest, &skey->key.str_key, AS_DIGEST_KEY_SZ)) {
		cf_debug(AS_QUERY, "as_query_record_matches: sindex key does not matches bin value in record."
				" skey %"PRIu64" value in bin %"PRIu64"", skey->key.str_key, str_digest);
		return false;
	}
	return true;
}

typedef struct as_sindex_qtr_skey_s {
	as_query_transaction * qtr;
	as_sindex_key        * skey;
} as_sindex_qtr_skey;

// If the value matches foreach should stop iterating the 
bool as_query_match_mapkeys_foreach(const as_val * key, const as_val * val, void * udata)
{
	as_sindex_qtr_skey * q_s = (as_sindex_qtr_skey *)udata;
	if (key->type == AS_STRING) {
		// If matches return false
		return !as_query_match_string_fromval(q_s->qtr, (as_val *)key, q_s->skey);
	}
	else if (key->type == AS_INTEGER) {
		// If matches return false
		return !as_query_match_integer_fromval(q_s->qtr,(as_val *) key, q_s->skey);
	}
	return true;
}
static bool as_query_match_mapvalues_foreach(const as_val * key, const as_val * val, void * udata)
{
	as_sindex_qtr_skey * q_s = (as_sindex_qtr_skey *)udata;
	if (val->type == AS_STRING) {
		// If matches return false
		return !as_query_match_string_fromval(q_s->qtr, (as_val *)val, q_s->skey);
	}
	else if (val->type == AS_INTEGER) {
		// If matches return false
		return !as_query_match_integer_fromval(q_s->qtr, (as_val *)val, q_s->skey);
	}
	return true;

}
static bool as_query_match_listele_foreach(as_val * val, void * udata)
{
	as_sindex_qtr_skey * q_s = (as_sindex_qtr_skey *)udata;
	if (val->type == AS_STRING) {
		// If matches return false
		return !as_query_match_string_fromval(q_s->qtr, val, q_s->skey);
	}
	else if (val->type == AS_INTEGER) {
		// If matches return false
		return !as_query_match_integer_fromval(q_s->qtr, val, q_s->skey);
	}
	return true;
}
/*
 * Validate record based on its content and query make sure it indeed should
 * be selected. Secondary index does lazy delete for the entries for the record
 * for which data is on ssd. See sindex design doc for details. Hence it is
 * possible that it returns digest for which record may have changed. Do the
 * validation before returning the row.
 */
bool
as_query_record_matches(as_query_transaction *qtr, as_storage_rd *rd, as_sindex_key * skey)
{
	// TODO: Add counters and make sure it is not a performance hit
	as_sindex_bin_data *start = &qtr->srange->start;
	as_sindex_bin_data *end   = &qtr->srange->end;

	//TODO: Make it more general to support sindex over multiple bins	
	as_bin * b = as_bin_get(rd, qtr->si->imd->bnames[0]);

	if (!b) {
		cf_debug(AS_QUERY , "as_query_record_validation: "
				"Bin name %s not found ", qtr->si->imd->bnames[0]);
		// Possible bin may not be there anymore classic case of
		// bin delete.
		return false;
	}
	uint8_t type = as_bin_get_particle_type(b);

	// If the bin is of type cdt, we need to see if anyone of the value within cdt
	// matches the query.
	// This can be performance hit for big list and maps.
	as_val * res_val = NULL;
	as_val * val     = NULL;
	bool matches     = false;
	bool from_cdt    = false;
	switch (type) {
		case AS_PARTICLE_TYPE_INTEGER : {
			if ((type != as_sindex_pktype(qtr->si->imd))
			|| (type != start->type)
			|| (type != end->type)) {
				cf_debug(AS_QUERY, "as_query_record_matches: Type mismatch %d!=%d!=%d!=%d  binname=%s index=%s",
					type, start->type, end->type, as_sindex_pktype(qtr->si->imd),
					qtr->si->imd->bnames[0], qtr->si->imd->iname);
				matches = false;
				break;
			}

			int64_t   i = 0;
			as_bin_particle_to_mem(b, (uint8_t *) &i);
			if (skey->key.int_key != i) {
				cf_debug(AS_QUERY, "as_query_record_matches: sindex key does "
						"not matches bin value in record. bin value %ld skey value %ld", i, skey->key.int_key);
				matches = false;
				break;
			}
			matches = true;
			break;
		}
		case AS_PARTICLE_TYPE_STRING : {
			if ((type != as_sindex_pktype(qtr->si->imd))
			|| (type != start->type)
			|| (type != end->type)) {
				cf_debug(AS_QUERY, "as_query_record_matches: Type mismatch %d!=%d!=%d!=%d  binname=%s index=%s",
					type, start->type, end->type, as_sindex_pktype(qtr->si->imd),
					qtr->si->imd->bnames[0], qtr->si->imd->iname);
				matches = false;
				break;
			}

			uint32_t psz = as_bin_particle_mem_size(b);
			char buf[psz + 1];
			as_bin_particle_to_mem(b, (uint8_t *) buf);
			buf[psz]     = '\0';
			cf_digest bin_digest;
			cf_digest_compute( buf, psz, &bin_digest);
			if (memcmp(&skey->key.str_key, &bin_digest, AS_DIGEST_KEY_SZ)) {
				cf_debug(AS_QUERY, "as_query_record_matches: sindex key does not matches bin value in record."
				" skey %"PRIu64" value in bin %"PRIu64"", skey->key.str_key, bin_digest);
	
				matches = false;
				break;
			}
			matches = true;
			break;
		}
		case AS_PARTICLE_TYPE_MAP : {
			val     = as_val_frombin(b);
			res_val = as_sindex_extract_val_from_path(qtr->si->imd, val);	
			if (!res_val) {
				matches = false;
				break;
			}
			from_cdt = true;
			break;
		}
		case AS_PARTICLE_TYPE_LIST : {
			val     = as_val_frombin(b);
			res_val = as_sindex_extract_val_from_path(qtr->si->imd, val);	
			if (!res_val) {
				matches = false;
			}
			from_cdt = true;
			break;
		}
		default: {
			break;
		}
	}
	
	if (from_cdt) {
		if (res_val->type == AS_INTEGER) {
			// Defensive check.
			if (qtr->si->imd->itype == AS_SINDEX_ITYPE_DEFAULT) {
				matches = as_query_match_integer_fromval(qtr, res_val, skey);
			}
			else {
				matches = false;
			}
		}
		else if (res_val->type == AS_STRING) {
			// Defensive check.
			if (qtr->si->imd->itype == AS_SINDEX_ITYPE_DEFAULT) {
				matches = as_query_match_string_fromval(qtr, res_val, skey);
			}
			else {
				matches = false;
			}
		}
		else if (res_val->type == AS_MAP) {
			as_sindex_qtr_skey q_s;
			q_s.qtr  = qtr;
			q_s.skey = skey;
			// Defensive check.
			if (qtr->si->imd->itype == AS_SINDEX_ITYPE_MAPKEYS) {
				as_map * map = as_map_fromval(res_val);
				matches = !as_map_foreach(map, as_query_match_mapkeys_foreach, &q_s);
			}
			else if (qtr->si->imd->itype == AS_SINDEX_ITYPE_MAPVALUES){
				as_map * map = as_map_fromval(res_val);
				matches = !as_map_foreach(map, as_query_match_mapvalues_foreach, &q_s);
			}
			else {
				matches = false;
			}
		}
		else if (res_val->type == AS_LIST) {
			as_sindex_qtr_skey q_s;
			q_s.qtr  = qtr;
			q_s.skey = skey;
	
			// Defensive check
			if (qtr->si->imd->itype == AS_SINDEX_ITYPE_LIST) {
				as_list * list = as_list_fromval(res_val);
				matches = !as_list_foreach(list, as_query_match_listele_foreach, &q_s);
			}
			else {
				matches = false;
			}
		}
	}

	if (val) {
		as_val_destroy(val);
	}
	return matches;
}

bool
as_query_aggr_match_record(query_record * qrecord, as_sindex_key * skey)
{
	as_query_transaction * qtr = qrecord->caller; 
	qtr->read_success++;
	return as_query_record_matches(qtr, qrecord->urecord->rd, skey);
}

int
as_query__io(as_query_transaction *qtr, cf_digest *dig, as_sindex_key * skey)
{
	as_namespace * ns = qtr->ns;
	as_partition_reservation rsv_stack;
	as_partition_reservation * rsv = &rsv_stack;

	// We make sure while making digest list that current node is a qnode
	// Attempt the query reservation here as well. If this node is not a
	// query node anymore then no need to return anything
	// Since we are reserving all the qnodes upfront, this is a defensive check
	as_partition_id pid =  as_partition_getid(*dig);
	rsv                 = as_query_reserve_qnode(ns, qtr, pid, rsv);
	if (!rsv) {
		return AS_QUERY_OK;
	}

	as_index_ref r_ref;
	r_ref.skip_lock = false;
	int rec_rv      = as_record_get(rsv->tree, dig, &r_ref, ns);

	if (rec_rv == 0) {
		as_index *r = r_ref.r;
		// check to see this isn't an expired record waiting to die
		if (as_record_is_expired(r)) {
			as_record_done(&r_ref, ns);
			cf_debug(AS_QUERY,
					"build_response: record expired. treat as not found");
			// Not sending error message to client as per the agreement
			// that server will never send a error result code to the query client.
			goto CLEANUP;
		}
		// make sure it's brought in from storage if necessary
		as_storage_rd rd;
		as_storage_record_open(ns, r, &rd, &r->key);
		qtr->read_success += 1;
		rd.n_bins = as_bin_get_n_bins(r, &rd);

		// Note: This array must stay in scope until the response
		//       for this record has been built, since in the get
		//       data w/ record on device case, it's copied by
		//       reference directly into the record descriptor!
		as_bin stack_bins[rd.ns->storage_data_in_memory ? 0 : rd.n_bins];

		// Figure out which bins you want - for now, all
		rd.bins   = as_bin_get_all(r, &rd, stack_bins);
		rd.n_bins = as_bin_inuse_count(&rd);
		// Call Back
		if (!as_query_record_matches(qtr, &rd, skey)) {
			as_storage_record_close(r, &rd);
			as_record_done(&r_ref, ns);
			as_query_release_qnode(qtr, rsv);
			cf_atomic64_incr(&g_config.query_false_positives);
			return AS_QUERY_OK;
		}

		int ret = as_query__add_response(qtr, &r_ref, &rd);
		if (ret != 0) {
			as_storage_record_close(r, &rd);
			as_record_done(&r_ref, ns);
			as_query_set_err(qtr, AS_PROTO_RESULT_FAIL_QUERY_CBERROR, __FILE__, __LINE__);
			as_query_release_qnode(qtr, rsv);
			return AS_QUERY_ERR;
		}
		as_storage_record_close(r, &rd);
		as_record_done(&r_ref, ns);
	} else {
		// What do we do about empty records?
		// 1. Should gin up an empty record
		// 2. Current error is returned back to the client.
		cf_detail(AS_QUERY, "as_query__generator: "
				"as_record_get returned %d : key %"PRIx64, rec_rv,
				*(uint64_t *)dig);
		goto CLEANUP;
	}
CLEANUP :
	as_query_release_qnode(qtr, rsv);
	return AS_QUERY_OK;
}

// NB: Caller holds a write hash lock _BE_CAREFUL_ if you intend to take
// lock inside this function
int
as_query_udf_tr_complete( as_transaction *tr, int retcode )
{
	as_query_transaction *qtr = (as_query_transaction *)tr->udata.req_udata;
	if (!qtr) {
		cf_warning(AS_QUERY, "Complete called with invalid job id");
		return -1;
	}
	uint64_t start_time = tr->start_time;
	uint64_t processing_time = (cf_getns() - start_time) / 1000000;
	uint64_t completed  = cf_atomic64_incr(&qtr->uit_completed);
	uint64_t queued     = cf_atomic_int_decr(&qtr->uit_queued);

	// Calculate total processing time of udf transactions completed so far
	cf_atomic64_add(&qtr->uit_total_run_time, processing_time);
	cf_detail(AS_QUERY, "UDF: Internal transaction completed %d, remaining %d, processing_time for this transaction %d, total txn processing time %"PRIu64"",
			completed, queued, processing_time, qtr->uit_total_run_time);
	as_qtr_release(qtr, __FILE__, __LINE__);
	return 0;
}

// Creates a internal transaction for per record UDF execution triggered
// from inside generator. The generator could be scan job generating digest
// or query generating digest.
int
as_internal_query_udf_txn_setup(tr_create_data * d)
{
	as_query_transaction *qtr = (as_query_transaction *)d->udata;

	// TODO: can qtr->priority be 0
	while(qtr->uit_queued >= (AS_QUERY_MAX_UDF_TRANSACTIONS * (qtr->priority / 10 + 1))) {
		cf_debug(AS_QUERY, "UDF: scan transactions [%d] exceeded the maximum "
				"configured limit", qtr->uit_queued);

		usleep(g_config.query_sleep_ns / 1000);
	}

	as_transaction tr;
	memset(&tr, 0, sizeof(as_transaction));
	// Pass on the create meta-data structure to create an internal transaction.
	if (as_transaction_create(&tr, d)) {
		return -1;
	}

	tr.udata.req_cb     = as_query_udf_tr_complete;
	tr.udata.req_udata  = d->udata;
	tr.udata.req_type   = UDF_QUERY_REQUEST;
	tr.flag            |= AS_TRANSACTION_FLAG_INTERNAL;

	cf_atomic_int_incr(&qtr->uit_queued);
	cf_detail(AS_QUERY, "UDF: [%d] internal transactions enqueued", qtr->uit_queued);

	as_qtr_reserve(qtr, __FILE__, __LINE__);
	// Reset start time
	tr.start_time = cf_getns();
	if (0 != thr_tsvc_enqueue(&tr)) {
		cf_warning(AS_QUERY, "UDF: Failed to queue transaction for digest %"PRIx64", "
				"number of transactions enqueued [%d] .. dropping current "
				"transaction.. ", tr.keyd, qtr->uit_queued);
		cf_free(tr.msgp);
		tr.msgp = 0;
		as_qtr_release(qtr, __FILE__, __LINE__);
		cf_atomic_int_decr(&qtr->uit_queued);
		return -1;
	}
	return 0;
}

static int
as_query_process_udfreq(as_query_request *qudf)
{
	int ret               = AS_QUERY_OK;
	cf_ll_element  * ele  = NULL;
	cf_ll_iterator * iter = NULL;
	as_query_transaction *qtr = qudf->qtr;
	if (!qtr)           return AS_QUERY_ERR;
	as_query_check_timeout(qtr);
	if (as_query_failed(qtr)) {
		ret = AS_QUERY_ERR;
	    goto Cleanup;
	}
	cf_detail(AS_QUERY, "Performing UDF");
	iter                  = cf_ll_getIterator(qudf->recl, true /*forward*/);
	if (!iter) {
		ret              = AS_QUERY_ERR;
		as_query_set_err(qtr, AS_SINDEX_ERR_NO_MEMORY, __FILE__, __LINE__);
		goto Cleanup;
	}

	while((ele = cf_ll_getNext(iter))) {
		as_index_keys_ll_element * node;
		node                         = (as_index_keys_ll_element *) ele;
		as_index_keys_arr * keys_arr  = node->keys_arr;
		if (!keys_arr) {
			continue;
		}
		node->keys_arr   =  NULL;
		cf_detail(AS_QUERY, "NUMBER OF DIGESTS = %d", keys_arr->num);
		for (int i = 0; i < keys_arr->num; i++) {
			cf_detail(AS_QUERY, "LOOOPING FOR NUMBER OF DIGESTS %d", i);

			// Fill the structure needed by internal transaction create
			tr_create_data d;
			memset(&d, 0, sizeof(tr_create_data));
			d.digest   = keys_arr->pindex_digs[i];
			d.ns       = qtr->ns;
			d.call     = &(qtr->call);
			d.msg_type = AS_MSG_INFO2_WRITE;
			d.fd_h     = qtr->fd_h;
			d.udata    = qtr;

			// Setup the internal udf transaction. This includes creating an internal transaction
			// and enqueuing it with throttling.
			as_internal_query_udf_txn_setup(&d);
<<<<<<< HEAD
=======
			qtr->yield_count++;
			if (qtr->yield_count % qtr->priority == 0) {
				usleep(g_config.query_sleep_ns / 1000);
			}
>>>>>>> 51969f94
		}
		as_index_keys_release_arr_to_queue(keys_arr);
	}
Cleanup:
	if (iter) {
		cf_ll_releaseIterator(iter);
		iter = NULL;
	}
	return ret;
}

static int
as_query_process_ioreq(as_query_request *qio)
{
	as_query_transaction *qtr = qio->qtr;
	if (!qtr) {
		return AS_QUERY_ERR;
	}


	cf_ll_element * ele   = NULL;
	cf_ll_iterator * iter = NULL;

	cf_detail(AS_QUERY, "Performing IO");
	uint64_t time_ns      = 0;
	if (g_config.query_enable_histogram || qtr->si->enable_histogram) {
		time_ns = cf_getns();
	}
	iter                  = cf_ll_getIterator(qio->recl, true /*forward*/);
	if (!iter) {
		as_query_set_err(qtr, AS_SINDEX_ERR_NO_MEMORY, __FILE__, __LINE__);
		goto Cleanup;
	}

	while ((ele = cf_ll_getNext(iter))) {
		as_index_keys_ll_element * node;
		node                       = (as_index_keys_ll_element *) ele;
		as_index_keys_arr *keys_arr = node->keys_arr;
		if (!keys_arr) {
			continue;
		}
		node->keys_arr     = NULL;
		for (int i = 0; i < keys_arr->num; i++) {
			if (AS_QUERY_OK != as_query__io(qtr, &keys_arr->pindex_digs[i], &keys_arr->sindex_keys[i])) {
				as_index_keys_release_arr_to_queue(keys_arr);
				goto Cleanup;
			}

			if (cf_atomic64_get(qtr->num_records) % qtr->priority == 0)
			{
<<<<<<< HEAD
				usleep(g_config.query_sleep);
				as_query_check_timeout(qtr);
				if (as_query_failed(qtr)) {
=======
				usleep(g_config.query_sleep_ns / 1000);
				as_query__check_timeout(qtr);
				if (QTR_FAILED(qtr)) {
>>>>>>> 51969f94
					as_index_keys_release_arr_to_queue(keys_arr);
					goto Cleanup;
				}
			}
		}
		as_index_keys_release_arr_to_queue(keys_arr);
	}
Cleanup:

	if (iter) {
		cf_ll_releaseIterator(iter);
		iter = NULL;
	}
	QUERY_HIST_INSERT_DATA_POINT(query_batch_io_hist, time_ns);
	SINDEX_HIST_INSERT_DATA_POINT(qtr->si, query_batch_io, time_ns);

	return 0;
}

static int
as_query_process_aggreq(as_query_request *qagg)
{
	int ret = AS_QUERY_ERR;
	as_query_transaction *qtr = qagg->qtr;
	if (!qtr)           goto Cleanup;
	as_query_check_timeout(qtr);
	if (as_query_failed(qtr)) {
		goto Cleanup;
	}

	if (!cf_ll_size(qagg->recl)) {
		goto Cleanup;
	}

	as_result   *res    = as_result_new();
	ret                 = as_aggr__process(&qtr->agg_call, qagg->recl, NULL, res);

	if (ret != 0) {
        char *rs = as_module_err_string(ret);
        if (res->value != NULL) {
            as_string * lua_s   = as_string_fromval(res->value);
            char *      lua_err  = (char *) as_string_tostring(lua_s); 
            if (lua_err != NULL) {
                int l_rs_len = strlen(rs);
                rs = cf_realloc(rs,l_rs_len + strlen(lua_err) + 4);
                sprintf(&rs[l_rs_len]," : %s",lua_err);
            }
        }
        as_query__add_result(rs, qtr, false);
        cf_free(rs);
	}
    as_result_destroy(res);

Cleanup:

	return ret;
}

static int
as_query_process_request(as_query_request *qreqp)
{
	QUERY_HIST_INSERT_DATA_POINT(query_batch_io_q_wait_hist, qreqp->queued_time_ns);
	cf_detail(AS_QUERY, "Processing Request %d", qreqp->type);
	int ret = AS_QUERY_OK;
	switch(qreqp->type) {
		case AS_QUERY_REQTYPE_IO:
			ret = as_query_process_ioreq(qreqp);
			break;
		case AS_QUERY_REQTYPE_UDF:
			ret = as_query_process_udfreq(qreqp);
			break;
		case AS_QUERY_REQTYPE_AGG:
			ret = as_query_process_aggreq(qreqp);
			break;
		default:
			cf_warning(AS_QUERY, "Unsupported query type %d.. Dropping it", qreqp->type);
			break;
	}
	return ret;
}


static void
as_query_setup_qreq(as_query_request *qreqp, as_query_transaction *qtr)
{
	as_qtr_reserve(qtr, __FILE__, __LINE__);
	qreqp->qtr               = qtr;
	qreqp->recl              = qtr->qctx.recl;
	qtr->qctx.recl           = NULL;
	qreqp->queued_time_ns    = 0;
	qtr->n_digests          += qtr->qctx.n_bdigs;
	qtr->qctx.n_bdigs        = 0;
	if (qtr->job_type == AS_QUERY_AGG) {
		qreqp->type          = AS_QUERY_REQTYPE_AGG;
	} else if (qtr->job_type == AS_QUERY_MRJ) {
		cf_warning(AS_QUERY, "MRJ Query not supported ");
		// what to do
	} else if (qtr->job_type == AS_QUERY_UDF) {
		qreqp->type          = AS_QUERY_REQTYPE_UDF;
	} else {
		qreqp->type          = AS_QUERY_REQTYPE_IO;
	}
}

static void
as_query_teardown_qreq(as_query_request *qreqp)
{
	if (qreqp->recl) {
		cf_ll_reduce(qreqp->recl, true /*forward*/, as_index_keys_ll_reduce_fn, NULL);
		cf_free(qreqp->recl);
		qreqp->recl = NULL;
	} 
	as_qtr_release(qreqp->qtr, __FILE__, __LINE__);
	qreqp->qtr = NULL;
}




void *
as_query__worker_th(void *q_to_wait_on)
{
	unsigned int         thread_id = cf_atomic32_incr(&g_query_worker_threadcnt);
	cf_detail(AS_QUERY, "Created Query Worker Thread %d", thread_id);
	as_query_request   * qreqp     = NULL;
	int                  ret       = AS_QUERY_OK;

	while (1) {
		// Kill self if thread id is greater than that of number of configured
		// Config change should be flag for quick check
		if (thread_id > g_config.query_worker_threads) {
			pthread_rwlock_rdlock(&g_query_lock);
			if (thread_id > g_config.query_worker_threads) {
				cf_atomic32_decr(&g_query_worker_threadcnt);
				pthread_rwlock_unlock(&g_query_lock);
				cf_detail(AS_QUERY, "Query Worker thread %d exited", thread_id);
				return NULL;
			}
			pthread_rwlock_unlock(&g_query_lock);
		}
		if (cf_queue_pop(g_query_request_queue, &qreqp, CF_QUEUE_FOREVER) != 0) {
			cf_crash(AS_QUERY, "Failed to pop from Query request worker queue.");
		}
		cf_detail(AS_QUERY, "Popped I/O request [%p,%p]", qreqp, qreqp->qtr);
		// No need to handle ret here .. if ret were not AS_SINDEX_OK
		// then qtr should been set to abort
		ret = as_query_process_request(qreqp);
		if ((ret != AS_QUERY_OK) && !as_query_failed(qreqp->qtr)) {
			cf_warning(AS_QUERY, "Request processing failed but query is not as_query_failed .... ret %d", ret);
		}
		cf_atomic32_decr(&qreqp->qtr->qreq_in_flight);
		as_query_teardown_qreq(qreqp);
		as_query__qreq_poolrelease(qreqp);
	}

	return NULL;
}

/*
 * Function as_query__generator_get_nextbatch
 *
 * Notes-
 *		Function generates the next batch of digest list after looking up
 * 		secondary index tree. The function populates qctx->recl with the
 * 		digest list.
 *
 * Returns
 * 		AS_QUERY_OK:  If the batch is full qctx->n_bdigs == qctx->bsize. The caller
 *  		   then processes the batch and reset the qctx->recl and qctx->n_bdigs.
 *
 * 		AS_QUERY_CONTINUE:  If the caller should continue calling this function.
 *
 * 		AS_QUERY_ERR: In case of error
 */
int
as_query__generator_get_nextbatch(as_query_transaction *qtr)
{
	int              ret     = AS_QUERY_OK;
	as_sindex       *si      = qtr->si;
	as_sindex_qctx  *qctx    = &qtr->qctx;
	uint64_t         time_ns = 0;
	if (g_config.query_enable_histogram) {
		time_ns = cf_getns();
	}

	if (qctx->pimd_idx == -1) {
		if (!qtr->srange->isrange) {
			qctx->pimd_idx   = ai_btree_key_hash_from_sbin(si->imd, &qtr->srange->start);
		} else {
			qctx->pimd_idx   = 0;
		}
	}

	as_sindex_range *srange  = qtr->srange;
	if (!qctx->recl) {
		qctx->recl = cf_malloc(sizeof(cf_ll));
		cf_ll_init(qctx->recl, as_index_keys_ll_destroy_fn, false /*no lock*/);
		if (!qctx->recl) {
			qtr->result_code = AS_SINDEX_ERR_NO_MEMORY;
			qctx->n_bdigs        = 0;
			ret = AS_QUERY_ERR;
			goto batchout;
		}
		qctx->n_bdigs        = 0;
	} else {
		// Following condition may be true if the
		// query has moved from short query pool to
		// long running query pool
		if (qctx->n_bdigs >= qctx->bsize)
			return ret;
	}

	// Query Aerospike Index
	int      qret            = as_sindex_query(qtr->si, srange, &qtr->qctx);
	cf_detail(AS_QUERY, "start %ld end %ld @ %d pimd found %d", srange->start.u.i64, srange->end.u.i64, qctx->pimd_idx, qctx->n_bdigs);

	qctx->new_ibtr           = false;
	if (qret < 0) { // [AS_SINDEX_OK, AS_SINDEX_CONTINUE] -> OK
		qtr->result_code     = as_sindex_err_to_clienterr(qret,
								__FILE__, __LINE__);
		ret = AS_QUERY_ERR;
		goto batchout;
	}

	as_query_check_timeout(qtr);
	if (as_query_failed(qtr)) {
		ret = AS_QUERY_ERR;
		goto batchout;
	}

	if (time_ns) {
		qtr->querying_ai_time_ns += cf_getns() - time_ns;
	}
	if (qctx->n_bdigs < qctx->bsize) {
		qctx->new_ibtr       = true;
		qctx->nbtr_done      = false;
		qctx->pimd_idx++;
		cf_detail(AS_QUERY, "All the Data finished moving to next tree %d", qctx->pimd_idx);
		if (!srange->isrange || (qctx->pimd_idx == si->imd->nprts)) {
			qtr->result_code = AS_PROTO_RESULT_OK;
			ret              = AS_QUERY_DONE;
			goto batchout;
		}
		ret = AS_QUERY_CONTINUE;
		goto batchout;
	}
batchout:
	return ret;
}


int
as_query_transaction_init(as_query_transaction *qtr)
{
	if (!as_query_inited(qtr)) {
		qtr->short_running       = true;
		cf_atomic64_set(&qtr->num_records, 0);
		qtr->track               = false;
		QUERY_HIST_INSERT_DATA_POINT(query_prepare_batch_q_wait_hist, cf_getns() - qtr->start_time);
		qtr->querying_ai_time_ns = 0;
		qtr->outstanding_net_io  = 0;
		qtr->push_seq_number     = 0;
		qtr->pop_seq_number      = 1;
		qtr->blocking            = false;
		pthread_mutex_init(&qtr->buf_mutex, NULL);

		// Aerospike Index object initialization
		qtr->result_code              = AS_PROTO_RESULT_OK;
		
		// Initialize qctx
		// start with the threshold value
		qtr->qctx.bsize               = g_config.query_threshold;
		qtr->qctx.new_ibtr            = true;
		qtr->qctx.nbtr_done           = false;
		qtr->qctx.pimd_idx            = -1;
		qtr->qctx.recl                = NULL;
		qtr->qctx.n_bdigs             = 0;
		qtr->qctx.qnodes_pre_reserved = g_config.qnodes_pre_reserved;
		qtr->qctx.bkey                = &qtr->bkey;
		init_ai_obj(qtr->qctx.bkey);
		bzero(&qtr->qctx.bdig, sizeof(cf_digest));
		// Populate all the paritions for which this node is a qnode.
		as_query_pre_reserve_qnodes(qtr);

		qtr->priority                 = g_config.query_priority;
		qtr->bb_r                     = as_query__bb_poolrequest();
		cf_buf_builder_reserve(&qtr->bb_r, 8, NULL);

		// Check if bufbuilder request was successful
		if (!qtr->bb_r) {
			cf_warning(AS_QUERY, "Buf builder request was unsuccessful.");
			return -1;
		}
		as_query_set_running(qtr);
		cf_atomic64_incr(&g_config.query_short_running);
	}
	return 0;
}

// If any query run from more than g_config.query_untracked_time_ns
// 		we are going to track it
// else no.
int
as_qtr_track(as_query_transaction *qtr) 
{
	if (!qtr->track) {
		if ((cf_getns() - qtr->start_time) > g_config.query_untracked_time_ns) {
			qtr->track = true;
			as_qtr_reserve(qtr, __FILE__, __LINE__);
			int ret = as_query__put_qtr(qtr);
			if (ret != 0 && ret != AS_QUERY_CONTINUE) {
				// track should be disabled otherwise at the 
				// qtr cleanup stage some other qtr with the same 
				// trid can get cleaned up.
				qtr->track     = false;
				as_qtr_release(qtr, __FILE__, __LINE__);
				return -1;
			}
		}
	}
	return 0;
}

//
// 0: Successfully requeued
// -1: Query Err
// 1: Not requeued continue 
// 2: Query finished
//
int 
as_qtr_check_requeue(as_query_transaction *qtr)
{
	// Step 1.5: Client is slow requeue
	if (as_query__netio_wait(qtr) != AS_QUERY_OK) {
		if (as_query__queue(qtr) != 0) {
			cf_warning(AS_QUERY, "Queuing Error... continue!!");
			return -1;
		} else {
			cf_detail(AS_QUERY, "Query Queued Due to Network");
			return 0;
		}
	}

	// Step 2: Check to see if this is long running query. This is determined by
	// checking number of records read. Please note that it makes sure the false
	// entries in secondary index does not effect this decision. All short running
	// queries perform I/O in the batch thread context.
	if ((cf_atomic64_get(qtr->num_records) >= g_config.query_threshold)
			&& qtr->short_running) {
		qtr->short_running       = false;
		// Change batch size to the long running job batch size value
		qtr->qctx.bsize          = g_config.query_bsize;
		if (as_query__queue(qtr) != 0) {
			cf_warning(AS_QUERY, "Long running transaction Queueing Error... continue!!");
			as_query_set_err(qtr, AS_PROTO_RESULT_FAIL_QUERY_QUEUEFULL, __FILE__, __LINE__);
			return -1;
		} 
		cf_detail(AS_QUERY, "Query Queued Into Long running thread pool %ld %d", cf_atomic64_get(qtr->num_records), qtr->short_running);
		cf_atomic64_incr(&g_config.query_long_running);
		cf_atomic64_decr(&g_config.query_short_running);
		return 0;
	}
	
	// If the query batch is done then wait for number of outstanding qreq to
	// finish. This may slow down query responses get the better model
	if (as_query_fin(qtr)) {
		if ((cf_atomic32_get(qtr->qreq_in_flight) == 0) 
				&& (cf_atomic32_get(qtr->outstanding_net_io) == 0)) {
			cf_detail(AS_QUERY, "Request is finished");
			return 2;
		} else {
			cf_detail(AS_QUERY, "Request not finished qreq(%d) io(%d)", cf_atomic32_get(qtr->qreq_in_flight), cf_atomic32_get(qtr->outstanding_net_io));
		}

		if (as_query__queue(qtr) != 0) {
			cf_warning(AS_QUERY, "Long running transaction Queueing Error... continue!!");
			return -1;
		} else {
			cf_detail(AS_QUERY, "Query Queued Into Long running thread pool");
			return 0;
		}
	}
	return 1;
}

/* 
 * Process the query request either inilne or pass it on to the 
 * worker thread
 *
 * Returns
 *     -1 : Fail
 *     0  : Success
 */
int 
as_qtr_process(as_query_transaction *qtr)
{
	if (as_query_process_inline(qtr)) {
		as_query_request qreq;
		as_query_setup_qreq(&qreq, qtr);
		as_query_process_request(&qreq);
		as_query_teardown_qreq(&qreq);
	} else {
		as_query_request *qreqp = as_query__qreq_poolrequest();
		if (!qreqp)  {
			cf_warning(AS_QUERY, "Could not allocate query "
					"request structure .. out of memory .. Aborting !!!");
			return -1;
		}
		// Successfully queued
		cf_atomic32_incr(&qtr->qreq_in_flight);
		as_query_setup_qreq(qreqp, qtr);
		if (cf_queue_push(g_query_request_queue, &qreqp)) {
			cf_atomic32_decr(&qtr->qreq_in_flight);
			as_query_teardown_qreq(qreqp);
			as_query__qreq_poolrelease(qreqp);
			qreqp = NULL;
			return -1;
		}
	}
	return 0;
}

int
as_query_check_abort(as_query_transaction *qtr)
{
	if (cf_atomic32_get(qtr->num_records) > g_config.query_rec_count_bound) {
		return -1;
	}
	return 0;
}
/*
 * Function as_query_generator
 *
 * Does the following
 * 1. Calls the sindex layer for fetching digest list
 * 2. If short running query performs I/O inline and for long running query
 *    queues it up for work threads to execute.
 * 3. If the query is short_running and has hit threshold. Requeue it for
 *    long running generator threads
 *
 * Returns -
 * 		Nothing, sets the qtr status accordingly
 */
void
as_query__generator(as_query_transaction *qtr)
{
	if (as_query_transaction_init(qtr)) {
		as_qtr_release(qtr, __FILE__, __LINE__);
		return;
	}

	uint64_t time_ns              = 0;
	if (qtr->si->enable_histogram) {
		time_ns                   = cf_getns();
	}

	int loop = 0;
	while (true) {
		// Step 1: Check for timeout
		as_query_check_timeout(qtr);
		if (as_query_failed(qtr)) {
			as_query_set_err(qtr, AS_PROTO_RESULT_FAIL_QUERY_DUPLICATE, __FILE__, __LINE__);
		}

		// Step 2: Conditionally track
		if (as_qtr_track(qtr)) {
			as_query_set_err(qtr, AS_PROTO_RESULT_FAIL_QUERY_DUPLICATE, __FILE__, __LINE__);
		}

		// Step 3: If needs user based abort
		if (as_query_check_abort(qtr)) {
			as_query_set_abort(qtr, AS_PROTO_RESULT_FAIL_QUERY_USERABORT, __FILE__, __LINE__);
		}

		// Step:4 Check for requeue
		int ret = as_qtr_check_requeue(qtr);
		if (ret == -1) {
			as_query_set_err(qtr, AS_PROTO_RESULT_FAIL_QUERY_QUEUEFULL, __FILE__, __LINE__);	
			break;
		} else if (ret == 2) {
			break;
		} else if (ret == 0) {
			return;
		}

		// Step 5: Get Next Batch
		loop++;
		int qret    = as_query__generator_get_nextbatch(qtr);

		cf_detail(AS_QUERY, "Loop=%d, Selected=%d, ret=%d", loop, qtr->qctx.n_bdigs, qret);
		switch(qret) {
			case  AS_QUERY_OK:
			case  AS_QUERY_DONE:
				break;
			case  AS_QUERY_ERR:
				goto Cleanup;
			case  AS_QUERY_CONTINUE:
				continue;
			default:
				cf_warning(AS_QUERY, "Unexpected return type");
				continue;
		}

		SINDEX_HIST_INSERT_DATA_POINT(qtr->si, query_batch_lookup, time_ns);
		if (qtr->si->enable_histogram) {
			time_ns = cf_getns();
		}

		// Step 6: Prepare Query Request either to process inline or for
		//         queueing up for offline processing
		if (as_qtr_process(qtr)) {
			break;
		}

		if (qret == AS_QUERY_DONE) {
			// In case all physical tree is done return. if not range loop
			// till less than batch size results are returned
			as_query_set_done(qtr, AS_PROTO_RESULT_OK, __FILE__, __LINE__);
		}
	}

Cleanup:
	// Send the fin packet in case of abort
	as_qtr__send_fin(qtr);
	as_qtr_release(qtr, __FILE__, __LINE__);
}

/*
 * Function as_query_worker
 *
 * Notes -
 * 		Process one queue's Query requests.
 * 			- Immediately fail if query has timed out
 * 			- Maximum queries that can be served is number of threads
 *
 * 		Releases the qtr, which will call as_query_trasaction_done
 *
 * Synchronization -
 * 		Takes a global query lock while
 */
void*
as_query__th(void* q_to_wait_on)
{
	cf_queue *           query_queue = (cf_queue*)q_to_wait_on;
	unsigned int         thread_id    = cf_atomic32_incr(&g_query_threadcnt);
	cf_detail(AS_QUERY, "Query Thread Created %d");
	as_query_transaction *qtr         = NULL;

	while (1) {
		// Kill self if thread id is greater than that of number of configured
		// thread
		if (thread_id > g_config.query_threads) {
			pthread_rwlock_rdlock(&g_query_lock);
			if (thread_id > g_config.query_threads) {
				cf_atomic32_decr(&g_query_threadcnt);
				pthread_rwlock_unlock(&g_query_lock);
				cf_detail(AS_QUERY, "Query thread %d exited", thread_id);
				return NULL;
			}
			pthread_rwlock_unlock(&g_query_lock);
		}
		if (cf_queue_pop(query_queue, &qtr, CF_QUEUE_FOREVER) != 0) {
			cf_crash(AS_QUERY, "Failed to pop from Query worker queue.");
		}

		as_query__generator(qtr);
	}
	return 0;
}

// QUERY QUERY QUERY QUERY QUERY QUERY QUERY QUERY

/*
 *	Description -
 *		Initialize the queries in a system.
 *		Initialize the all the necessary queues and threads needed for the query execution.
 *
 *		Will create a crash event in case of failure.
 *
 *  caller: main
 */
void
as_query_init()
{
	g_current_queries_count = 0;
	if (cf_atomic32_incr(&g_query_init) != 1) {
		cf_warning(AS_QUERY, "Cannot do multiple initialization");
		return;
	}
	cf_detail(AS_QUERY, "Initialize %d Query Worker threads.", g_config.query_threads);

	// global job hash to keep track of the query job
	int rc = rchash_create(&g_query_job_hash, query_job_trid_hash, NULL, sizeof(uint64_t), 64, RCHASH_CR_MT_MANYLOCK);
	if (rc) {
		cf_crash(AS_QUERY, "Failed to create query job hash");
	}

	// I/O threads
	g_query_qreq_pool = cf_queue_create(sizeof(as_query_request *), true);
	if (!g_query_qreq_pool)
		cf_crash(AS_QUERY, "Failed to create query io queue");

	g_query_response_bb_pool = cf_queue_create(sizeof(void *), true);
	if (!g_query_response_bb_pool)
		cf_crash(AS_QUERY, "Failed to create response buffer query");


	g_query_request_queue = cf_queue_create(sizeof(as_query_request *), true);
	if (!g_query_request_queue)
		cf_crash(AS_QUERY, "Failed to create query io queue");

	// Create the query worker threads detached so we don't need to join with them.
	if (pthread_attr_init(&g_query_worker_th_attr)) {
		cf_crash(AS_SINDEX, "failed to initialize the query worker thread attributes");
	}
	if (pthread_attr_setdetachstate(&g_query_worker_th_attr, PTHREAD_CREATE_DETACHED)) {
		cf_crash(AS_SINDEX, "failed to set the query worker thread attributes to the detached state");
	}
	int max = g_config.query_worker_threads;
	for (int i = 0; i < max; i++) {
		pthread_create(&g_query_worker_threads[i], &g_query_worker_th_attr,
				as_query__worker_th, (void*)g_query_request_queue);
	}

	g_query_short_queue = cf_queue_create(sizeof(as_query_transaction *), true);
	if (!g_query_short_queue)
		cf_crash(AS_QUERY, "Failed to create short query transaction queue");

	g_query_long_queue = cf_queue_create(sizeof(as_query_transaction *), true);
	if (!g_query_long_queue)
		cf_crash(AS_QUERY, "Failed to create long query transaction queue");

	// Create the query threads detached so we don't need to join with them.
	if (pthread_attr_init(&g_query_th_attr)) {
		cf_crash(AS_SINDEX, "failed to initialize the query thread attributes");
	}
	if (pthread_attr_setdetachstate(&g_query_th_attr, PTHREAD_CREATE_DETACHED)) {
		cf_crash(AS_SINDEX, "failed to set the query thread attributes to the detached state");
	}

	max = g_config.query_threads;
	for (int i = 0; i < max; i += 2) {
		if (pthread_create(&g_query_threads[i], &g_query_th_attr,
					as_query__th, (void*)g_query_short_queue)
				|| pthread_create(&g_query_threads[i + 1], &g_query_th_attr,
						as_query__th, (void*)g_query_long_queue)) {
			cf_crash(AS_QUERY, "Failed to create query transaction threads for query short queue");
		}
	}
	char hist_name[64];
	sprintf(hist_name, "query_txn_q_wait_us");
	if (NULL == (query_txn_q_wait_hist = histogram_create(hist_name, HIST_MICROSECONDS))) {
		cf_warning(AS_SINDEX, "couldn't create histogram for the time spent in transaction queue by queries.");
	}

	sprintf(hist_name, "query_prepare_batch_q_wait_us");
	if (NULL == (query_prepare_batch_q_wait_hist = histogram_create(hist_name, HIST_MICROSECONDS))) {
		cf_warning(AS_SINDEX, "couldn't create histogram for time spent waiting for batch creation phase");
	}

	sprintf(hist_name, "query_prepare_batch_us");
	if (NULL == (query_prepare_batch_hist = histogram_create(hist_name, HIST_MICROSECONDS))) {
		cf_warning(AS_SINDEX, "couldn't create histogram for query batch creation phase");
	}

	sprintf(hist_name, "query_batch_io_q_wait_us");
	if (NULL == (query_batch_io_q_wait_hist = histogram_create(hist_name, HIST_MICROSECONDS))) {
		cf_warning(AS_SINDEX, "couldn't create histogram for i/o response time for query batches");
	}

	sprintf(hist_name, "query_batch_io_us");
	if (NULL == (query_batch_io_hist = histogram_create(hist_name, HIST_MICROSECONDS))) {
		cf_warning(AS_SINDEX, "couldn't create histogram for i/o of query batches");
	}

	sprintf(hist_name, "query_net_io_us");
	if (NULL == (query_net_io_hist = histogram_create(hist_name, HIST_MICROSECONDS))) {
		cf_warning(AS_SINDEX, "couldn't create histogram for query net-i/o");
	}

	g_config.query_enable_histogram	= false;
}

/*
 * 	Description -
 * 		It tries to set the query_worker_threads to the given value.
 *
 * 	Synchronization -
 * 		Takes a global query lock to protect the config of
 *
 *	Arguments -
 *		set_size - Value which one want to assign to query_threads.
 *
 * 	Returns -
 * 		AS_QUERY_OK  - On successful resize of query threads.
 * 		AS_QUERY_ERR - Either the set_size exceeds AS_QUERY_MAX_THREADS
 * 					   OR Query threads were not initialized on the first place.
 */
int
as_query_worker_reinit(int set_size, int *actual_size)
{
	if (g_query_init == 0) {
		cf_warning(AS_QUERY, "Query threads not initialized cannot reinitialize");
		return AS_QUERY_ERR;
	}

	if (set_size > AS_QUERY_MAX_WORKER_THREADS) {
		cf_warning(AS_QUERY, "Cannot increase query threads more than %d",
				AS_QUERY_MAX_WORKER_THREADS);
		//unlock
		return AS_QUERY_ERR;
	}

	pthread_rwlock_wrlock(&g_query_lock);
	// Add threads if count is increased
	int i = cf_atomic32_get(g_query_worker_threadcnt);
	g_config.query_worker_threads = set_size;
	if (set_size > g_query_worker_threadcnt) {
		for (; i < set_size; i++) {
			cf_detail(AS_QUERY, "Creating thread %d", i);
			if (0 != pthread_create(&g_query_worker_threads[i], &g_query_worker_th_attr,
					as_query__worker_th, (void*)g_query_request_queue)) {
				break;
			}
		}
		g_config.query_worker_threads = i;
	}
	*actual_size = g_config.query_worker_threads;

	pthread_rwlock_unlock(&g_query_lock);

	return AS_QUERY_OK;
}

/*
 * 	Description -
 * 		It tries to set the query_threads to the given value.
 *
 * 	Synchronization -
 * 		Takes a global query lock to protect the config of
 *
 *	Arguments -
 *		set_size - Value which one want to assign to query_threads.
 *
 * 	Returns -
 * 		AS_QUERY_OK  - On successful resize of query threads.
 * 		AS_QUERY_ERR - Either the set_size exceeds AS_QUERY_MAX_THREADS
 * 					   OR Query threads were not initialized on the first place.
 */
int
as_query_reinit(int set_size, int *actual_size)
{
	if (g_query_init == 0) {
		cf_warning(AS_QUERY, "Query threads not initialized cannot reinitialize");
		return AS_QUERY_ERR;
	}

	if (set_size > AS_QUERY_MAX_THREADS) {
		cf_warning(AS_QUERY, "Cannot increase query threads more than %d",
				AS_QUERY_MAX_THREADS);
		return AS_QUERY_ERR;
	}

	pthread_rwlock_wrlock(&g_query_lock);
	// Add threads if count is increased
	int i = cf_atomic32_get(g_query_threadcnt);

	// make it multiple of 2
	if (set_size % 2 != 0)
		set_size++;

	g_config.query_threads = set_size;
	if (set_size > g_query_threadcnt) {
		for (; i < set_size; i++) {
			cf_detail(AS_QUERY, "Creating thread %d", i);
			if (0 != pthread_create(&g_query_threads[i], &g_query_th_attr,
					as_query__th, (void*)g_query_short_queue)) {
				break;
			}
			i++;
			if (0 != pthread_create(&g_query_threads[i], &g_query_th_attr,
					as_query__th, (void*)g_query_long_queue)) {
				break;
			}
		}
		g_config.query_threads = i;
	}
	*actual_size = g_config.query_threads;

	pthread_rwlock_unlock(&g_query_lock);

	return AS_QUERY_OK;
}

int
as_query__queue(as_query_transaction *qtr)
{
	uint64_t limit  = 0;
	uint64_t size   = 0;
	cf_queue    * q;
	cf_atomic64 * queue_full_err;
	if (qtr->short_running) {
		limit          = g_config.query_short_q_max_size;
		size           = cf_queue_sz(g_query_short_queue);
		q              = g_query_short_queue;
		queue_full_err = &g_config.query_short_queue_full;
	}
	else {
		limit          = g_config.query_long_q_max_size;
		size           = cf_queue_sz(g_query_long_queue);
		q              = g_query_long_queue;
		queue_full_err = &g_config.query_long_queue_full;
	}

	if (size > limit) {
		cf_atomic64_incr(queue_full_err);
		return -1;
	} else if (cf_queue_push(q, &qtr) != 0) {
		cf_warning(AS_QUERY, "Queuing Error !!");
		return -1;
	} else {
		cf_detail(AS_QUERY, "Logged query ");
	}
	
	return 0;
}

#define as_query__udf_call_init udf_call_init

/**
 * Initialize a new query_agg_call.
 * This populates the query_agg_call from information in the current transaction.
 *
 * @param txn the transaction to build a query_udf_call from
 * @param qtr the query transaction to build a query_udf_call from
 * @return a new udf_call
 */

as_stream_status
query_agg_ostream_write(const as_stream *s, as_val *v)
{
	as_query_transaction *qtr = as_stream_source(s);
	if (!v) {
		return AS_STREAM_OK;
	}
	if (as_query__add_val_response((void *)qtr, v, true)) {
		as_val_destroy(v);
		return AS_STREAM_ERR;
	}
	as_val_destroy(v);
	return AS_STREAM_OK;
}

const as_stream_hooks query_agg_istream_hooks = {
	.destroy  = NULL,
	.read     = as_aggr_istream_read,
	.write    = NULL
};

const as_stream_hooks query_agg_ostream_hooks = {
	.destroy  = NULL,
	.read     = NULL,
	.write    = query_agg_ostream_write
};

void
as_query__set_error(void * caller)
{
	as_query_set_err((as_query_transaction *)caller, AS_PROTO_RESULT_FAIL_QUERY_CBERROR, __FILE__, __LINE__);
}

as_aggr_caller_type as_query__get_type ( )
{
	return AS_AGGR_QUERY;
}

const as_aggr_caller_intf as_query_aggr_caller_qintf = {
	.set_error = as_query__set_error,
	.mem_op = NULL,
	.get_type = as_query__get_type
};


/*
 * Populates valid qtrp in case of success and NULL in case of failure. 
 * All the query related parsing code sits here
 *
 * Returns: 
 *   AS_QUERY_OK in case of successful
 *   AS_QUERY_DONE in case nothing to be like scan on non-existent set
 *   AS_QUERY_ERR in case of parsing failure
 *  
 */
static int
as_query_parse_setup(as_transaction *tr, as_query_transaction **qtrp)
{
	int rv = AS_QUERY_ERR;
	*qtrp  = NULL;

	if (tr) {
		QUERY_HIST_INSERT_DATA_POINT(query_txn_q_wait_hist, tr->start_time);
	}
	uint64_t start_time     = cf_getns();
	as_sindex *si           = NULL;
	cf_vector *binlist      = 0;
	as_sindex_range *srange = 0;
	char *setname           = NULL;
	as_query_transaction *qtr = NULL;

	as_msg_field *nsfp = as_msg_field_get(&tr->msgp->msg,
			AS_MSG_FIELD_TYPE_NAMESPACE);
	if (!nsfp) {
		cf_debug(AS_QUERY,
				"Query requests must have namespace, client error");
		tr->result_code = AS_PROTO_RESULT_FAIL_PARAMETER;
		goto Cleanup;
	}
	as_namespace *ns = as_namespace_get_bymsgfield(nsfp);
	if (!ns) {
		cf_debug(AS_QUERY, "Query with unavailable namespace");
		tr->result_code = AS_PROTO_RESULT_FAIL_PARAMETER;
		goto Cleanup;
	}

	bool has_sindex   = as_sindex_ns_has_sindex(ns);
	if (!has_sindex) {
		tr->result_code = AS_PROTO_RESULT_FAIL_INDEX_NOTFOUND;
		cf_debug(AS_QUERY, "No Secondary Index on namespace %s", ns->name);
		goto Cleanup;
	}

	if ((si = as_sindex_from_msg(ns, &tr->msgp->msg)) == NULL) {
		cf_debug(AS_QUERY, "No Index Defined in the Query");
	}

	int ret = as_sindex_rangep_from_msg(ns, &tr->msgp->msg, &srange);
	if (AS_QUERY_OK != ret) {
		cf_debug(AS_QUERY, "Could not instantiate index range metadata... "
				"Err, %s", as_sindex_err_str(ret));
		tr->result_code = as_sindex_err_to_clienterr(ret, __FILE__, __LINE__);
		goto Cleanup;
	}

	// get optional set
	as_msg_field *sfp = as_msg_field_get(&tr->msgp->msg, AS_MSG_FIELD_TYPE_SET);
	if (sfp && as_msg_field_get_value_sz(sfp) > 0) {
		setname = cf_strndup((const char *)sfp->data, as_msg_field_get_value_sz(sfp));
	}

	if (si) {
		// Validate index and range specified
		ret = as_sindex_assert_query(si, srange);
		if (AS_QUERY_OK != ret) {
			cf_warning(AS_QUERY, "Query Parameter Mismatch %d", ret);
			tr->result_code = as_sindex_err_to_clienterr(ret, __FILE__, __LINE__);
			goto Cleanup;
		}
	} else {
		// Look up sindex by bin in the query in case not
		// specified in query
		si = as_sindex_from_range(ns, setname, srange);
	}

	int numbins = 0;
	// Populate binlist to be Projected by the Query
	binlist = as_sindex_binlist_from_msg(ns, &tr->msgp->msg, &numbins);

	// If anyone of the bin in the bin is bad, fail the query
	if (numbins != 0 && !binlist) {
		tr->result_code = AS_PROTO_RESULT_FAIL_INDEX_GENERIC;
		goto Cleanup;
	}

	if (!has_sindex || !si) {
		tr->result_code = AS_PROTO_RESULT_FAIL_INDEX_NOTFOUND;
		goto Cleanup;
	}

	// quick check if there is any data with the certain set name
	if (setname && as_namespace_get_set_id(ns, setname) == INVALID_SET_ID) {
		cf_info(AS_QUERY, "Query on non-existent set %s", setname);
		tr->result_code = AS_PROTO_RESULT_OK;
		rv              = AS_QUERY_DONE;
		goto Cleanup;
	}
	cf_detail(AS_QUERY, "Query on index %s ",
			((as_sindex_metadata *)si->imd)->iname);

	qtr = as_query_qtr_alloc();
	if (!qtr) {
		goto Cleanup;
	}
	// Be aware of the size of qtr
	// Memset it partial
	memset(qtr, 0, offsetof(as_query_transaction, bkey));

	// Consume everything from tr rest will be picked up in init
	qtr->trid                = tr->trid;
	qtr->fd_h                = tr->proto_fd_h;
	qtr->fd_h->fh_info      |= FH_INFO_DONOT_REAP;
	qtr->ns                  = ns;
	qtr->setname             = setname;
	qtr->si                  = si;
	qtr->srange              = srange;
	qtr->binlist             = binlist;
	qtr->start_time          = start_time;
	qtr->end_time            = tr->end_time;
	qtr->msgp                = tr->msgp;

	if (as_aggr_call_init(&qtr->agg_call, tr, qtr, &as_query_aggr_caller_qintf,
			&query_agg_istream_hooks, &query_agg_ostream_hooks, ns, false) == AS_QUERY_OK) {
		// There is no io call back, record is worked on from inside stream
		// interface
		qtr->job_type  = AS_QUERY_AGG;
		cf_atomic64_incr(&g_config.n_aggregation);
	} else if (!as_query__udf_call_init(&qtr->call, tr)) {
		qtr->job_type  = AS_QUERY_UDF;
	} else {
		qtr->job_type  = AS_QUERY_LOOKUP;
		cf_atomic64_incr(&g_config.n_lookup);
	}
	rv = AS_QUERY_OK;
	*qtrp = qtr;
	return rv;

Cleanup:
	// Pre Query Setup Failure
	if (setname)     cf_free(setname);
	if (si)          AS_SINDEX_RELEASE(si);
	if (srange)      as_sindex_range_free(&srange);
	if (binlist)     cf_vector_destroy(binlist);
	return rv;
}

/*
 *	Arguments -
 *		tr - transaction coming from the client.
 *
 *	Returns -
 *		AS_QUERY_OK  - on success.
 *		AS_QUERY_ERR - on failure. That means the query was not even started.
 *
 * 	Notes -
 * 		Allocates and reserves the qtr if query_in_transaction_thr
 * 		is set to false or data is in not in memory.
 * 		Has the responsibility to free tr->msgp.
 * 		Either call as_query__transaction_done or Cleanup to free the msgp
 */
int
as_query(as_transaction *tr)
{
	as_query_transaction *qtr;
	int rv = as_query_parse_setup(tr, &qtr);

	if (rv == AS_QUERY_DONE) {
		// Send FIN packet to client to ignore this.
		as_msg_send_fin(tr->proto_fd_h->fd, AS_PROTO_RESULT_OK);
		if (tr->msgp) {
			cf_free(tr->msgp);
			tr->msgp = NULL;
		}
	} else if (rv == AS_QUERY_ERR) {
		if (tr->msgp) {
			cf_free(tr->msgp);
			tr->msgp = NULL;
		}
		return rv;
	}

	pthread_mutex_init(&qtr->slock, NULL);
	qtr->state = AS_QTR_STATE_NONE;

	if (g_config.query_in_transaction_thr) {
		as_query__generator(qtr);
	} else {
		if (as_query__queue(qtr)) {
			// This error will be accounted by thr_tsvc layer. Thus
			// reset fd_h and msgp before calling qtr release, let
			// transaction deal with failure
			qtr->fd_h           = NULL;
			qtr->msgp           = NULL;
			as_qtr_release(qtr, __FILE__, __LINE__);
			tr->result_code     = AS_PROTO_RESULT_FAIL_QUERY_QUEUEFULL;
			return AS_QUERY_ERR;
		}
	}
	// Reset msgp to NULL in tr to avoid double free. And it is successful queuing
	// of query to the query engine. It will reply as needed. Reset proto_fd_h.
	tr->msgp       = NULL;
	tr->proto_fd_h = 0;
	return AS_QUERY_OK;
}

/*
 * Function - query_kill
 *
 * Arguments -
 * 		trid - transaction id of the query which one want to kill.
 *
 * Returns -
 *		AS_QUERY_OK  - on success.
 *		AS_QUERY_ERR - on failure.
 *
 * Description -
 *		Iterates through the g_query_transaction array and matches the trid.
 *
 *		Synchronization -
 *			Takes a lock on array to avoid deletion of any qtr from this array.
 */
int
as_query_kill(uint64_t trid)
{
	as_query_transaction *qtr;
	int rv = AS_QUERY_ERR;

	rv =  as_query__get_qtr(trid, &qtr);

	if (rv != AS_QUERY_OK) {
		cf_warning(AS_QUERY, "Cannot kill query with trid [ %"PRIu64" ]",  trid);
	} else {
		as_query_set_abort(qtr, AS_PROTO_RESULT_FAIL_QUERY_USERABORT, __FILE__, __LINE__);
		rv = AS_QUERY_OK;
		as_qtr_release(qtr, __FILE__, __LINE__);
	}

	return rv;
}

int
as_query_set_priority(uint64_t trid, uint32_t priority)
{
	as_query_transaction *qtr;
	int rv = AS_QUERY_ERR;

	rv =  as_query__get_qtr(trid, &qtr);

	if (rv != AS_QUERY_OK) {
		cf_warning(AS_QUERY, "Cannot set priority for query with trid [ %"PRIu64" ]",  trid);
	} else {
		uint32_t old_priority = qtr->priority;
		qtr->priority = priority;
		cf_info(AS_QUERY, "Query priority changed from %d to %d", old_priority, priority);
		rv = AS_QUERY_OK;
		as_qtr_release(qtr, __FILE__, __LINE__);
	}
	return rv;
}

/*
 * Function as_query_stat
 *
 * Returns -
 * 		AS_QUERY_OK
 * TODO
 * 		Add more and synch up the existing stats
 */
int
as_query_stat(char *name, cf_dyn_buf *db)
{
	// Store stats to avoid dynamic changes.
	uint64_t agg          = cf_atomic64_get(g_config.n_aggregation);
	uint64_t agg_success  = cf_atomic64_get(g_config.n_agg_success);
	uint64_t agg_err     = cf_atomic64_get(g_config.n_agg_errs);
	uint64_t agg_records  = cf_atomic64_get(g_config.agg_num_records);
	uint64_t agg_abort    = cf_atomic64_get(g_config.n_agg_abort);
	uint64_t lkup         = cf_atomic64_get(g_config.n_lookup);
	uint64_t lkup_success = cf_atomic64_get(g_config.n_lookup_success);
	uint64_t lkup_err     = cf_atomic64_get(g_config.n_lookup_errs);
	uint64_t lkup_records = cf_atomic64_get(g_config.lookup_num_records);
	uint64_t lkup_abort   = cf_atomic64_get(g_config.n_lookup_abort);

	cf_dyn_buf_append_string(db, "query_reqs=");
	cf_dyn_buf_append_uint64(db, cf_atomic64_get(g_config.query_reqs));

	cf_dyn_buf_append_string(db, ";query_success=");
	cf_dyn_buf_append_uint64(db, agg_success + lkup_success);

	cf_dyn_buf_append_string(db, ";query_fail=");
	cf_dyn_buf_append_uint64(db, cf_atomic64_get(g_config.query_fail) + lkup_err + agg_err);

	cf_dyn_buf_append_string(db, ";query_abort=");
	cf_dyn_buf_append_uint64(db, agg_abort + lkup_abort );


	cf_dyn_buf_append_string(db, ";query_avg_rec_count=");
	cf_dyn_buf_append_uint64(db,  (agg + lkup) ? ( agg_records + lkup_records )
									/ (agg + lkup) : 0);

	cf_dyn_buf_append_string(db, ";query_short_queue_size=");
	cf_dyn_buf_append_uint64(db, cf_queue_sz(g_query_short_queue));

	cf_dyn_buf_append_string(db, ";query_long_queue_size=");
	cf_dyn_buf_append_uint64(db, cf_queue_sz(g_query_long_queue));
	
	cf_dyn_buf_append_string(db, ";query_short_queue_full=");
	cf_dyn_buf_append_uint64(db, cf_atomic64_get(g_config.query_short_queue_full));

	cf_dyn_buf_append_string(db, ";query_long_queue_full=");
	cf_dyn_buf_append_uint64(db, cf_atomic64_get(g_config.query_long_queue_full));

	cf_dyn_buf_append_string(db, ";query_short_running=");
	cf_dyn_buf_append_uint64(db, cf_atomic64_get(g_config.query_short_running));

	cf_dyn_buf_append_string(db, ";query_long_running=");
	cf_dyn_buf_append_uint64(db, cf_atomic64_get(g_config.query_long_running));

	cf_dyn_buf_append_string(db, ";query_tracked=");
	cf_dyn_buf_append_uint64(db, cf_atomic64_get(g_config.query_tracked));

	// Aggregation stats
	cf_dyn_buf_append_string(db, ";query_agg=");
	cf_dyn_buf_append_uint64(db, agg);

	cf_dyn_buf_append_string(db, ";query_agg_success=");
	cf_dyn_buf_append_uint64(db, agg_success);

	cf_dyn_buf_append_string(db, ";query_agg_err=");
	cf_dyn_buf_append_uint64(db, agg_err);


	cf_dyn_buf_append_string(db, ";query_agg_abort=");
	cf_dyn_buf_append_uint64(db, agg_abort);

	cf_dyn_buf_append_string(db, ";query_agg_avg_rec_count=");
	cf_dyn_buf_append_uint64(db, agg ? agg_records / agg : 0);

	// Lookup stats
	cf_dyn_buf_append_string(db, ";query_lookups=");
	cf_dyn_buf_append_uint64(db, lkup);

	cf_dyn_buf_append_string(db, ";query_lookup_success=");
	cf_dyn_buf_append_uint64(db, lkup_success);

	cf_dyn_buf_append_string(db, ";query_lookup_err=");
	cf_dyn_buf_append_uint64(db, lkup_err);

	cf_dyn_buf_append_string(db, ";query_lookup_abort=");
	cf_dyn_buf_append_uint64(db, lkup_abort);

	cf_dyn_buf_append_string(db, ";query_lookup_avg_rec_count=");
	cf_dyn_buf_append_uint64(db, lkup ? lkup_records / lkup : 0);

	return AS_QUERY_OK;
}

int
as_query_list_job_reduce_fn (void *key, uint32_t keylen, void *object, void *udata)
{
	as_query_transaction * qtr = (as_query_transaction*)object;
	cf_dyn_buf * db = (cf_dyn_buf*) udata;

	cf_dyn_buf_append_string(db, "trid=");
	cf_dyn_buf_append_uint64(db, qtr->trid);
	cf_dyn_buf_append_string(db, ":job_type=");
	cf_dyn_buf_append_int(db, qtr->job_type);
	cf_dyn_buf_append_string(db, ":num_records=");
	cf_dyn_buf_append_uint64(db, cf_atomic_int_get(qtr->num_records));
	cf_dyn_buf_append_string(db, ":run_time=");
	cf_dyn_buf_append_uint64(db, (cf_getns() - qtr->start_time) / 1000);
	cf_dyn_buf_append_string(db, ":state=");
	if(as_query_failed(qtr)) {
		cf_dyn_buf_append_string(db, "ABORTED");
	} else {
		cf_dyn_buf_append_string(db, "RUNNING");
	}
	cf_dyn_buf_append_string(db, ";");
	return AS_QUERY_OK;
}
/*
 * Function as_query_list
 *		Lists thr current running queries
 *
 *	Synchronization -
 *		Takes a lock on global array which stores qtr.
 */

int
as_query_list(char *name, cf_dyn_buf *db)
{
	uint32_t size = rchash_get_size(g_query_job_hash);
	// No elements in the query job hash, return failure
	if (!size) {
		cf_dyn_buf_append_string(db, "No running queries");
	}
	// Else go through all the jobs in the hash and list their statistics
	else {
		rchash_reduce(g_query_job_hash, as_query_list_job_reduce_fn, db);
		cf_dyn_buf_chomp(db);
	}
	return AS_QUERY_OK;
}

void
as_query_fakestream(as_stream *istream, as_list *arglist, as_stream *ostream)
{
	as_val *v = NULL;
	int count = 0;
	int sum = 0;
	while((v = as_stream_read(istream)) != NULL) {
		as_rec *rec = (as_rec *)v;
		// Pick the bin name
		char binname[3];
		as_val *binval = as_list_get(arglist, 0);
		char *bnno = NULL;
		if (binval) {
			bnno = as_val_tostring(binval);
		}
		sprintf(binname, "bn%s", bnno);
		if (bnno) cf_free(bnno);

		as_val *checkval = as_list_get(arglist, 1);
		char *checkno = NULL;
		if (checkval) {
			checkno = as_val_tostring(checkval);
		}

		v = as_rec_get(rec, binname);
		char *val = as_val_tostring(v);
		if (val && checkno) if (!strcmp(val, checkno)) count++;
		cf_info(AS_QUERY, "Instream : binname = %s, val = %s check val = %s count=%d", binname, val, checkno, count);
		sum += atoi(val);
		cf_free(checkval);
		cf_free(val);
		cf_free(v);
	}
	as_integer i;
	as_integer_init(&i, sum);
	as_stream_write(ostream, (as_val *)&i);
}

// TODO: Find proper query and aggregation engine default values
void
as_query_gconfig_default(as_config *c)
{
	// NB: Do not change query_threads default to odd. as_query_reinit code cannot
	// handle it. Code to handle it is unnecessarily complicated code, hence opted
	// to make the default value even.
	c->query_threads             = 6;
	c->query_worker_threads      = 15;
	c->query_priority            = 10;
	c->query_sleep_ns            = 1000;
	c->query_bsize               = QUERY_BATCH_SIZE;
	c->query_job_tracking        = false;
	c->query_in_transaction_thr  = 0;
	c->query_req_max_inflight    = AS_QUERY_MAX_QREQ_INFLIGHT;
	c->query_bufpool_size        = AS_QUERY_MAX_BUFS;
	c->query_short_q_max_size    = AS_QUERY_MAX_SHORT_QUEUE_SZ;
	c->query_long_q_max_size     = AS_QUERY_MAX_LONG_QUEUE_SZ;
	c->query_buf_size            = AS_QUERY_BUF_SIZE;
	c->query_threshold           = 10;	// threshold after which the query is considered long running
										// no reason for choosing 10
	c->query_rec_count_bound     = UINT64_MAX; // Unlimited
	c->query_req_in_query_thread = 0;
	c->query_untracked_time_ns   = AS_QUERY_UNTRACKED_TIME;

	c->qnodes_pre_reserved    = true;

	// Aggregation
	c->udf_runtime_max_memory    = ULONG_MAX;
	c->udf_runtime_max_gmemory   = ULONG_MAX;
	c->udf_runtime_gmemory_used  = 0;
}

// query module to monitor
void
as_query__fill_jobstat(as_query_transaction *qtr, as_mon_jobstat *stat)
{
	stat->trid          = qtr->trid;
	stat->cpu           = 0;                               // not implemented
	stat->mem           = (float)qtr->buf_reserved;
	stat->run_time      = (cf_getns() - qtr->start_time) / 1000000;
	stat->recs_read     = qtr->read_success;
	stat->net_io_bytes  = qtr->net_io_bytes;
	stat->priority      = qtr->priority;

	// Not implemented:
	stat->progress_pct    = 0;
	stat->time_since_done = 0;
	stat->job_type[0]     = '\0';

	strcpy(stat->ns, qtr->ns->name);

	if (qtr->setname) {
		strcpy(stat->set, qtr->setname);
	} else {
		strcpy(stat->set, "NULL");
	}

	strcpy(stat->status, "active");

	char *specific_data   = stat->jdata;
	sprintf(specific_data, ":sindex-name=%s:", qtr->si->imd->iname);
}


/*
 * Populates the as_mon_jobstat and returns to mult-key lookup monitoring infrastructure.
 * Serves as a callback function
 *
 * Returns -
 * 		NULL - In case of failure.
 * 		as_mon_jobstat - On success.
 */
as_mon_jobstat *
as_query_get_jobstat(uint64_t trid)
{
	as_mon_jobstat *stat;
	as_query_transaction *qtr;
	int rv = AS_QUERY_ERR;
	rv     =  as_query__get_qtr(trid, &qtr);

	if (rv != AS_QUERY_OK) {
		cf_warning(AS_MON, "No query was found with trid [ %"PRIu64" ]", trid);
		stat = NULL;
	}
	else {
		stat = cf_malloc(sizeof(as_mon_jobstat));
		as_query__fill_jobstat(qtr, stat);
		as_qtr_release(qtr, __FILE__, __LINE__);
	}
	return stat;
}

typedef struct as_query_jobstat_s {
	int               index;
	as_mon_jobstat ** jobstat;
	int               max_size;
} as_query_jobstat;


int
as_mon_query_jobstat_reduce_fn (void *key, uint32_t keylen, void *object, void *udata)
{
	as_query_transaction * qtr = (as_query_transaction*)object;
	as_query_jobstat *job_pool = (as_query_jobstat*) udata;

	if ( job_pool->index >= job_pool->max_size) return 0;
	as_mon_jobstat * stat = *(job_pool->jobstat);
	stat                  = stat + job_pool->index;
	as_query__fill_jobstat(qtr, stat);
	(job_pool->index)++;
	return 0;
}

as_mon_jobstat *
as_query_get_jobstat_all(int * size)
{
	*size = rchash_get_size(g_query_job_hash);
	if(*size == 0) return AS_QUERY_OK;

	as_mon_jobstat     * job_stats;
	as_query_jobstat   * job_pool;

	job_stats          = (as_mon_jobstat *) cf_malloc(sizeof(as_mon_jobstat) * (*size));
	job_pool           = (as_query_jobstat *) cf_malloc(sizeof(as_query_jobstat));
	job_pool->jobstat  = &job_stats;
	job_pool->index    = 0;
	job_pool->max_size = *size;
	rchash_reduce(g_query_job_hash, as_mon_query_jobstat_reduce_fn, job_pool);
	*size              = job_pool->index;
	cf_free(job_pool);
	return job_stats;
}

udf_call *
as_query_get_udf_call(void *ptr)
{
	as_query_transaction *qtr = (as_query_transaction *)ptr;
	return &qtr->call;
}

/*
 * Returns NULL if partition with is 'pid' is not qnode
 * Else 
 * 		if all the qnodes are reserved upfront returns the rsv used for reserving the partition
 * 		else reserves the partition and returns rsv
 */

as_partition_reservation *
as_query_reserve_qnode(as_namespace * ns, as_query_transaction * qtr, as_partition_id  pid, as_partition_reservation * rsv)
{
	if (qtr->qctx.qnodes_pre_reserved) {
		if (!qtr->qctx.is_partition_qnode[pid]) {
			cf_debug(AS_QUERY, "Getting digest in rec list which do not belong to qnode.");
			return NULL;
		}
		return &qtr->rsv_arr[pid];
	}
	else {
		// Works for scan aggregation
		if (!rsv) {
			cf_warning(AS_QUERY, "rsv is null while reserving qnode.");
			return NULL;
		}
		AS_PARTITION_RESERVATION_INITP(rsv);
		if (0 != as_partition_reserve_qnode(ns, pid, rsv)) {
			return NULL;
		}
		cf_atomic_int_incr(&g_config.dup_tree_count);
	}
	return rsv;
}

void
as_query_release_qnode(as_query_transaction * qtr, as_partition_reservation * rsv)
{
	if (!qtr->qctx.qnodes_pre_reserved) {
		as_partition_release(rsv);
		cf_atomic_int_decr(&g_config.dup_tree_count);
	}
}

void
as_query_pre_reserve_qnodes(as_query_transaction * qtr)
{
	if (!qtr) {
		cf_warning(AS_QUERY, "qtr is NULL");
		return;	
	}
	uint32_t reserved = 0;
	if (qtr->qctx.qnodes_pre_reserved) {
		reserved = as_partition_prereserve_qnodes(qtr->ns, qtr->qctx.is_partition_qnode, qtr->rsv_arr);
	}
}

void
as_query_post_release_qnodes(as_query_transaction * qtr)
{
	if (!qtr) {
		cf_warning(AS_QUERY, "qtr is NULL");
		return;
	}
	if (qtr->qctx.qnodes_pre_reserved) {
		for (int i=0; i<AS_PARTITIONS; i++) {
			if (qtr->qctx.is_partition_qnode[i]) {
				as_partition_release(&qtr->rsv_arr[i]);
				cf_atomic_int_decr(&g_config.dup_tree_count);
			}
		}
	}
}<|MERGE_RESOLUTION|>--- conflicted
+++ resolved
@@ -1568,7 +1568,7 @@
 		cf_debug(AS_QUERY, "UDF: scan transactions [%d] exceeded the maximum "
 				"configured limit", qtr->uit_queued);
 
-		usleep(g_config.query_sleep_ns / 1000);
+		usleep(g_config.query_sleep_us);
 	}
 
 	as_transaction tr;
@@ -1648,13 +1648,6 @@
 			// Setup the internal udf transaction. This includes creating an internal transaction
 			// and enqueuing it with throttling.
 			as_internal_query_udf_txn_setup(&d);
-<<<<<<< HEAD
-=======
-			qtr->yield_count++;
-			if (qtr->yield_count % qtr->priority == 0) {
-				usleep(g_config.query_sleep_ns / 1000);
-			}
->>>>>>> 51969f94
 		}
 		as_index_keys_release_arr_to_queue(keys_arr);
 	}
@@ -1705,15 +1698,9 @@
 
 			if (cf_atomic64_get(qtr->num_records) % qtr->priority == 0)
 			{
-<<<<<<< HEAD
-				usleep(g_config.query_sleep);
+				usleep(g_config.query_sleep_us);
 				as_query_check_timeout(qtr);
 				if (as_query_failed(qtr)) {
-=======
-				usleep(g_config.query_sleep_ns / 1000);
-				as_query__check_timeout(qtr);
-				if (QTR_FAILED(qtr)) {
->>>>>>> 51969f94
 					as_index_keys_release_arr_to_queue(keys_arr);
 					goto Cleanup;
 				}
@@ -2013,14 +2000,14 @@
 	return 0;
 }
 
-// If any query run from more than g_config.query_untracked_time_ns
+// If any query run from more than g_config.query_untracked_time_ms
 // 		we are going to track it
 // else no.
 int
 as_qtr_track(as_query_transaction *qtr) 
 {
 	if (!qtr->track) {
-		if ((cf_getns() - qtr->start_time) > g_config.query_untracked_time_ns) {
+		if ((cf_getns() - qtr->start_time) > (g_config.query_untracked_time_ms * 1000000)) {
 			qtr->track = true;
 			as_qtr_reserve(qtr, __FILE__, __LINE__);
 			int ret = as_query__put_qtr(qtr);
@@ -3054,7 +3041,7 @@
 	c->query_threads             = 6;
 	c->query_worker_threads      = 15;
 	c->query_priority            = 10;
-	c->query_sleep_ns            = 1000;
+	c->query_sleep_us            = 1;
 	c->query_bsize               = QUERY_BATCH_SIZE;
 	c->query_job_tracking        = false;
 	c->query_in_transaction_thr  = 0;
@@ -3067,7 +3054,7 @@
 										// no reason for choosing 10
 	c->query_rec_count_bound     = UINT64_MAX; // Unlimited
 	c->query_req_in_query_thread = 0;
-	c->query_untracked_time_ns   = AS_QUERY_UNTRACKED_TIME;
+	c->query_untracked_time_ms   = AS_QUERY_UNTRACKED_TIME;
 
 	c->qnodes_pre_reserved    = true;
 
