/*
 * secondary_index.c
 *
 * Copyright (C) 2012-2014 Aerospike, Inc.
 *
 * Portions may be licensed to Aerospike, Inc. under one or more contributor
 * license agreements.
 *
 * This program is free software: you can redistribute it and/or modify it under
 * the terms of the GNU Affero General Public License as published by the Free
 * Software Foundation, either version 3 of the License, or (at your option) any
 * later version.
 *
 * This program is distributed in the hope that it will be useful, but WITHOUT
 * ANY WARRANTY; without even the implied warranty of MERCHANTABILITY or FITNESS
 * FOR A PARTICULAR PURPOSE. See the GNU Affero General Public License for more
 * details.
 *
 * You should have received a copy of the GNU Affero General Public License
 * along with this program.  If not, see http://www.gnu.org/licenses/
 */
/*
 * SYNOPSIS
 * Abstraction to support secondary indexes with multiple implementations.
 * Currently there are two variants of secondary indexes supported.
 *
 * -  Aerospike Index B-tree, this is full fledged index implementation and
 *    maintains its own metadata and data structure for list of those indexes.
 *
 * -  Citrusleaf foundation indexes which are bare bone tree implementation
 *    with ability to insert delete update indexes. For these the current code
 *    manage all the data structure to manage different trees. [Will be
 *    implemented when required]
 *
 * This file implements all the translation function which can be called from
 * citrusleaf to prepare to do the operations on secondary index. Also
 * implements locking to make Aerospike Index (single threaded) code multi threaded.
 *
 */

/* Code flow --
 *
 * DDLs
 *
 * as_sindex_create --> ai_btree_create
 *
 * as_sindex_destroy --> Releases the si and change the state to AS_SINDEX_DESTROY
 *
 * BOOT INDEX 
 * 
 * as_sindex_boot_populateall --> If fast restart or data in memory and load at start up --> as_sbld_build_all
 *
 * SBIN creation
 *
 * as_sindex_sbins_from_rd  --> (For every bin in the record) as_sindex_sbins_from_bin
 *
 * as_sindex_sbins_from_bin -->  as_sindex_sbins_from_bin_buf
 *
 * as_sindex_sbins_from_bin_buf --> (For every macthing sindex) --> as_sindex_sbin_from_sindex
 * 
 * as_sindex_sbin_from_sindex --> (If bin value macthes with sindex defn) --> as_sindex_add_asval_to_itype_sindex
 *
 * SBIN updates
 * 
 * as_sindex_update_by_sbin --> For every sbin --> as_sindex__op_by_sbin
 *
 * as_sindex__op_by_sbin --> If op == AS_SINDEX_OP_INSERT --> ai_btree_put
 *                       |
 *                       --> If op == AS_SINDEX_OP_DELETE --> ai_btree_delete
 *
 * DMLs using RECORD
 *
 * as_sindex_put_rd --> For each bin in the record --> as_sindex_sbin_from_sindex
 *
 * as_sindex_putall_rd --> For each sindex --> as_sindex_put_rd
 *
 */

#include "base/secondary_index.h"

#include <errno.h>
#include <limits.h>
#include <string.h>

#include "citrusleaf/cf_atomic.h"
#include "citrusleaf/cf_clock.h"
#include "aerospike/as_arraylist.h"
#include "aerospike/as_arraylist_iterator.h"
#include "aerospike/as_buffer.h"
#include "aerospike/as_hashmap.h"
#include "aerospike/as_hashmap_iterator.h"
#include "aerospike/as_msgpack.h"
#include "aerospike/as_pair.h"
#include "aerospike/as_serializer.h"
#include "aerospike/as_val.h"

#include "ai_btree.h"
#include "ai_globals.h"
#include "bt_iterator.h"
#include "cf_str.h"
#include "fault.h"

#include "base/cfg.h"
#include "base/datamodel.h"
#include "base/index.h"
#include "base/system_metadata.h"
#include "base/thr_sindex.h"
#include "base/udf_rw.h"


#define SINDEX_CRASH(str, ...) \
	cf_crash(AS_SINDEX, "SINDEX_ASSERT: "str, ##__VA_ARGS__);

#define AS_SINDEX_PROP_KEY_SIZE (AS_SET_NAME_MAX_SIZE + 20) // setname_binid_typeid


// ************************************************************************************************
//                                        BINID HAS SINDEX
// Maintains a bit array where binid'th bit represents the existence of atleast one index over the
// bin with bin id as binid.
// Set, reset should be called under SINDEX_GWLOCK
// get should be called under SINDEX_GRLOCK

void
as_sindex_set_binid_has_sindex(as_namespace *ns, int binid)
{
	int index     = binid / 32;
	uint32_t temp = ns->binid_has_sindex[index];
	temp         |= (1 << (binid % 32));
	ns->binid_has_sindex[index] = temp;
}

void
as_sindex_reset_binid_has_sindex(as_namespace *ns, int binid)
{
	int i          = 0;
	int j          = 0;
	as_sindex * si = NULL;

	while (i < AS_SINDEX_MAX && j < ns->sindex_cnt) {
		si = &ns->sindex[i];
		if (si != NULL) {
			if (si->state == AS_SINDEX_ACTIVE) {
				j++;
				if (si->imd->binid[0] == binid) {
					return;
				}
			}
		}
		i++;
	}

	int index     = binid / 32;
	uint32_t temp = ns->binid_has_sindex[index];
	temp         &= ~(1 << (binid % 32));
	ns->binid_has_sindex[index] = temp;
}

bool
as_sindex_binid_has_sindex(as_namespace *ns, int binid)
{
	int index      = binid / 32;
	uint32_t temp  = ns->binid_has_sindex[index];
	return (temp & (1 << (binid % 32))) ? true : false;
}
//                                     END - BINID HAS SINDEX
// ************************************************************************************************
// ************************************************************************************************
//                                             UTILITY
// Translation from sindex error code to string. In alphabetic order
const char *as_sindex_err_str(int op_code) {
	switch(op_code) {
		case AS_SINDEX_ERR:                     return "ERR GENERIC";
		case AS_SINDEX_ERR_BIN_NOTFOUND:        return "BIN NOT FOUND";
		case AS_SINDEX_ERR_FOUND:               return "INDEX FOUND";
		case AS_SINDEX_ERR_INAME_MAXLEN:        return "INDEX NAME EXCEED MAX LIMIT";
		case AS_SINDEX_ERR_MAXCOUNT:            return "INDEX COUNT EXCEEDS MAX LIMIT";
		case AS_SINDEX_ERR_NOTFOUND:            return "NO INDEX";
		case AS_SINDEX_ERR_NOT_READABLE:        return "INDEX NOT READABLE";
		case AS_SINDEX_ERR_NO_MEMORY:           return "NO MEMORY";
		case AS_SINDEX_ERR_PARAM:               return "ERR PARAM";
		case AS_SINDEX_ERR_SET_MISMATCH:        return "SET MISMATCH";
		case AS_SINDEX_ERR_TYPE_MISMATCH:       return "KEY TYPE MISMATCH";
		case AS_SINDEX_ERR_UNKNOWN_KEYTYPE:     return "UNKNOWN KEYTYPE";
		case AS_SINDEX_OK:                      return "OK";
		default:                                return "Unknown Code";
	}
}

inline bool as_sindex_isactive(as_sindex *si)
{
	if (!si) {
		cf_warning(AS_SINDEX, "si is null in as_sindex_isactive");
		return FALSE;
	}
	bool ret;
	if (si->state == AS_SINDEX_ACTIVE) {
		ret = TRUE;
	} else {
		ret = FALSE;
	}
	return ret;
}

// Translation from sindex internal error code to generic client visible Aerospike error code 
int as_sindex_err_to_clienterr(int err, char *fname, int lineno) {
	switch(err) {
		case AS_SINDEX_ERR_FOUND:        return AS_PROTO_RESULT_FAIL_INDEX_FOUND;
		case AS_SINDEX_ERR_INAME_MAXLEN: return AS_PROTO_RESULT_FAIL_INDEX_NAME_MAXLEN;
		case AS_SINDEX_ERR_MAXCOUNT:     return AS_PROTO_RESULT_FAIL_INDEX_MAXCOUNT;
		case AS_SINDEX_ERR_NOTFOUND:     return AS_PROTO_RESULT_FAIL_INDEX_NOTFOUND;
		case AS_SINDEX_ERR_NOT_READABLE: return AS_PROTO_RESULT_FAIL_INDEX_NOTREADABLE;
		case AS_SINDEX_ERR_NO_MEMORY:    return AS_PROTO_RESULT_FAIL_INDEX_OOM;
		case AS_SINDEX_ERR_PARAM:        return AS_PROTO_RESULT_FAIL_PARAMETER;
		case AS_SINDEX_OK:               return AS_PROTO_RESULT_OK;
		
		// Defensive internal error
		case AS_SINDEX_ERR:
		case AS_SINDEX_ERR_BIN_NOTFOUND:
		case AS_SINDEX_ERR_SET_MISMATCH:
		case AS_SINDEX_ERR_TYPE_MISMATCH:
		case AS_SINDEX_ERR_UNKNOWN_KEYTYPE:
		default: cf_warning(AS_SINDEX, "%s %d Error at %s,%d",
							 as_sindex_err_str(err), err, fname, lineno);
											return AS_PROTO_RESULT_FAIL_INDEX_GENERIC;
	}
}

bool
as_sindex__setname_match(as_sindex_metadata *imd, const char *setname)
{
	// NULL SET being a valid set, logic is a bit complex
	if (setname && ((!imd->set) || strcmp(imd->set, setname))) {
		goto Fail;
	}
	else if (!setname && imd->set) {
		goto Fail;
	}
	return true;
Fail:
	cf_debug(AS_SINDEX, "Index Mismatch %s %s", imd->set, setname);
	return false;
}

/* Returns
 * AS_SINDEX_GC_ERROR if cannot defrag
 * AS_SINDEX_GC_OK if can defrag
 * AS_SINDEX_GC_SKIP_ITERATION if partition lock timed out
 */  
as_sindex_gc_status
as_sindex_can_defrag_record(as_namespace *ns, cf_digest *keyd)
{
	as_partition_reservation rsv;
	as_partition_id pid = as_partition_getid(*keyd);
	
	int timeout_ms = 2; 
	if (as_partition_reserve_migrate_timeout(ns, pid, &rsv, 0, timeout_ms) != 0 ) {
		cf_atomic_int_add(&g_config.sindex_gc_timedout, 1);
		return AS_SINDEX_GC_SKIP_ITERATION;
	}

	int rv = AS_SINDEX_GC_ERROR;
	if (as_record_exists(rsv.tree, keyd, rsv.ns) != 0) {
		rv = AS_SINDEX_GC_OK;
	}
	as_partition_release(&rsv);
	return rv;

}

/*
 * Function as_sindex_pktype
 * 		Returns the type of particle indexed
 *
 * 	Returns -
 * 		On failure - AS_SINDEX_ERR_UNKNOWN_KEYTYPE
 */
as_particle_type
as_sindex_pktype(as_sindex_metadata * imd)
{
	switch(imd->btype[0]) {
		case AS_SINDEX_KTYPE_LONG: {
			return AS_PARTICLE_TYPE_INTEGER;
		}
		case AS_SINDEX_KTYPE_FLOAT: {
			return AS_PARTICLE_TYPE_FLOAT;
		}
		case AS_SINDEX_KTYPE_DIGEST: {
			return AS_PARTICLE_TYPE_STRING;
		}
		default: {
			cf_warning(AS_SINDEX, "UNKNOWN KEY TYPE FOUND. VERY BAD STATE");
		}
	}
	return AS_SINDEX_ERR_UNKNOWN_KEYTYPE;
}

/*
 * Function as_sindex_key_str
 *     Returns a static string representing the key type
 *
 */
char const *
as_sindex_ktype_str(as_sindex_ktype type)
{
	switch (type) {
	case AS_SINDEX_KTYPE_LONG:      return "NUMERIC";
	case AS_SINDEX_KTYPE_DIGEST:    return "STRING";
	default:
		cf_warning(AS_SINDEX, "UNSUPPORTED KEY TYPE %d", type);
		return "??????";
	}
}

as_sindex_ktype
as_sindex_ktype_from_string(char const * type_str)
{
	if (!type_str) {
		cf_warning(AS_SINDEX, "missing secondary index key type");
		return AS_SINDEX_KTYPE_NONE;
	}
	else if (strncasecmp(type_str, "string", 6) == 0) {
		return AS_SINDEX_KTYPE_DIGEST;
	}
	else if (strncasecmp(type_str, "numeric", 7) == 0) {
		return AS_SINDEX_KTYPE_LONG;
	}
	else {
		cf_warning(AS_SINDEX, "UNRECOGNIZED KEY TYPE %s", type_str);
		return AS_SINDEX_KTYPE_NONE;
	}
}

as_sindex_key_type
as_sindex_key_type_from_pktype(as_particle_type t)
{
	switch(t) {
		case AS_PARTICLE_TYPE_INTEGER :     return AS_SINDEX_KEY_TYPE_LONG;
		case AS_PARTICLE_TYPE_STRING  :     return AS_SINDEX_KEY_TYPE_DIGEST;
		default                       :     {
			cf_warning(AS_SINDEX, "bad particle type %d", t);
			return AS_SINDEX_KEY_TYPE_MAX;
		}
	}
	return AS_SINDEX_KEY_TYPE_MAX;
}

as_sindex_ktype
as_sindex_sktype_from_pktype(as_particle_type t)
{
	switch(t) {
		case AS_PARTICLE_TYPE_INTEGER :     return AS_SINDEX_KTYPE_LONG;
		case AS_PARTICLE_TYPE_FLOAT   :     return AS_SINDEX_KTYPE_FLOAT;
		case AS_PARTICLE_TYPE_STRING  :     return AS_SINDEX_KTYPE_DIGEST;
		default                       :     return AS_SINDEX_KTYPE_NONE;
	}
	return AS_SINDEX_KTYPE_NONE;
}

// Always make this function get cfg default from as_sindex structure's values,
// instead of hard-coding it : useful when the defaults change.
// This also gets called during config-file init, at that time, we are using a
// dummy variable init.
void
as_sindex_config_var_default(as_sindex_config_var *si_cfg)
{
	// Mandatory memset, Totally worth the cost
	// Do not remove
	memset(si_cfg, 0, sizeof(as_sindex_config_var));

	as_sindex from_si;
	as_sindex__config_default(&from_si);

	// 2 of the 6 variables : enable-histogram and trace-flag are not a part of default-settings for si
	si_cfg->defrag_period        = from_si.config.defrag_period;
	si_cfg->defrag_max_units     = from_si.config.defrag_max_units;
	// related non config value defaults
	si_cfg->data_max_memory      = from_si.config.data_max_memory;
	si_cfg->ignore_not_sync_flag = from_si.config.flag;
}

/*
 * Client API to check if there is secondary index on given namespace
 */
int
as_sindex_ns_has_sindex(as_namespace *ns)
{
	return (ns->sindex_cnt > 0);
}

char *as_sindex_type_defs[] =
{	"NONE", "LIST", "MAPKEYS", "MAPVALUES"
};

/*
 * Returns -
 * 		AS_SINDEX_OK  - On success.
 *		Else on failure one of these -
 * 			AS_SINDEX_ERR
 * 			AS_SINDEX_ERR_OTHER
 * 			AS_SINDEX_ERR_NOT_READABLE
 * Notes -
 * 		Assert anything which is inconsistent with the way DML/DML/DDL/defrag_th/destroy_th
 * 		running in multi-threaded environment.
 * 		This is called before acquiring secondary index lock.
 *
 * Synchronization -
 * 		reserves the imd.
 * 		Caller of DML should always reserves si.
 */
int
as_sindex__pre_op_assert(as_sindex *si, int op)
{
	int ret = AS_SINDEX_ERR;
	if (!si) {
		SINDEX_CRASH("DML with NULL si"); return ret;
	}
	if (!si->imd) {
		SINDEX_CRASH("DML with NULL imd"); return ret;
	}

	// Caller of DML should always reserves si, If the state of si is not DESTROY and
	// if the count is 1 then caller did not reserve fail the assertion
	int count = cf_rc_count(si->imd);
	cf_debug(AS_SINDEX, "DML on index %s in %d state with reference count %d < 2", si->imd->iname, si->state, count);
	if ((count < 2) && (si->state != AS_SINDEX_DESTROY)) {
		cf_warning(AS_SINDEX, "Secondary index is improperly ref counted ... cannot be used");
		return ret;
	}
	ret = AS_SINDEX_OK;
	
	switch (op)
	{
		case AS_SINDEX_OP_READ:
			// First one signifies that index is still getting built
			// Second on signifies because of some failure secondary
			// is not in sync with primary
			if (!(si->flag & AS_SINDEX_FLAG_RACTIVE)
				|| ( (si->desync_cnt > 0)
					&& !(si->config.flag & AS_SINDEX_CONFIG_IGNORE_ON_DESYNC))) {
				ret = AS_SINDEX_ERR_NOT_READABLE;
			}
			break;
		case AS_SINDEX_OP_INSERT:
		case AS_SINDEX_OP_DELETE:
			break;
		default:
			cf_warning(AS_SINDEX, "Unidentified Secondary Index Op .. Ignoring!!");
	}
	return ret;
}

/*
 * Create duplicate copy of sindex metadata. New lock is created
 * used by index create by user at runtime or index creation at the boot time
 */
void
as_sindex__dup_meta(as_sindex_metadata *imd, as_sindex_metadata **qimd,
		bool refcounted)
{
	if (!imd) return;
	as_sindex_metadata *qimdp;

	if (refcounted) qimdp = cf_rc_alloc(sizeof(as_sindex_metadata));
	else            qimdp = cf_malloc(  sizeof(as_sindex_metadata));
	memset(qimdp, 0, sizeof(as_sindex_metadata));

	qimdp->ns_name = cf_strdup(imd->ns_name);

	// Set name is optional for create
	if (imd->set) {
		qimdp->set = cf_strdup(imd->set);
	} else {
		qimdp->set = NULL;
	}
	
	qimdp->iname       = cf_strdup(imd->iname);
	qimdp->itype       = imd->itype;
	qimdp->nprts       = imd->nprts;
	qimdp->mfd_slot    = imd->mfd_slot;
	qimdp->path_str    = cf_strdup(imd->path_str);
	qimdp->path_length = imd->path_length;
	memcpy(qimdp->path, imd->path, AS_SINDEX_MAX_DEPTH*sizeof(as_sindex_path));
	qimdp->num_bins = imd->num_bins;
	for (int i = 0; i < imd->num_bins; i++) {
		qimdp->bnames[i] = cf_strdup(imd->bnames[i]);
		qimdp->btype[i]  = imd->btype[i];
		qimdp->binid[i]  = imd->binid[i];
	}

    qimdp->oindx = imd->oindx;

	pthread_rwlockattr_t rwattr;
	if (pthread_rwlockattr_init(&rwattr))
		cf_crash(AS_AS,  "pthread_rwlockattr_init: %s",
					cf_strerror(errno));
	if (pthread_rwlockattr_setkind_np(&rwattr,
				PTHREAD_RWLOCK_PREFER_WRITER_NONRECURSIVE_NP)) {
		cf_crash( AS_TSVC, "pthread_rwlockattr_setkind_np: %s",
				cf_strerror(errno));
	}
	if (pthread_rwlock_init(&qimdp->slock, NULL)) {
		cf_crash(AS_SINDEX,
				"Could not create secondary index dml mutex ");
	}
	qimdp->flag |= IMD_FLAG_LOCKSET;

	*qimd = qimdp;
}

/*
 * Function to perform validation check on the return type and increment
 * decrement all the statistics.
 */
void
as_sindex__process_ret(as_sindex *si, int ret, as_sindex_op op,
		uint64_t starttime, int pos)
{
	switch(op) {
		case AS_SINDEX_OP_INSERT:
			if (AS_SINDEX_ERR_NO_MEMORY == ret) {
				cf_atomic_int_incr(&si->desync_cnt);
			}
			if (ret && ret != AS_SINDEX_KEY_FOUND) {
				cf_debug(AS_SINDEX,
						"SINDEX_FAIL: Insert into %s failed at %d with %d",
						si->imd->iname, pos, ret);
				cf_atomic64_incr(&si->stats.write_errs);
			} else if (!ret) {
				cf_atomic64_incr(&si->stats.n_objects);
			}
			cf_atomic64_incr(&si->stats.n_writes);
			SINDEX_HIST_INSERT_DATA_POINT(si, write_hist, starttime);
			break;
		case AS_SINDEX_OP_DELETE:
			if (ret && ret != AS_SINDEX_KEY_NOTFOUND) {
				cf_debug(AS_SINDEX,
						"SINDEX_FAIL: Delete from %s failed at %d with %d",
	                    si->imd->iname, pos, ret);
				cf_atomic64_incr(&si->stats.delete_errs);
			} else if (!ret) {
				cf_atomic64_decr(&si->stats.n_objects);
			}
			cf_atomic64_incr(&si->stats.n_deletes);
			SINDEX_HIST_INSERT_DATA_POINT(si, delete_hist, starttime);
			break;
		case AS_SINDEX_OP_READ:
			if (ret < 0) { // AS_SINDEX_CONTINUE(1) also OK
				cf_debug(AS_SINDEX,
						"SINDEX_FAIL: Read from %s failed at %d with %d",
						si->imd->iname, pos, ret);
				cf_atomic64_incr(&si->stats.read_errs);
			}
			cf_atomic64_incr(&si->stats.n_reads);
			break;
		default:
			cf_crash(AS_SINDEX, "Invalid op");
	}
}

/*
 * assumes bin names are set
 */
int
as_sindex__populate_binid(as_namespace *ns, as_sindex_metadata *imd)
{
	int i = 0;
	for (i = 0; i < imd->num_bins; i++) {
		// Bin id should be around if not create it
		char bname[AS_ID_BIN_SZ];
		strncpy(bname, imd->bnames[i], AS_ID_BIN_SZ);
		if (bname[AS_ID_BIN_SZ - 1] != 0 || !as_bin_name_within_quota(ns, bname)) {
			cf_warning(AS_SINDEX, "bin name %s too big. Bin not added", bname);
			return -1;
		}
		imd->binid[i] = as_bin_get_or_assign_id(ns, bname);
		cf_debug(AS_SINDEX, " Assigned %d for %s %s", imd->binid[i], imd->bnames[i], bname);
	}
	for (i = imd->num_bins; i < AS_SINDEX_BINMAX; i++) {
		imd->binid[i] = -1;
	}
	return AS_SINDEX_OK;
}

// Free if IMD has allocated the info in it
int
as_sindex_imd_free(as_sindex_metadata *imd)
{
	if (!imd) return 1;
	if (imd->ns_name)  cf_free(imd->ns_name);
	if (imd->iname)    cf_free(imd->iname);
	if (imd->set)      cf_free(imd->set);
	if (imd->path_str) cf_free(imd->path_str);
	if (imd->flag & IMD_FLAG_LOCKSET)           pthread_rwlock_destroy(&imd->slock);
	if (imd->num_bins) {
		for (int i=0; i<imd->num_bins; i++) {
			if (imd->bnames[i]) {
				cf_free(imd->bnames[i]);
				imd->bnames[i] = NULL;
			}
		}
	}
	return AS_SINDEX_OK;
}
//                                           END - UTILITY 
// ************************************************************************************************
// ************************************************************************************************
//                                           METADATA
typedef struct sindex_set_binid_hash_ele_s {
	cf_ll_element ele;
	int           simatch;
} sindex_set_binid_hash_ele;

void
as_sindex__set_binid_hash_destroy(cf_ll_element * ele) {
	cf_free((sindex_set_binid_hash_ele * ) ele);
}

/*
 * Should happen under SINDEX_GWLOCK
 */
as_sindex_status
as_sindex__put_in_set_binid_hash(as_namespace * ns, char * set, int binid, int chosen_id)
{
	// Create fixed size key for hash
	// Get the linked list from the hash
	// If linked list does not exist then make one and put it in the hash
	// Append the chosen id in the linked list

	if (chosen_id < 0 || chosen_id > AS_SINDEX_MAX) {
		cf_debug(AS_SINDEX, "Put in set_binid hash got invalid simatch %d", chosen_id);
		return AS_SINDEX_ERR;
	}
	cf_ll * simatch_ll = NULL;
	// Create fixed size key for hash
	char si_prop[AS_SINDEX_PROP_KEY_SIZE];
	memset(si_prop, 0, AS_SINDEX_PROP_KEY_SIZE);

	if (set == NULL ) {
		sprintf(si_prop, "_%d", binid);
	}
	else {
		sprintf(si_prop, "%s_%d", set, binid);
	}

	// Get the linked list from the hash
	int rv      = shash_get(ns->sindex_set_binid_hash, (void *)si_prop, (void *)&simatch_ll);

	// If linked list does not exist then make one and put it in the hash
	if (rv && rv != SHASH_ERR_NOTFOUND) {
		cf_debug(AS_SINDEX, "shash get failed with error %d", rv);
		return AS_SINDEX_ERR;
	};
	if (rv == SHASH_ERR_NOTFOUND) {
		simatch_ll = cf_malloc(sizeof(cf_ll));
		cf_ll_init(simatch_ll, as_sindex__set_binid_hash_destroy, false);
		if (SHASH_OK != shash_put(ns->sindex_set_binid_hash, (void *)si_prop, (void *)&simatch_ll)) {
			cf_warning(AS_SINDEX, "shash put failed for key %s", si_prop);
			return AS_SINDEX_ERR;
		}
	}
	if (!simatch_ll) {
		return AS_SINDEX_ERR;
	}

	// Append the chosen id in the linked list
	sindex_set_binid_hash_ele * ele = cf_malloc(sizeof(sindex_set_binid_hash_ele));
	ele->simatch                    = chosen_id;
	cf_ll_append(simatch_ll, (cf_ll_element*)ele);
	return AS_SINDEX_OK;
}

/*
 * Should happen under SINDEX_GWLOCK
 */
as_sindex_status
as_sindex__delete_from_set_binid_hash(as_namespace * ns, as_sindex_metadata * imd)
{
	// Make a key
	// Get the sindex list corresponding to key
	// If the list does not exist, return does not exist
	// If the list exist 
	// 		match the path and type of incoming si to the existing sindexes in the list
	// 		If any element matches
	// 			Delete from the list
	// 			If the list size becomes 0
	// 				Delete the entry from the hash
	// 		If none of the element matches, return does not exist.
	//

	// Make a key
	char si_prop[AS_SINDEX_PROP_KEY_SIZE];
	memset(si_prop, 0, AS_SINDEX_PROP_KEY_SIZE);
	if (imd->set == NULL ) {
		sprintf(si_prop, "_%d", imd->binid[0]);
	}
	else {
		sprintf(si_prop, "%s_%d", imd->set, imd->binid[0]);
	}

	// Get the sindex list corresponding to key
	cf_ll * simatch_ll = NULL;
	int rv             = shash_get(ns->sindex_set_binid_hash, (void *)si_prop, (void *)&simatch_ll);

	// If the list does not exist, return does not exist
	if (rv && rv != SHASH_ERR_NOTFOUND) {
		cf_debug(AS_SINDEX, "shash get failed with error %d", rv);
		return AS_SINDEX_ERR_NOTFOUND;
	};
	if (rv == SHASH_ERR_NOTFOUND) {
		return AS_SINDEX_ERR_NOTFOUND;
	}

	// If the list exist 
	// 		match the path and type of incoming si to the existing sindexes in the list	
	bool    to_delete                    = false;
	cf_ll_element * ele                  = NULL;
	sindex_set_binid_hash_ele * prop_ele = NULL;
	if (simatch_ll) {
		ele = cf_ll_get_head(simatch_ll);
		while (ele) {
			prop_ele       = ( sindex_set_binid_hash_ele * ) ele;
			as_sindex * si = &(ns->sindex[prop_ele->simatch]);
			if (strcmp(si->imd->path_str, imd->path_str) == 0 && 
				si->imd->btype[0] == imd->btype[0] && si->imd->itype == imd->itype) {
				to_delete  = true;
				break;
			}
			ele = ele->next;
		}
	}
	else {
		return AS_SINDEX_ERR_NOTFOUND;
	}

	// 		If any element matches
	// 			Delete from the list
	if (to_delete && ele) {
		cf_ll_delete(simatch_ll, ele);
	}

	// 			If the list size becomes 0
	// 				Delete the entry from the hash
	if (cf_ll_size(simatch_ll) == 0) {
		rv = shash_delete(ns->sindex_set_binid_hash, si_prop);
		if (rv) {
			cf_debug(AS_SINDEX, "shash_delete fails with error %d", rv);
		}
	}

	// 		If none of the element matches, return does not exist.
	if (!to_delete) {
		return AS_SINDEX_ERR_NOTFOUND;
	}
	return AS_SINDEX_OK;
}

// Hash a binname string.
static inline uint32_t
as_sindex__set_binid_hash_fn(void* p_key)
{
	return (uint32_t)cf_hash_fnv(p_key, sizeof(uint32_t));
}

// Hash a binname string.
static inline uint32_t
as_sindex__iname_hash_fn(void* p_key)
{
	return (uint32_t)cf_hash_fnv(p_key, strlen((const char*)p_key));
}


//                                         END - METADATA
// ************************************************************************************************
// ************************************************************************************************
//                                             LOOKUP
/*
 * Should happen under SINDEX_GRLOCK if called directly.
 */
as_sindex_status
as_sindex__simatch_list_by_set_binid(as_namespace * ns, const char *set, int binid, cf_ll ** simatch_ll)
{
	// Make the fixed size key (set_binid)
	// Look for the key in set_binid_hash
	// If found return the value (list of simatches)
	// Else return NULL

	// Make the fixed size key (set_binid)
	char si_prop[AS_SINDEX_PROP_KEY_SIZE];
	memset(si_prop, 0, AS_SINDEX_PROP_KEY_SIZE);
	if (!set) {
		sprintf(si_prop, "_%d", binid);
	}
	else {
		sprintf(si_prop, "%s_%d", set, binid);
	}

	// Look for the key in set_binid_hash
	int rv             = shash_get(ns->sindex_set_binid_hash, (void *)si_prop, (void *)simatch_ll);
	
	// If not found return NULL
	if (rv || !(*simatch_ll)) {
		cf_debug(AS_SINDEX, "shash get failed with error %d", rv);
		return AS_SINDEX_ERR_NOTFOUND;
	};

	// Else return simatch_ll
	return AS_SINDEX_OK;
}

/*
 * Should happen under SINDEX_GRLOCK
 */
int
as_sindex__simatch_by_set_binid(as_namespace *ns, char * set, int binid, as_sindex_ktype type, as_sindex_type itype, char * path)
{
	// get the list corresponding to the list from the hash
	// if list does not exist return -1
	// If list exist
	// 		Iterate through all the elements in the list and match the path and type
	// 		If matches 
	// 			return the simatch
	// 	If none of the si matches
	// 		return -1

	cf_ll * simatch_ll = NULL;
	as_sindex__simatch_list_by_set_binid(ns, set, binid, &simatch_ll);

	// If list exist
	// 		Iterate through all the elements in the list and match the path and type
	int     simatch                      = -1;
	sindex_set_binid_hash_ele * prop_ele = NULL;
	cf_ll_element * ele                  = NULL;
	if (simatch_ll) {
		ele = cf_ll_get_head(simatch_ll);
		while (ele) {
			prop_ele = ( sindex_set_binid_hash_ele * ) ele;
			as_sindex * si = &(ns->sindex[prop_ele->simatch]);
			if (strcmp(si->imd->path_str, path) == 0 && 
				si->imd->btype[0] == type && si->imd->itype == itype) {
				simatch  = prop_ele->simatch;
				break;
			}
			ele = ele->next;
		}
	}
	else {
		return -1;
	}

	// 		If matches 
	// 			return the simatch
	// 	If none of the si matches
	// 		return -1
	return simatch;
}
int
as_sindex__simatch_by_iname(as_namespace *ns, char *idx_name)
{
	int simatch = -1;
	char iname[AS_ID_INAME_SZ]; memset(iname, 0, AS_ID_INAME_SZ);
	snprintf(iname, strlen(idx_name) + 1, "%s", idx_name);
	int rv      = shash_get(ns->sindex_iname_hash, (void *)iname, (void *)&simatch);
	cf_detail(AS_SINDEX, "Found iname simatch %s->%d rv=%d", iname, simatch, rv);
		
	if (rv) {
		return -1;
	}
	return simatch;
}
/*
 * Single cluttered interface for lookup. iname precedes binid
 * i.e if both are specified search is done with iname
 */
#define AS_SINDEX_LOOKUP_FLAG_SETCHECK     0x01
#define AS_SINDEX_LOOKUP_FLAG_ISACTIVE     0x02
#define AS_SINDEX_LOOKUP_FLAG_NORESERVE    0x04
as_sindex *
as_sindex__lookup_lockfree(as_namespace *ns, char *iname, char *set, int binid,
								as_sindex_ktype type, as_sindex_type itype, char * path, char flag)
{

	// If iname is not null then search in iname hash and store the simatch
	// Else then 
	// 		Check the possible existence of sindex over bin in the bit array
	//		If no possibility return NULL
	//		Search in the set_binid hash using setname, binid, itype and binid
	//		If found store simatch
	//		If not found return NULL
	//			Get the sindex corresponding to the simatch.
	// 			Apply the flags applied by caller.
	//          Validate the simatch
	
	int simatch   = -1;
	as_sindex *si = NULL;
	// If iname is not null then search in iname hash and store the simatch
	if (iname) {
		simatch   = as_sindex__simatch_by_iname(ns, iname);
	}
	// Else then 
	// 		Check the possible existence of sindex over bin in the bit array
	else {
		if (!as_sindex_binid_has_sindex(ns,  binid) ) {	
	//		If no possibility return NULL
			goto END;
		}
	//		Search in the set_binid hash using setname, binid, itype and binid
	//		If found store simatch
		simatch   = as_sindex__simatch_by_set_binid(ns, set, binid, type, itype, path);
	}
	//		If not found return NULL
	// 			Get the sindex corresponding to the simatch.
	if (simatch != -1) {
		si      = &ns->sindex[simatch];
	// 			Apply the flags applied by caller.
		if ((flag & AS_SINDEX_LOOKUP_FLAG_ISACTIVE)
			&& !as_sindex_isactive(si)) {
			si = NULL;
			goto END;
		}
	//          Validate the simatch
		if (simatch != si->simatch) {
			cf_warning(AS_SINDEX, "Inconsistent simatch reference between simatch stored in" 
									"si and simatch stored in hash");
		}
		if (!(flag & AS_SINDEX_LOOKUP_FLAG_NORESERVE))
			AS_SINDEX_RESERVE(si);
	}
END:
	return si;
}

as_sindex *
as_sindex__lookup(as_namespace *ns, char *iname, char *set, int binid, as_sindex_ktype type, 
						as_sindex_type itype, char * path, char flag)
{
	SINDEX_GRLOCK();
	as_sindex *si = as_sindex__lookup_lockfree(ns, iname, set, binid, type, itype, path, flag);
	SINDEX_GUNLOCK();
	return si;
}

as_sindex *
as_sindex_lookup_by_iname(as_namespace *ns, char * iname, char flag)
{
	return as_sindex__lookup(ns, iname, NULL, -1, 0, 0, NULL, flag);
}

as_sindex *
as_sindex_lookup_by_defns(as_namespace *ns, char *set, int binid, as_sindex_ktype type, as_sindex_type itype, char * path, char flag)
{
	return as_sindex__lookup(ns, NULL, set, binid, type, itype, path, flag);
}

as_sindex *
as_sindex_lookup_by_iname_lockfree(as_namespace *ns, char * iname, char flag)
{
	return as_sindex__lookup_lockfree(ns, iname, NULL, -1, 0, 0, NULL, flag);

}

as_sindex *
as_sindex_lookup_by_defns_lockfree(as_namespace *ns, char *set, int binid, as_sindex_ktype type, as_sindex_type itype, char * path, char flag)
{
	return as_sindex__lookup_lockfree(ns, NULL, set, binid, type, itype, path, flag);
}

/*
 * Description     : Checks whether an index with the same defn already exists.
 *                   Index defn ={index_name, bin_name, bintype, set_name, ns_name}
 *
 * Parameters      : ns  -> namespace in which index is created
 *                   imd -> imd for create request (does not have binid populated)
 *
 * Returns         : true  if index with the given defn already exists.
 *                   false otherwise
 *
 * Synchronization : Required lock acquired by lookup functions.
 */
bool
as_sindex_exists_by_defn(as_namespace* ns, as_sindex_metadata* imd)
{
	char *iname    = imd->iname;
	as_sindex * si = as_sindex_lookup_by_iname(ns, iname, AS_SINDEX_LOOKUP_FLAG_ISACTIVE);
	if(!si) {
		return false;
	}
	int binid     = as_bin_get_id(ns, imd->bnames[0]);
	for (int i = 0; i < AS_SINDEX_BINMAX; i++) {
		if(si->imd->bnames[i] && imd->bnames[i]) {
			if (binid == si->imd->binid[i]
					&& !strcmp(imd->bnames[i], si->imd->bnames[i])
					&& imd->btype[i] == si->imd->btype[i]) {
				AS_SINDEX_RELEASE(si);
				return true;
			}
		}
	}
	AS_SINDEX_RELEASE(si);
	return false;
}
//                                           END LOOKUP
// ************************************************************************************************
// ************************************************************************************************
//                                          STAT/CONFIG/HISTOGRAM
void
as_sindex__stats_clear(as_sindex *si) {
	as_sindex_stat *s = &si->stats;
	
	s->n_objects            = 0;
	
	s->n_reads              = 0;
	s->read_errs            = 0;

	s->n_writes             = 0;
	s->write_errs           = 0;

	s->n_deletes            = 0;
	s->delete_errs          = 0;
	
	s->loadtime             = 0;
	s->recs_pending         = 0;

	s->n_defrag_records     = 0;
	s->defrag_time          = 0;

	// Aggregation stat
	s->n_aggregation        = 0;
	s->agg_response_size    = 0;
	s->agg_num_records      = 0;
	s->agg_errs             = 0;
	// Lookup stats
	s->n_lookup             = 0;
	s->lookup_response_size = 0;
	s->lookup_num_records   = 0;
	s->lookup_errs          = 0;

	si->enable_histogram = false;
	histogram_clear(s->_write_hist);
	histogram_clear(s->_si_prep_hist);
	histogram_clear(s->_delete_hist);
	histogram_clear(s->_query_hist);
	histogram_clear(s->_query_batch_io);
	histogram_clear(s->_query_batch_lookup);
	histogram_clear(s->_query_rcnt_hist);
	histogram_clear(s->_query_diff_hist);
}

void
as_sindex_gconfig_default(as_config *c)
{
	c->sindex_builder_threads         = 4;
	c->sindex_data_max_memory         = ULONG_MAX;
	c->sindex_data_memory_used        = 0;
}
void
as_sindex__config_default(as_sindex *si)
{
	si->config.defrag_period    = 1000;
	si->config.defrag_max_units = 1000;
	si->config.data_max_memory  = ULONG_MAX; // No Limit
	// related non config value defaults
	si->data_memory_used        = 0;
	si->config.flag             = 1; // Default is - index is active
}

void
as_sindex_config_var_copy(as_sindex *to_si, as_sindex_config_var *from_si_cfg)
{
	to_si->config.defrag_period    = from_si_cfg->defrag_period;
	to_si->config.defrag_max_units = from_si_cfg->defrag_max_units;
	to_si->config.data_max_memory  = from_si_cfg->data_max_memory;
	to_si->trace_flag              = from_si_cfg->trace_flag;
	to_si->enable_histogram        = from_si_cfg->enable_histogram;
	to_si->config.flag             = from_si_cfg->ignore_not_sync_flag;
}
void
as_sindex__setup_histogram(as_sindex *si)
{
	char hist_name[AS_ID_INAME_SZ+64];
	sprintf(hist_name, "%s_write_us", si->imd->iname);
	if (NULL == (si->stats._write_hist = histogram_create(hist_name, HIST_MICROSECONDS)))
		cf_warning(AS_SINDEX, "couldn't create histogram for sindex write histogram");
	
	sprintf(hist_name, "%s_si_prep_us", si->imd->iname);
	if (NULL == (si->stats._si_prep_hist = histogram_create(hist_name, HIST_MICROSECONDS)))
		cf_warning(AS_SINDEX, "couldn't create histogram for sindex prepare histogram");

	sprintf(hist_name, "%s_delete_us", si->imd->iname);
	if (NULL == (si->stats._delete_hist = histogram_create(hist_name, HIST_MICROSECONDS)))
		cf_warning(AS_SINDEX, "couldn't create histogram for sindex delete histogram");

	sprintf(hist_name, "%s_query", si->imd->iname);
	if (NULL == (si->stats._query_hist = histogram_create(hist_name, HIST_MILLISECONDS)))
		cf_warning(AS_SINDEX, "couldn't create histogram for sindex query histogram");

	sprintf(hist_name, "%s_query_batch_lookup_us", si->imd->iname);
	if (NULL == (si->stats._query_batch_lookup = histogram_create(hist_name, HIST_MICROSECONDS)))
		cf_warning(AS_SINDEX, "couldn't create histogram for sindex query batch-lookup histogram");

	sprintf(hist_name, "%s_query_batch_io_us", si->imd->iname);
	if (NULL == (si->stats._query_batch_io = histogram_create(hist_name, HIST_MICROSECONDS)))
		cf_warning(AS_SINDEX, "couldn't create histogram for sindex query io histogram");

	sprintf(hist_name, "%s_query_row_count", si->imd->iname);
	if (NULL == (si->stats._query_rcnt_hist = histogram_create(hist_name, HIST_RAW)))
		cf_warning(AS_SINDEX, "couldn't create histogram for sindex query row count histogram");

	sprintf(hist_name, "%s_query_diff_count", si->imd->iname);
	if (NULL == (si->stats._query_diff_hist = histogram_create(hist_name, HIST_RAW)))
		cf_warning(AS_SINDEX, "couldn't create histogram for sindex query diff histogram");

}

int
as_sindex__destroy_histogram(as_sindex *si)
{
	if (si->stats._write_hist)            cf_free(si->stats._write_hist);
	if (si->stats._si_prep_hist)          cf_free(si->stats._si_prep_hist);
	if (si->stats._delete_hist)           cf_free(si->stats._delete_hist);
	if (si->stats._query_hist)            cf_free(si->stats._query_hist);
	if (si->stats._query_batch_lookup)    cf_free(si->stats._query_batch_lookup);
	if (si->stats._query_batch_io)        cf_free(si->stats._query_batch_io);
	if (si->stats._query_rcnt_hist)       cf_free(si->stats._query_rcnt_hist);
	if (si->stats._query_diff_hist)       cf_free(si->stats._query_diff_hist);
	return 0;
}

int
as_sindex_stats_str(as_namespace *ns, char * iname, cf_dyn_buf *db)
{
	as_sindex *si = as_sindex_lookup_by_iname(ns, iname, AS_SINDEX_LOOKUP_FLAG_ISACTIVE);

	if (!si) {
		cf_warning(AS_SINDEX, "SINDEX STAT : sindex %s not found", iname);
		return AS_SINDEX_ERR_NOTFOUND;
	}

	// A good thing to cache the stats first.
	int      ns_objects  = ns->n_objects;
	uint64_t si_objects  = cf_atomic64_get(si->stats.n_objects);
	uint64_t pending     = cf_atomic64_get(si->stats.recs_pending);
	uint64_t si_memory   = cf_atomic64_get(si->data_memory_used);
	// To protect the pimd while accessing it.
	SINDEX_RLOCK(&si->imd->slock);
	uint64_t n_keys      = ai_btree_get_numkeys(si->imd);
	SINDEX_UNLOCK(&si->imd->slock);
	cf_dyn_buf_append_string(db, "keys=");
	cf_dyn_buf_append_uint64(db,  n_keys);
	cf_dyn_buf_append_string(db, ";objects=");
	cf_dyn_buf_append_uint64(db,  si_objects);
	SINDEX_RLOCK(&si->imd->slock);
	uint64_t i_size      = ai_btree_get_isize(si->imd);
	uint64_t n_size      = ai_btree_get_nsize(si->imd);
	SINDEX_UNLOCK(&si->imd->slock);
	cf_dyn_buf_append_string(db, ";ibtr_memory_used=");
	cf_dyn_buf_append_uint64(db,  i_size);
	cf_dyn_buf_append_string(db, ";nbtr_memory_used=");
	cf_dyn_buf_append_uint64(db,  n_size);
	cf_dyn_buf_append_string(db, ";si_accounted_memory=");
	cf_dyn_buf_append_uint64(db,  si_memory);
	cf_dyn_buf_append_string(db, ";load_pct=");
	if (si->flag & AS_SINDEX_FLAG_RACTIVE) {
		cf_dyn_buf_append_string(db, "100");
	} else {
		if (pending > ns_objects || pending < 0) {
			cf_dyn_buf_append_uint64(db, 100);
		} else {
			cf_dyn_buf_append_uint64(db, (ns_objects == 0) ? 100 : 100 - ((100 * pending) / ns_objects));
		}
	}

	cf_dyn_buf_append_string(db, ";loadtime=");
	cf_dyn_buf_append_uint64(db, cf_atomic64_get(si->stats.loadtime));
	// writes
	cf_dyn_buf_append_string(db, ";stat_write_reqs=");
	cf_dyn_buf_append_uint64(db, cf_atomic64_get(si->stats.n_writes));
	cf_dyn_buf_append_string(db, ";stat_write_success=");
	cf_dyn_buf_append_uint64(db, cf_atomic64_get(si->stats.n_writes) - cf_atomic64_get(si->stats.write_errs));
	cf_dyn_buf_append_string(db, ";stat_write_errs=");
	cf_dyn_buf_append_uint64(db, cf_atomic64_get(si->stats.write_errs));
	// delete
	cf_dyn_buf_append_string(db, ";stat_delete_reqs=");
	cf_dyn_buf_append_uint64(db, cf_atomic64_get(si->stats.n_deletes));
	cf_dyn_buf_append_string(db, ";stat_delete_success=");
	cf_dyn_buf_append_uint64(db, cf_atomic64_get(si->stats.n_deletes) - cf_atomic64_get(si->stats.delete_errs));
	cf_dyn_buf_append_string(db, ";stat_delete_errs=");
	cf_dyn_buf_append_uint64(db, cf_atomic64_get(si->stats.delete_errs));
	// defrag
	cf_dyn_buf_append_string(db, ";stat_gc_recs=");
	cf_dyn_buf_append_uint64(db, cf_atomic64_get(si->stats.n_defrag_records));
	cf_dyn_buf_append_string(db, ";stat_gc_time=");
	cf_dyn_buf_append_uint64(db, cf_atomic64_get(si->stats.defrag_time));

	// Cache values
	uint64_t agg        = cf_atomic64_get(si->stats.n_aggregation);
	uint64_t agg_rec    = cf_atomic64_get(si->stats.agg_num_records);
	uint64_t agg_size   = cf_atomic64_get(si->stats.agg_response_size);
	uint64_t lkup       = cf_atomic64_get(si->stats.n_lookup);
	uint64_t lkup_rec   = cf_atomic64_get(si->stats.lookup_num_records);
	uint64_t lkup_size  = cf_atomic64_get(si->stats.lookup_response_size);
	uint64_t query      = agg      + lkup;
	uint64_t query_rec  = agg_rec  + lkup_rec;
	uint64_t query_size = agg_size + lkup_size;

	// Query
	cf_dyn_buf_append_string(db, ";query_reqs=");
	cf_dyn_buf_append_uint64(db,   query);
	cf_dyn_buf_append_string(db, ";query_avg_rec_count=");
	cf_dyn_buf_append_uint64(db,   query     ? query_rec  / query     : 0);
	cf_dyn_buf_append_string(db, ";query_avg_record_size=");
	cf_dyn_buf_append_uint64(db,   query_rec ? query_size / query_rec : 0);
	// Aggregation
	cf_dyn_buf_append_string(db, ";query_agg=");
	cf_dyn_buf_append_uint64(db,   agg);
	cf_dyn_buf_append_string(db, ";query_agg_avg_rec_count=");
	cf_dyn_buf_append_uint64(db,   agg       ? agg_rec    / agg       : 0);
	cf_dyn_buf_append_string(db, ";query_agg_avg_record_size=");
	cf_dyn_buf_append_uint64(db,   agg_rec   ? agg_size   / agg_rec   : 0);
	//Lookup
	cf_dyn_buf_append_string(db, ";query_lookups=");
	cf_dyn_buf_append_uint64(db,   lkup);
	cf_dyn_buf_append_string(db, ";query_lookup_avg_rec_count=");
	cf_dyn_buf_append_uint64(db,   lkup      ? lkup_rec   / lkup      : 0);
	cf_dyn_buf_append_string(db, ";query_lookup_avg_record_size=");
	cf_dyn_buf_append_uint64(db,   lkup_rec  ? lkup_size  / lkup_rec  : 0);

	//CONFIG
	cf_dyn_buf_append_string(db, ";gc-period=");
	cf_dyn_buf_append_uint64(db, si->config.defrag_period);
	cf_dyn_buf_append_string(db, ";gc-max-units=");
	cf_dyn_buf_append_uint32(db, si->config.defrag_max_units);
	cf_dyn_buf_append_string(db, ";data-max-memory=");
	if (si->config.data_max_memory == ULONG_MAX) {
		cf_dyn_buf_append_uint64(db, si->config.data_max_memory);
	} else {
		cf_dyn_buf_append_string(db, "ULONG_MAX");
	}

	cf_dyn_buf_append_string(db, ";tracing=");
	cf_dyn_buf_append_uint64(db, si->trace_flag);
	cf_dyn_buf_append_string(db, ";histogram=");
	cf_dyn_buf_append_string(db, si->enable_histogram ? "true" : "false");
	cf_dyn_buf_append_string(db, ";ignore-not-sync=");
	cf_dyn_buf_append_string(db, (si->config.flag & AS_SINDEX_CONFIG_IGNORE_ON_DESYNC) ? "true" : "false");

	AS_SINDEX_RELEASE(si);
	// Release reference
	return AS_SINDEX_OK;
}

int
as_sindex_histogram_dumpall(as_namespace *ns)
{
	if (!ns)
		return AS_SINDEX_ERR_PARAM;
	SINDEX_GRLOCK();

	for (int i = 0; i < ns->sindex_cnt; i++) {
		if (ns->sindex[i].state != AS_SINDEX_ACTIVE) continue;
		if (!ns->sindex[i].enable_histogram)         continue;
		as_sindex *si = &ns->sindex[i];
		if (si->stats._write_hist)
			histogram_dump(si->stats._write_hist);
		if (si->stats._si_prep_hist)
			histogram_dump(si->stats._si_prep_hist);
		if (si->stats._delete_hist)
			histogram_dump(si->stats._delete_hist);
		if (si->stats._query_hist)
			histogram_dump(si->stats._query_hist);
		if (si->stats._query_batch_lookup)
			histogram_dump(si->stats._query_batch_lookup);
		if (si->stats._query_batch_io)
			histogram_dump(si->stats._query_batch_io);
		if (si->stats._query_rcnt_hist)
			histogram_dump(si->stats._query_rcnt_hist);
		if (si->stats._query_diff_hist)
			histogram_dump(si->stats._query_diff_hist);
	}
	SINDEX_GUNLOCK();
	return AS_SINDEX_OK;
}

int
as_sindex_histogram_enable(as_namespace *ns, char * iname, bool enable)
{
	as_sindex *si = as_sindex_lookup_by_iname(ns, iname, AS_SINDEX_LOOKUP_FLAG_ISACTIVE);
	if (!si) {
		cf_warning(AS_SINDEX, "SINDEX HISTOGRAM : sindex %s not found", iname);	
		return AS_SINDEX_ERR_NOTFOUND;
	}

	si->enable_histogram = enable;
	AS_SINDEX_RELEASE(si);
	return AS_SINDEX_OK;
}

extern int as_info_parameter_get(char *param_str, char *param, char *value, int  *value_len);

/*
 * Client API function to set configuration parameters for secondary indexes
 */
int
as_sindex_set_config(as_namespace *ns, as_sindex_metadata *imd, char *params)
{
	if (!ns)
		return AS_SINDEX_ERR_PARAM;
	as_sindex *si = as_sindex_lookup_by_iname(ns, imd->iname, AS_SINDEX_LOOKUP_FLAG_ISACTIVE);
	if (!si) {
		return AS_SINDEX_ERR_NOTFOUND;
	}
	SINDEX_WLOCK(&si->imd->slock);
	if (si->state == AS_SINDEX_ACTIVE) {
		char context[100];
		int  context_len = sizeof(context);
		if (0 == as_info_parameter_get(params, "ignore-not-sync", context, &context_len)) {
			if (strncmp(context, "true", 4)==0 || strncmp(context, "yes", 3)==0) {
				cf_info(AS_INFO,"Changing value of ignore-not-sync of ns %s sindex %s to %s", ns->name, imd->iname, context);
				si->config.flag |= AS_SINDEX_CONFIG_IGNORE_ON_DESYNC;
			} else if (strncmp(context, "false", 5)==0 || strncmp(context, "no", 2)==0) {
				cf_info(AS_INFO,"Changing value of ignore-not-sync of ns %s sindex %s to %s", ns->name, imd->iname, context);
				si->config.flag &= ~AS_SINDEX_CONFIG_IGNORE_ON_DESYNC;
			} else {
				goto Error;
			}
		}
		else if (0 == as_info_parameter_get(params, "data-max-memory", context, &context_len)) {
			uint64_t val = atoll(context);
			cf_detail(AS_INFO, "data-max-memory = %"PRIu64"",val);
			// Protect so someone does not reduce memory to below 1/2 current value, allow it
			// in case value is ULONG_MAX
			if (((si->config.data_max_memory != ULONG_MAX)
				&& (val < (si->config.data_max_memory / 2L)))
				|| (val < cf_atomic64_get(si->data_memory_used))) {
				goto Error;
			}
			cf_info(AS_INFO,"Changing value of data-max-memory of ns %s sindex %s from %"PRIu64"to %"PRIu64"",
							ns->name, imd->iname, si->config.data_max_memory, val);
			si->config.data_max_memory = val;
		}
		else if (0 == as_info_parameter_get(params, "gc-period", context, &context_len)) {
			uint64_t val = atoll(context);
			cf_detail(AS_INFO, "gc-period = %"PRIu64"",val);
			if (val < 0) {
				goto Error;
			}
			cf_info(AS_INFO,"Changing value of gc-period of ns %s sindex %s from %"PRIu64"to %"PRIu64"",
							ns->name, imd->iname, si->config.defrag_period, val);
			si->config.defrag_period = val;
		}
		else if (0 == as_info_parameter_get(params, "gc-max-units", context, &context_len)) {
			uint64_t val = atoll(context);
			cf_detail(AS_INFO, "gc-limit = %"PRIu64"",val);
			if (val < 0) {
				goto Error;
			}
			cf_info(AS_INFO,"Changing value of gc-max-units of ns %s sindex %s from %"PRIu64"to %"PRIu64"",
							ns->name, imd->iname, si->config.defrag_max_units, val);
			si->config.defrag_max_units = val;
		}
		else {
			goto Error;
		}
	}
	SINDEX_UNLOCK(&si->imd->slock);
	AS_SINDEX_RELEASE(si);
	return AS_SINDEX_OK;

Error:
	SINDEX_UNLOCK(&si->imd->slock);
	AS_SINDEX_RELEASE(si);
	return AS_SINDEX_ERR_PARAM;
}

/*
 * Client API to list all the indexes in a namespace, returns list of imd with
 * index information, Caller should free it up
 */
int
as_sindex_list_str(as_namespace *ns, cf_dyn_buf *db)
{
	SINDEX_GRLOCK();
	for (int i = 0; i < AS_SINDEX_MAX; i++) {
		if (&(ns->sindex[i]) && (ns->sindex[i].imd)) {
			as_sindex si = ns->sindex[i];
			if (as_sindex_isactive(&si)) {
				SINDEX_RLOCK(&si.imd->slock);
			}
			cf_dyn_buf_append_string(db, "ns=");
			cf_dyn_buf_append_string(db, ns->name);
			cf_dyn_buf_append_string(db, ":set=");
			cf_dyn_buf_append_string(db, (si.imd->set) ? si.imd->set : "NULL");
			cf_dyn_buf_append_string(db, ":indexname=");
			cf_dyn_buf_append_string(db, si.imd->iname);
			cf_dyn_buf_append_string(db, ":num_bins=");
			cf_dyn_buf_append_uint64(db, si.imd->num_bins);
			cf_dyn_buf_append_string(db, ":bins=");
			for (int i = 0; i < si.imd->num_bins; i++) {
				if (i) cf_dyn_buf_append_string(db, ",");
				cf_dyn_buf_append_buf(db, (uint8_t *)si.imd->bnames[i], strlen(si.imd->bnames[i]));
				cf_dyn_buf_append_string(db, ":type=");
				cf_dyn_buf_append_string(db, as_sindex_ktype_str(si.imd->btype[0]));
				cf_dyn_buf_append_string(db, ":indextype=");
				cf_dyn_buf_append_string(db, as_sindex_type_defs[si.imd->itype]);

			}
			cf_dyn_buf_append_string(db, ":path=");
			cf_dyn_buf_append_string(db, si.imd->path_str);
			cf_dyn_buf_append_string(db, ":sync_state=");
			if (si.desync_cnt > 0) {
				cf_dyn_buf_append_string(db, "needsync");
			}
			else {
				cf_dyn_buf_append_string(db, "synced");
			}
			// Index State
			if (si.state == AS_SINDEX_ACTIVE) {
				if (si.flag & AS_SINDEX_FLAG_RACTIVE) {
					cf_dyn_buf_append_string(db, ":state=RW;");
				}
				else if (si.flag & AS_SINDEX_FLAG_WACTIVE) {
					cf_dyn_buf_append_string(db, ":state=WO;");
				}
				else {
					// should never come here.
					cf_dyn_buf_append_string(db, ":state=A;");
				}
			}
			else if (si.state == AS_SINDEX_INACTIVE) {
				cf_dyn_buf_append_string(db, ":state=I;");
			}
			else {
				cf_dyn_buf_append_string(db, ":state=D;");
			}
			if (as_sindex_isactive(&si)) {
				SINDEX_UNLOCK(&si.imd->slock);
			}
		}
	}
	SINDEX_GUNLOCK();
	return AS_SINDEX_OK;
}
//                                  END - STAT/CONFIG/HISTOGRAM
// ************************************************************************************************
// ************************************************************************************************
//                                         SI REFERENCE
// Reserve the sindex so it does not get deleted under the hood
int
as_sindex_reserve(as_sindex *si, char *fname, int lineno)
{
	if (!as_sindex_isactive(si)) {
		cf_warning(AS_SINDEX, "Trying to reserve sindex %s in a state other than active. State is %d", 
							si->imd->iname, si->state);
	}
	if (si->imd) cf_rc_reserve(si->imd);
	int count = cf_rc_count(si->imd);
	cf_debug(AS_SINDEX, "Index %s in %d state Reserved to reference count %d < 2 at %s:%d", si->imd->iname, si->state, count, fname, lineno);
	return AS_SINDEX_OK;
}

/*
 * Release, queue up the request for the destroy to clean up Aerospike Index thread,
 * Not done inline because main write thread could release the last reference.
 */
int
as_sindex_release(as_sindex *si, char *fname, int lineno)
{
	if (!si) return AS_SINDEX_OK;
	// Can be checked without locking
	uint64_t val = cf_rc_release(si->imd);
	if (val == 0) {
		cf_assert((si->state == AS_SINDEX_DESTROY),
					AS_SINDEX, CF_CRITICAL,
					" Invalid state at cleanup");
		cf_assert(!(si->state & AS_SINDEX_FLAG_DESTROY_CLEANUP),
					AS_SINDEX, CF_CRITICAL,
					" Invalid state at cleanup");
		si->flag |= AS_SINDEX_FLAG_DESTROY_CLEANUP;
		if (CF_QUEUE_OK != cf_queue_push(g_sindex_destroy_q, &si)) {
			return AS_SINDEX_ERR;
		}
	}
	else {
		SINDEX_RLOCK(&si->imd->slock);
		cf_debug(AS_SINDEX, "Index %s in %d state Released "
					"to reference count %d < 2 at %s:%d",
					si->imd->iname, si->state, val, fname, lineno);
		// Display a warning when rc math is messed-up during sindex-delete
		if(si->state == AS_SINDEX_DESTROY){
			cf_info(AS_SINDEX,"Returning from a sindex destroy op for: %s with reference count %"PRIu64"", 
								si->imd->iname, val);
		}
		SINDEX_UNLOCK(&si->imd->slock);
	}
	return AS_SINDEX_OK;
}

as_sindex_status
as_sindex_populator_reserve_all(as_namespace * ns)
{
	if (!ns) {
		cf_warning(AS_SINDEX, "namespace found NULL");
		return AS_SINDEX_ERR;
	}

	int count = 0 ;
	int valid = 0;
	SINDEX_GRLOCK();
	while (valid < ns->sindex_cnt && count < AS_SINDEX_MAX) {
		as_sindex * si = &ns->sindex[count];
		if (as_sindex_isactive(si)) {
			AS_SINDEX_RESERVE(si);
			valid++;
		}
		count++;
	}
	SINDEX_GUNLOCK();
	return AS_SINDEX_OK;
}

as_sindex_status
as_sindex_populator_release_all(as_namespace * ns)
{
	if (!ns) {
		cf_warning(AS_SINDEX, "namespace found NULL");
		return AS_SINDEX_ERR;
	}

	int count = 0 ;
	int valid = 0;
	SINDEX_GRLOCK();
	while (valid < ns->sindex_cnt && count < AS_SINDEX_MAX) {
		as_sindex * si = &ns->sindex[count];
		if (as_sindex_isactive(si)) {
			AS_SINDEX_RELEASE(si);
			valid++;
		}
		count++;
	}
	SINDEX_GUNLOCK();
	return AS_SINDEX_OK;
}
//                                    END - SI REFERENCE
// ************************************************************************************************
// ************************************************************************************************
//                                          SINDEX CREATE
void
as_sindex__create_pmeta(as_sindex *si, int simatch, int nptr)
{
	if (!si) return;
	if (nptr == 0) return;
	si->imd->pimd = cf_malloc(nptr * sizeof(as_sindex_pmetadata));
	memset(si->imd->pimd, 0, nptr*sizeof(as_sindex_pmetadata));

	pthread_rwlockattr_t rwattr;
	if (pthread_rwlockattr_init(&rwattr))
		cf_crash(AS_AS,
				"pthread_rwlockattr_init: %s", cf_strerror(errno));
	if (pthread_rwlockattr_setkind_np(&rwattr,
				PTHREAD_RWLOCK_PREFER_WRITER_NONRECURSIVE_NP))
		cf_crash(AS_TSVC,
				"pthread_rwlockattr_setkind_np: %s",cf_strerror(errno));

	for (int i = 0; i < nptr; i++) {
		as_sindex_pmetadata *pimd = &si->imd->pimd[i];
		if (pthread_rwlock_init(&pimd->slock, NULL)) {
			cf_crash(AS_SINDEX,
					"Could not create secondary index dml mutex ");
		}
		if (ai_post_index_creation_setup_pmetadata(si->imd, pimd,
													simatch, i)) {
			cf_crash(AS_SINDEX,
					"Something went reallly bad !!!");
		}
	}
}

/*
 * Description :
 *  	Checks the parameters passed to as_sindex_create function
 *
 * Parameters:
 * 		namespace, index metadata
 *
 * Returns:
 * 		AS_SINDEX_OK            - for valid parameters.
 * 		Appropriate error codes - otherwise
 *
 * Synchronization:
 * 		This function does not explicitly acquire any lock.
 */
int
as_sindex_create_check_params(as_namespace* ns, as_sindex_metadata* imd)
{
	SINDEX_GRLOCK();

	int ret     = AS_SINDEX_OK;
	if (ns->sindex_cnt >= AS_SINDEX_MAX) {
		ret = AS_SINDEX_ERR_MAXCOUNT;
		goto END;
	}

	int simatch = as_sindex__simatch_by_iname(ns, imd->iname);

	if (simatch != -1) {
		cf_info(AS_SINDEX,"Index %s already exists", imd->iname);
		ret = AS_SINDEX_ERR_FOUND;
	} else {
		int16_t binid = as_bin_get_id(ns, imd->bnames[0]);
		if (binid != -1)
		{
			int simatch = as_sindex__simatch_by_set_binid(ns, imd->set, binid, imd->btype[0], imd->itype, imd->path_str);
			if (simatch != -1) {
				cf_info(AS_SINDEX," The bin %s is already indexed @ %d",imd->bnames[0], simatch);
				ret = AS_SINDEX_ERR_FOUND;
				goto END;
			}
		}

		for (int i = 0; i < AS_SINDEX_BINMAX; i++) {
			if (imd->bnames[i] && ( strlen(imd->bnames[i]) > ( AS_ID_INAME_SZ - 1 ) )) {
				cf_info(AS_SINDEX, "Index Name %s too long ", imd->bnames[i]);
				ret = AS_SINDEX_ERR_PARAM;
				goto END;
			}
		}
	}

END:
	SINDEX_GUNLOCK();
    return ret;
}

/*
 * Client API to create new secondary index
 */
int
as_sindex_create(as_namespace *ns, as_sindex_metadata *imd, bool user_create)
{
	int ret = -1;
	// Ideally there should be one lock per namespace, but because the
	// Aerospike Index metadata is single global structure we need a overriding
	// lock for that. NB if it becomes per namespace have a file lock
	SINDEX_GWLOCK();
	if (as_sindex_lookup_by_iname_lockfree(ns, imd->iname, AS_SINDEX_LOOKUP_FLAG_NORESERVE)) {
		cf_detail(AS_SINDEX,"Index %s already exists", imd->iname);
		SINDEX_GUNLOCK();
		return AS_SINDEX_ERR_FOUND;
	}
	int i, chosen_id;
	as_sindex *si = NULL;
	for (i = 0; i < AS_SINDEX_MAX; i++) {
		if (ns->sindex[i].state == AS_SINDEX_INACTIVE) {
			si = &ns->sindex[i];
			chosen_id = i; break;
		}
	}

	if (!si || (i == AS_SINDEX_MAX))  {
		cf_warning(AS_SINDEX,
				"Maxed out secondary index limit no more indexes allowed");
		SINDEX_GUNLOCK();
		return AS_SINDEX_ERR;
	}

	imd->nprts  = ns->sindex_num_partitions;
	int id      = chosen_id;
	si          = &ns->sindex[id];
	as_sindex_metadata *qimd;
	if (!imd->oindx) {
		if (as_sindex__populate_binid(ns, imd)) {
			SINDEX_GUNLOCK();
			return AS_SINDEX_ERR_PARAM;
		}
	}

	// Reason for doing it upfront is to fail fast. Without doing
	// whole bunch of Aerospike Index work

	char si_prop[AS_SINDEX_PROP_KEY_SIZE];
	memset(si_prop, 0, AS_SINDEX_PROP_KEY_SIZE);

	if (imd->set == NULL ) {
		// sindex can be over a NULL set
		sprintf(si_prop, "_%d_%d", imd->binid[0], imd->btype[0]);
	}
	else {
		sprintf(si_prop, "%s_%d_%d", imd->set, imd->binid[0], imd->btype[0]);
	}

	as_sindex_status rv = as_sindex__put_in_set_binid_hash(ns, imd->set, imd->binid[0], chosen_id);
	if (rv != AS_SINDEX_OK) {
		cf_warning(AS_SINDEX, "Put in set_binid hash fails with error %d", rv);
		SINDEX_GUNLOCK();
		return AS_SINDEX_ERR;
	}

	cf_detail(AS_SINDEX, "Put binid simatch %d->%d", imd->binid[0], chosen_id);

	char iname[AS_ID_INAME_SZ]; memset(iname, 0, AS_ID_INAME_SZ);
	snprintf(iname, strlen(imd->iname)+1, "%s", imd->iname);
	if (SHASH_OK != shash_put(ns->sindex_iname_hash, (void *)iname, (void *)&chosen_id)) {
		cf_warning(AS_SINDEX, "Internal error ... Duplicate element found sindex iname hash [%s %s]",
						imd->iname, as_bin_get_name_from_id(ns, imd->binid[0]));
		
		rv = as_sindex__delete_from_set_binid_hash(ns, imd);
		if (rv) {
			cf_warning(AS_SINDEX, "Delete from set_binid hash fails with error %d", rv);
		}
		SINDEX_GUNLOCK();
		return AS_SINDEX_ERR;
	}
	cf_detail(AS_SINDEX, "Put iname simatch %s:%d->%d", iname, strlen(imd->iname), chosen_id);

	as_sindex__dup_meta(imd, &qimd, true);
	qimd->si    = si;
	qimd->nprts = imd->nprts;
	int bimatch = -1;

	ret = ai_btree_create(qimd, id, &bimatch, imd->nprts);
	if (!ret) { // create ref counted index metadata & hang it from sindex
		si->imd         = qimd;
		si->imd->bimatch = bimatch;
		si->state       = AS_SINDEX_ACTIVE;
		as_sindex_set_binid_has_sindex(ns, si->imd->binid[0]);
		si->trace_flag  = 0;
		si->desync_cnt  = 0;
		si->flag        = AS_SINDEX_FLAG_WACTIVE;
		si->new_imd     = NULL;
		as_sindex__create_pmeta(si, id, imd->nprts);
		// Always tune si to default settings to start with
		as_sindex__config_default(si);

		// If this si has a valid config-item and this si was created by smd boot-up,
		// then set the config-variables from si_cfg_array.

		// si_cfg_var_hash is deliberately kept as a transient structure.
		// Its applicable only for boot-time si-creation via smd
		// In the case of sindex creations via aql, i.e dynamic si creation,
		// this array wont exist and all si configs will be default configs.
		if (ns->sindex_cfg_var_hash) {
			// Check for duplicate si stanzas with the same si-name ?
			as_sindex_config_var check_si_conf;

			if (SHASH_OK == shash_get(ns->sindex_cfg_var_hash, (void *)iname, (void *)&check_si_conf)){
				// A valid config stanza exists for this si entry
				// Copy the config over to the new si
				// delete the old hash entry
				cf_info(AS_SINDEX,"Found custom configuration for SI:%s, applying", imd->iname);
				as_sindex_config_var_copy(si, &check_si_conf);
				shash_delete(ns->sindex_cfg_var_hash,  (void *)iname);
				check_si_conf.conf_valid_flag = true;
				shash_put_unique(ns->sindex_cfg_var_hash, (void *)iname, (void *)&check_si_conf);
			}
		}

		as_sindex__setup_histogram(si);
		as_sindex__stats_clear(si);

		ns->sindex_cnt++;
		si->ns          = ns;
		si->simatch     = chosen_id;
		as_sindex_reserve_data_memory(si->imd, ai_btree_get_isize(si->imd));
		
		// Only trigger scan if this create is done after boot
		if (user_create && g_sindex_boot_done) {
			// Reserve it before pushing it into queue
			AS_SINDEX_RESERVE(si);
			SINDEX_GUNLOCK();
			int rv = cf_queue_push(g_sindex_populate_q, &si);
			if (CF_QUEUE_OK != rv) {
				cf_warning(AS_SINDEX, "Failed to queue up for population... index=%s "
							"Internal Queue Error rv=%d, try dropping and recreating",
							si->imd->iname, rv);
			}
		} else {
			// Internal create is called before storage is initialized. Loading
			// of storage will fill up the indexes no need to queue it up for scan
			SINDEX_GUNLOCK();
		}
	} else {
		// TODO: When alc_btree_create fails, accept_cb should have a better
		//       way to handle failure. Currently it maintains a dummy si
		//       structures with not created flag. accept_cb should repair
		//       such dummy si structures and retry alc_btree_create.
		shash_delete(ns->sindex_iname_hash, (void *)iname);
		rv = as_sindex__delete_from_set_binid_hash(ns, imd);
		if (rv) {
			cf_warning(AS_SINDEX, "Delete from set_binid hash fails with error %d", rv);
		}
		as_sindex_imd_free(qimd);
		cf_debug(AS_SINDEX, "Create index %s failed ret = %d",
				imd->iname, ret);
		SINDEX_GUNLOCK();
	}
	return ret;
}

/*
 * Description     : When a index has to be dropped and recreated during cluster state change
 * 				     this function is called.
 * Parameters      : imd, which is constructed from the final index defn given by paxos principal.
 * 
 * Returns         : 0 on all cases. Check log for errors.
 *
 * Synchronization : Does not explicitly take any locks
 */
int
as_sindex_update(as_sindex_metadata* imd)
{
	as_namespace *ns = as_namespace_get_byname(imd->ns_name);
	int ret          = as_sindex_create(ns, imd, true);
	if (ret != 0) {
		cf_warning(AS_SINDEX,"Index %s creation failed at the accept callback", imd->iname);
	}
	return 0;
}
//                                       END - SINDEX CREATE
// ************************************************************************************************
// ************************************************************************************************
//                                         SINDEX DELETE

void
as_sindex_destroy_pmetadata(as_sindex *si)
{
	pthread_rwlockattr_t rwattr;
	if (pthread_rwlockattr_init(&rwattr))
		cf_crash(AS_AS,
				"pthread_rwlockattr_init: %s", cf_strerror(errno));
	if (pthread_rwlockattr_setkind_np(&rwattr,
				PTHREAD_RWLOCK_PREFER_WRITER_NONRECURSIVE_NP))
		cf_crash(AS_TSVC,
				"pthread_rwlockattr_setkind_np: %s",cf_strerror(errno));

	for (int i = 0; i < si->imd->nprts; i++) {
		as_sindex_pmetadata *pimd = &si->imd->pimd[i];
		pthread_rwlock_destroy(&pimd->slock);
	}
	as_sindex__destroy_histogram(si);
	cf_free(si->imd->pimd);
	si->imd->pimd = NULL;
}

bool
as_sindex_delete_checker(as_namespace *ns, as_sindex_metadata *imd)
{
	if (as_sindex_lookup_by_iname_lockfree(ns, imd->iname, 
			AS_SINDEX_LOOKUP_FLAG_NORESERVE | AS_SINDEX_LOOKUP_FLAG_ISACTIVE)) {
		return true;
	} else {
		return false;
	}
}

/*
 * Client API to destroy secondary index, mark destroy
 * Deletes via smd or info-command user-delete requests.
 */
int
as_sindex_destroy(as_namespace *ns, as_sindex_metadata *imd)
{
	SINDEX_GWLOCK();
	as_sindex *si   = as_sindex_lookup_by_iname_lockfree(ns, imd->iname,
						AS_SINDEX_LOOKUP_FLAG_NORESERVE | AS_SINDEX_LOOKUP_FLAG_ISACTIVE);

	if (si) {
		if (imd->post_op == 1) {
			as_sindex__dup_meta(imd, &si->new_imd, false);
		}
		else {
			si->new_imd = NULL;
		}
		si->state = AS_SINDEX_DESTROY;
		as_sindex_reset_binid_has_sindex(ns, imd->binid[0]);
		AS_SINDEX_RELEASE(si);
		SINDEX_GUNLOCK();
		return AS_SINDEX_OK;
	} else {
		SINDEX_GUNLOCK();
		return AS_SINDEX_ERR_NOTFOUND;
	}
}
//                                        END - SINDEX DELETE
// ************************************************************************************************
// ************************************************************************************************
//                                         SINDEX POPULATE
/*
 * Client API to mark index population finished, tick it ready for read
 */
int
as_sindex_populate_done(as_sindex *si)
{
	int ret = AS_SINDEX_OK;
	SINDEX_WLOCK(&si->imd->slock);
	// Setting flag is atomic: meta lockless
	si->flag |= AS_SINDEX_FLAG_RACTIVE;
	si->flag &= ~AS_SINDEX_FLAG_POPULATING;
	SINDEX_UNLOCK(&si->imd->slock);
	return ret;
}
/*
 * Client API to start namespace scan to populate secondary index. The scan
 * is only performed in the namespace is warm start or if its data is not in
 * memory and data is loaded from. For cold start with data in memory the indexes
 * are populate upfront.
 *
 * This call is only made at the boot time.
 */
int
as_sindex_boot_populateall()
{
	// Initialize the secondary index builder. The thread pool is initialized
	// with maximum threads to go full throttle, then down-sized to the
	// configured number after the startup population job is done.
	as_sbld_init();

	int ns_cnt = 0;

	// Trigger namespace scan to populate all secondary indexes
	// mark all secondary index for a namespace as populated
	for (int i = 0; i < g_config.namespaces; i++) {
		as_namespace *ns = g_config.namespace[i];
		if (!ns || (ns->sindex_cnt == 0)) {
			continue;
		}

		// If FAST START
		// OR (Data not in memory AND COLD START)
		if (!ns->cold_start
			|| (!ns->storage_data_in_memory)) {
			// reserve all sindexes
			as_sindex_populator_reserve_all(ns);
			as_sbld_build_all(ns);
			cf_info(AS_SINDEX, "Queuing namespace %s for sindex population ", ns->name);
		} else {
			as_sindex_boot_populateall_done(ns);
		}
		ns_cnt++;
	}
	for (int i = 0; i < ns_cnt; i++) {
		int ret;
		// blocking call, wait till an item is popped out of Q :
		cf_queue_pop(g_sindex_populateall_done_q, &ret, CF_QUEUE_FOREVER);
		// TODO: Check for failure .. is generally fatal if it fails
	}
	
	for (int i = 0; i < g_config.namespaces; i++) {
		as_namespace *ns = g_config.namespace[i];
		if (!ns || (ns->sindex_cnt == 0)) {
			continue;
		}

		// If FAST START
		// OR (Data not in memory AND COLD START)
		if (!ns->cold_start || (!ns->storage_data_in_memory)) {
			as_sindex_populator_release_all(ns);
		}
	}

	// Down-size builder thread pool to configured value.
	as_sbld_resize_thread_pool(g_config.sindex_builder_threads);

	g_sindex_boot_done = true;

	// This above flag indicates that the basic sindex boot-up loader is done
	// Go and destroy the sindex_cfg_var_hash here to prevent run-time
	// si's from getting the config-file settings.
	for (int i = 0; i < g_config.namespaces; i++) {
		as_namespace *ns = g_config.namespace[i];

		if (ns->sindex_cfg_var_hash) {
			shash_reduce(ns->sindex_cfg_var_hash, as_sindex_cfg_var_hash_reduce_fn, NULL);
	    	shash_destroy(ns->sindex_cfg_var_hash);

	    	// Assign hash to NULL at the start and end of its lifetime
			ns->sindex_cfg_var_hash = NULL;
		}

	}

	return AS_SINDEX_OK;
}

/*
 * Client API to mark all the indexes in namespace populated and ready for read
 */
int
as_sindex_boot_populateall_done(as_namespace *ns)
{
	SINDEX_GWLOCK();
	int ret = AS_SINDEX_OK;

	for (int i = 0; i < AS_SINDEX_MAX; i++) {
		as_sindex *si = &ns->sindex[i];
		if (!as_sindex_isactive(si))  continue;
		// This sindex is getting populating by it self scan
		if (si->flag & AS_SINDEX_FLAG_POPULATING) continue;
		si->flag |= AS_SINDEX_FLAG_RACTIVE;
	}
	SINDEX_GUNLOCK();
	cf_queue_push(g_sindex_populateall_done_q, &ret);
	cf_info(AS_SINDEX, "Namespace %s sindex population done", ns->name);
	return ret;
}

// TODO : sindex repair should drop the index and repopulate it
// Currently we only populate the sindex again. This does not clean the uncleanable 
// garbage accumulated in the secondary index tree.
int
as_sindex_repair(as_namespace *ns, char * iname)
{
	as_sindex *si = as_sindex_lookup_by_iname(ns, iname, AS_SINDEX_LOOKUP_FLAG_ISACTIVE);
	if (si) {
		if (si->desync_cnt == 0) {
			cf_warning(AS_SINDEX, "SINDEX REPAIR : index %s is found in sync with primary."
						" No need to repair index", iname);
			AS_SINDEX_RELEASE(si);
			return AS_SINDEX_OK;
		}
		int rv = cf_queue_push(g_sindex_populate_q, &si);
		if (CF_QUEUE_OK != rv) {
			cf_warning(AS_SINDEX, "SINDEX REPAIR : Failed to queue up for population. index=%s "
					"Internal Queue Error rv=%d, retry repair", si->imd->iname, rv);
			AS_SINDEX_RELEASE(si);
			return AS_SINDEX_ERR;
		}
		return AS_SINDEX_OK;
	}
	else {
		cf_warning(AS_SINDEX, "SINDEX REPAIR : index %s not found", iname);
	}
	return AS_SINDEX_ERR_NOTFOUND;
}
//                                            END - SINDEX POPULATE
// ************************************************************************************************
// ************************************************************************************************
//                                       SINDEX BIN PATH 
as_sindex_status
as_sindex_add_mapkey_in_path(as_sindex_metadata * imd, char * path_str, int start, int end)
{
	if (end < start) {
		return AS_SINDEX_ERR;
	}

	int path_length = imd->path_length;
	char int_str[20];
	strncpy(int_str, path_str+start, end-start+1);
	int_str[end-start+1] = '\0';
	char * str_part;
	imd->path[path_length-1].value.key_int = strtol(int_str, &str_part, 10);
	if (str_part == int_str || (*str_part != '\0')) {
		imd->path[path_length-1].value.key_str  = cf_strndup(int_str, strlen(int_str)+1);
		imd->path[path_length-1].mapkey_type = AS_PARTICLE_TYPE_STRING;
	}
	else {
		imd->path[path_length-1].mapkey_type = AS_PARTICLE_TYPE_INTEGER;	
	}
	return AS_SINDEX_OK;
}

as_sindex_status
as_sindex_add_listelement_in_path(as_sindex_metadata * imd, char * path_str, int start, int end)
{
	if (end < start) {
		return AS_SINDEX_ERR;
	}
	int path_length = imd->path_length;
	char int_str[10];
	strncpy(int_str, path_str+start, end-start+1);
	int_str[end-start+1] = '\0';
	char * str_part;
	imd->path[path_length-1].value.index = strtol(int_str, &str_part, 10);
	if (str_part == int_str || (*str_part != '\0')) {
		return AS_SINDEX_ERR;
	}
	return AS_SINDEX_OK;
}

as_sindex_status
as_sindex_parse_subpath(as_sindex_metadata * imd, char * path_str, int start, int end)
{
	int path_len = strlen(path_str);
	bool overflow = end >= path_len ? true : false;

	if (start == 0 ) {
		if (overflow) {
			imd->bnames[0] = cf_strndup(path_str+start, end-start);	
		}
		else if (path_str[end] == '.') {
			imd->bnames[0] = cf_strndup(path_str+start, end-start);
			imd->path_length++;
			imd->path[imd->path_length-1].type = AS_PARTICLE_TYPE_MAP;	
		}
		else if (path_str[end] == '[') {
			imd->bnames[0] = cf_strndup(path_str+start, end-start);
			imd->path_length++;
			imd->path[imd->path_length-1].type = AS_PARTICLE_TYPE_LIST;
		}
		else {
			return AS_SINDEX_ERR;
		}
	}
	else if (path_str[start] == '.') {
		if (overflow) {
			if (as_sindex_add_mapkey_in_path(imd, path_str, start+1, end-1) != AS_SINDEX_OK) {
				return AS_SINDEX_ERR;
			}
		}
		else if (path_str[end] == '.') {
			// take map value
			if (as_sindex_add_mapkey_in_path(imd, path_str, start+1, end-1) != AS_SINDEX_OK) {
				return AS_SINDEX_ERR;
			}
			// add type for next node in path
			imd->path_length++;
			imd->path[imd->path_length-1].type = AS_PARTICLE_TYPE_MAP;	
		}
		else if (path_str[end] == '[') {
			// value
			if (as_sindex_add_mapkey_in_path(imd, path_str, start+1, end-1) != AS_SINDEX_OK) {
				return AS_SINDEX_ERR;
			}
			// add type for next node in path
			imd->path_length++;
			imd->path[imd->path_length-1].type = AS_PARTICLE_TYPE_LIST;
		}
		else {
			return AS_SINDEX_ERR;
		}
	}
	else if (path_str[start] == '[') {
		if (!overflow && path_str[end] == ']') {
			//take list value
			if (as_sindex_add_listelement_in_path(imd, path_str, start+1, end-1) != AS_SINDEX_OK) {
				return AS_SINDEX_ERR;
			}
		}
		else {
			return AS_SINDEX_ERR;
		}
	}
	else if (path_str[start] == ']') {
		if (end - start != 1) {
			return AS_SINDEX_ERR;
		}
		else if (overflow) {
			return AS_SINDEX_OK;
		}
		if (path_str[end] == '.') {
			imd->path_length++;
			imd->path[imd->path_length-1].type = AS_PARTICLE_TYPE_MAP;
		}
		else if (path_str[end] == '[') {
			imd->path_length++;
			imd->path[imd->path_length-1].type = AS_PARTICLE_TYPE_LIST;
		}
		else {
			return AS_SINDEX_ERR;
		}
	}
	else {
		return AS_SINDEX_ERR;
	}
	return AS_SINDEX_OK;
}
/*
 * This function parses the path_str and populate array of path structure in 
 * imd.
 * Each element of the path is the way to reach the the next path.
 * For e.g 
 * bin.k1[1][0]
 * array of the path structure would be like - 
 * path[0].type = AS_PARTICLE_TYPE_MAP . path[0].value.key_str = k1  path[0].value.ke
 * path[1].type = AS_PARTICLE_TYPE_LIST . path[1].value.index  = 1 
 * path[2].type = AS_PARTICLE_TYPE_LIST . path[2].value.index  = 0
*/
as_sindex_status
as_sindex_extract_bin_path(as_sindex_metadata * imd, char * path_str)
{
	int    path_len    = strlen(path_str);
	int    start       = 0;
	int    end         = 0;
	if (path_len > AS_SINDEX_MAX_PATH_LENGTH) {
		cf_warning(AS_SINDEX, "Bin path length exceeds the maximum allowed.");
		return AS_SINDEX_ERR;
	}
	// Iterate through the path_str and search for character (., [, ])
	// which leads to sublevels in maps and lists
	while (end < path_len) {		
		if (path_str[end] == '.' || path_str[end] == '[' || path_str[end] == ']') {	
			if (as_sindex_parse_subpath(imd, path_str, start, end)!=AS_SINDEX_OK) {
				return AS_SINDEX_ERR;
			}
			start = end;
			if (imd->path_length >= AS_SINDEX_MAX_DEPTH) {
				cf_warning(AS_SINDEX, "Bin position depth level exceeds the max depth allowed %d", AS_SINDEX_MAX_DEPTH);
				return AS_SINDEX_ERR;
			}
		}
		end++;
	}
	if (as_sindex_parse_subpath(imd, path_str, start, end)!=AS_SINDEX_OK) {
		return AS_SINDEX_ERR;
	}
/*
// For debugging
	cf_info(AS_SINDEX, "After parsing : bin name: %s", imd->bnames[0]);
	for (int i=0; i<imd->path_length; i++) {
		if(imd->path[i].type == AS_PARTICLE_TYPE_MAP ) {
			if (imd->path[i].key_type == AS_PARTICLE_TYPE_INTEGER) {
				cf_info(AS_SINDEX, "map key_int %d", imd->path[i].value.key_int);
			}
			else if (imd->path[i].key_type == AS_PARTICLE_TYPE_STRING){
				cf_info(AS_SINDEX, "map key_str %s", imd->path[i].value.key_str);
			}
			else {
				cf_info(AS_SINDEX, "ERROR EEROR EERROR ERRROR REERROR");
			}
		}
		else{
			cf_info(AS_SINDEX, "list index %d", imd->path[i].value.index);
		}
	}
*/
	return AS_SINDEX_OK;
}

as_sindex_status
as_sindex_extract_bin_from_path(char * path_str, char *bin)
{
	int    path_len    = strlen(path_str);
	int    end         = 0;
	if (path_len > AS_SINDEX_MAX_PATH_LENGTH) {
		cf_warning(AS_SINDEX, "Bin path length exceeds the maximum allowed.");
		return AS_SINDEX_ERR;
	}

	while (end < path_len && path_str[end] != '.' && path_str[end] != '[' && path_str[end] != ']') {
		end++;
	}

	if (end > 0 && end < AS_ID_BIN_SZ) {
		strncpy(bin, path_str, end);
		bin[end] = '\0';
	}
	else {
		return AS_SINDEX_ERR;
	}

	return AS_SINDEX_OK;
}

as_sindex_status
as_sindex_destroy_value_path(as_sindex_metadata * imd)
{
	for (int i=0; i<imd->path_length; i++) {
		if (imd->path[i].type == AS_PARTICLE_TYPE_MAP && 
				imd->path[i].mapkey_type == AS_PARTICLE_TYPE_STRING) {
			cf_free(imd->path[i].value.key_str);
		}
	}
	return AS_SINDEX_OK;
}

/*
 * This function checks the existence of path stored in the sindex metadata
 * in a bin
 */
as_val *
as_sindex_extract_val_from_path(as_sindex_metadata * imd, as_val * v)
{
	if (!v) {
		return NULL;
	}

	as_val * val = v;
	
	as_particle_type imd_btype = as_sindex_pktype(imd);
	if (imd->path_length == 0) {
		goto END;
	}
	as_sindex_path *path = imd->path;
	for (int i=0; i<imd->path_length; i++) {
		switch(val->type) {
			case AS_STRING:
			case AS_INTEGER:
				return NULL;
			case AS_LIST: {
				if (path[i].type != AS_PARTICLE_TYPE_LIST) {
					return NULL;
				}
				int index = path[i].value.index;
				as_arraylist* list  = (as_arraylist*) as_list_fromval(val);
				as_arraylist_iterator it;
				as_arraylist_iterator_init( &it, list);
				int j = 0;
				while( as_arraylist_iterator_has_next( &it) && j<=index) {
					val = (as_val*) as_arraylist_iterator_next( &it);
					j++;
				}
				if (j-1 != index ) {
					return NULL;
				}
				break;
			}
			case AS_MAP: {
				if (path[i].type != AS_PARTICLE_TYPE_MAP) {
					return NULL;
				}
				as_map * map = as_map_fromval(val);
				as_val * key;
				if (path[i].mapkey_type == AS_PARTICLE_TYPE_STRING) {
					key = (as_val *)as_string_new(path[i].value.key_str, false);
				}
				else if (path[i].mapkey_type == AS_PARTICLE_TYPE_INTEGER) {
					key = (as_val *)as_integer_new(path[i].value.key_int);
				}
				else {
					cf_warning(AS_SINDEX, "Possible false data in sindex metadata");
					return NULL;
				}
				val = as_map_get(map, key);
				if (key) {
					as_val_destroy(key);
				}
				if ( !val ) {
					return NULL;
				}
				break;
			}
			default:
				return NULL;
		}
	}

END:
	if (imd->itype == AS_SINDEX_ITYPE_DEFAULT) {
		if (val->type == AS_INTEGER && imd_btype == AS_PARTICLE_TYPE_INTEGER) {
			return val;
		}
		else if (val->type == AS_STRING && imd_btype == AS_PARTICLE_TYPE_STRING) {
			return val;
		}
	}
	else if (imd->itype == AS_SINDEX_ITYPE_MAPKEYS ||  imd->itype == AS_SINDEX_ITYPE_MAPVALUES) {
		if (val->type == AS_MAP) {
			return val;
		}
	}
	else if (imd->itype == AS_SINDEX_ITYPE_LIST) {
		if (val->type == AS_LIST) {
			return val;
		}
	}
	return NULL;
}
//                                        END - SINDEX BIN PATH
// ************************************************************************************************
// ************************************************************************************************
//                                                SINDEX QUERY
/*
 * Returns -
 * 		NULL - On failure
 * 		si   - On success.
 * Notes -
 * 		Reserves the si if found in the srange
 * 		Releases the si if imd is null or bin type is mis matched.
 *
 */
as_sindex *
as_sindex_from_range(as_namespace *ns, char *set, as_sindex_range *srange)
{
	cf_debug(AS_SINDEX, "as_sindex_from_range");
	if (ns->single_bin) return NULL;
	as_sindex *si = as_sindex_lookup_by_defns(ns, set, srange->start.id,  
						as_sindex_sktype_from_pktype(srange->start.type), srange->itype, srange->bin_path, 
						AS_SINDEX_LOOKUP_FLAG_ISACTIVE);
	if (si && si->imd) {
		// Do the type check
		as_sindex_metadata *imd = si->imd;
		for (int i = 0; i < imd->num_bins; i++) {
			if ((imd->binid[i] == srange->start.id)
					&& (srange->start.type !=
						as_sindex_pktype(imd))) {
				cf_warning(AS_SINDEX, "Query and Index Bin Type Mismatch: "
						"[binid %d : Index Bin type %d : Query Bin Type %d]",
						imd->binid[i], as_sindex_pktype(imd), srange->start.type );
				AS_SINDEX_RELEASE(si);
				return NULL;
			}
		}
	}
	return si;
}

/*
 * The way to filter out imd information from the as_msg which is primarily
 * query with all the details. For the normal operations the imd is formed out
 * of the as_op.
 */
/*
 * Returns -
 * 		NULL      - On failure.
 * 		as_sindex - On success.
 *
 * Description -
 * 		Firstly obtains the simatch using ns name and set name.
 * 		Then returns the corresponding slot from sindex array.
 *
 * TODO
 * 		log messages
 */
as_sindex *
as_sindex_from_msg(as_namespace *ns, as_msg *msgp)
{
	cf_debug(AS_SINDEX, "as_sindex_from_msg");
	as_msg_field *ifp  = as_msg_field_get(msgp, AS_MSG_FIELD_TYPE_INDEX_NAME);
	as_msg_field *sfp  = as_msg_field_get(msgp, AS_MSG_FIELD_TYPE_SET);

	if (!ifp) {
		cf_debug(AS_SINDEX, "Index name not found in the query request");
		return NULL;
	}

	char *setname = NULL;
	char *iname   = NULL;

	if (sfp) {
		setname   = cf_strndup((const char *)sfp->data, as_msg_field_get_value_sz(sfp));
	}
	iname         = cf_strndup((const char *)ifp->data, as_msg_field_get_value_sz(ifp));
	
	as_sindex *si = as_sindex_lookup_by_iname(ns, iname, AS_SINDEX_LOOKUP_FLAG_ISACTIVE);
	if (!si) {
		cf_detail(AS_SINDEX, "Search did not find index ");
	}

	if (sfp)   cf_free(setname);
	if (iname) cf_free(iname);
	return si;
}


/*
 * Internal Function - as_sindex_range_free
 * 		frees the sindex range
 *
 * Returns
 * 		AS_SINDEX_OK - In every case
 */
int
as_sindex_range_free(as_sindex_range **range)
{
	cf_debug(AS_SINDEX, "as_sindex_range_free");
	as_sindex_range *sk = (*range);
	cf_free(sk);
	return AS_SINDEX_OK;
}

/*
 * Extract out range information from the as_msg and create the irange structure
 * if required allocates the memory.
 * NB: It is responsibility of caller to call the cleanup routine to clean the
 * range structure up and free up its memory
 *
 * query range field layout: contains - numranges, binname, start, end
 *
 * generic field header
 * 0   4 size = size of data only
 * 4   1 field_type = CL_MSG_FIELD_TYPE_INDEX_RANGE
 *
 * numranges
 * 5   1 numranges (max 255 ranges)
 *
 * binname
 * 6   1 binnamelen b
 * 7   b binname
 *
 * particle (start & end)
 * +b    1 particle_type
 * +b+1  4 start_particle_size x
 * +b+5  x start_particle_data
 * +b+5+x      4 end_particle_size y
 * +b+5+x+y+4   y end_particle_data
 *
 * repeat "numranges" times from "binname"
 */


/*
 * Function as_sindex_assert_query
 * Returns -
 * 		Return value of as_sindex__pre_op_assert
 */
int
as_sindex_assert_query(as_sindex *si, as_sindex_range *range)
{
	return as_sindex__pre_op_assert(si, AS_SINDEX_OP_READ);
}

/*
 * Function as_sindex_binlist_from_msg
 *
 * Returns -
 * 		binlist - On success
 * 		NULL    - On failure
 *
 */
cf_vector *
as_sindex_binlist_from_msg(as_namespace *ns, as_msg *msgp, int * num_bins)
{
	cf_debug(AS_SINDEX, "as_sindex_binlist_from_msg");
	as_msg_field *bfp = as_msg_field_get(msgp, AS_MSG_FIELD_TYPE_QUERY_BINLIST);
	if (!bfp) {
		return NULL;
	}
	const uint8_t *data = bfp->data;
	int numbins         = *data++;
	*num_bins           = numbins;

	cf_vector *binlist  = cf_vector_create(AS_ID_BIN_SZ, numbins, 0);

	for (int i = 0; i < numbins; i++) {
		int binnamesz = *data++;
		if (binnamesz <= 0 || binnamesz > AS_ID_BIN_SZ - 1) {
			cf_warning(AS_SINDEX, "Size of the bin name in bin list of sindex query is out of bounds. Size %d", binnamesz);
			cf_vector_destroy(binlist);
			return NULL;
		}
		char binname[AS_ID_BIN_SZ];
		memcpy(&binname, data, binnamesz);
		binname[binnamesz] = 0;
		cf_vector_set(binlist, i, (void *)binname);
		data     += binnamesz;
	}

	cf_debug(AS_SINDEX, "Queried Bin List %d ", numbins);
	for (int i = 0; i < cf_vector_size(binlist); i++) {
		char binname[AS_ID_BIN_SZ];
		cf_vector_get(binlist, i, (void*)&binname);
		cf_debug(AS_SINDEX,  " String Queried is |%s| \n", binname);
	}

	return binlist;
}

/*
 * Returns -
 *		AS_SINDEX_OK        - On success.
 *		AS_SINDEX_ERR_PARAM - On failure.
 *		AS_SINDEX_ERR_OTHER - On failure.
 *
 * Description -
 *		Frames a sane as_sindex_range from msg.
 *
 *		We are not supporting multiranges right now. So numrange is always expected to be 1.
 */
int
as_sindex_range_from_msg(as_namespace *ns, as_msg *msgp, as_sindex_range *srange)
{
	cf_debug(AS_SINDEX, "as_sindex_range_from_msg");
	srange->num_binval = 0;
	// getting ranges
	as_msg_field *itype_fp  = as_msg_field_get(msgp, AS_MSG_FIELD_TYPE_INDEX_TYPE);
	as_msg_field *rfp = as_msg_field_get(msgp, AS_MSG_FIELD_TYPE_INDEX_RANGE);
	if (!rfp) {
		cf_warning(AS_SINDEX, "Required Index Range Not Found");
		return AS_SINDEX_ERR_PARAM;
	}
	const uint8_t *data = rfp->data;
	int numrange        = *data++;

	if (numrange != 1) {
		cf_warning(AS_SINDEX,
					"can't handle multiple ranges right now %d", rfp->data[0]);
		return AS_SINDEX_ERR_PARAM;
	}
	memset(srange, 0, sizeof(as_sindex_range));
	if (itype_fp) {
		srange->itype = *itype_fp->data;
	}
	else {
		srange->itype = AS_SINDEX_ITYPE_DEFAULT;
	}
	for (int i = 0; i < numrange; i++) {
		as_sindex_bin_data *start = &(srange->start);
		as_sindex_bin_data *end   = &(srange->end);
		// Populate Bin id
		uint8_t bin_path_len         = *data++;
		if (bin_path_len >= AS_SINDEX_MAX_PATH_LENGTH) {
			cf_warning(AS_SINDEX, "Index position size %d exceeds the max length %d", bin_path_len, AS_SINDEX_MAX_PATH_LENGTH);
			return AS_SINDEX_ERR_PARAM;
		}

		strncpy(srange->bin_path, (char *)data, bin_path_len);
		srange->bin_path[bin_path_len] = '\0';

		char binname[AS_ID_BIN_SZ];
		if (as_sindex_extract_bin_from_path(srange->bin_path, binname) == AS_SINDEX_OK) {
			int16_t id = as_bin_get_id(ns, binname);
			if (id != -1) {
				start->id   = id;
				end->id     = id;
			} else {
				return AS_SINDEX_ERR_BIN_NOTFOUND;
			}
		}
		else {
			return AS_SINDEX_ERR_PARAM;
		}

		data       += bin_path_len;

		// Populate type
		int type    = *data++;
		start->type = type;
		end->type   = start->type;
	
		if ((type == AS_PARTICLE_TYPE_INTEGER)) {
			// get start point
			uint32_t startl  = ntohl(*((uint32_t *)data));
			data            += sizeof(uint32_t);
			if (startl != 8) {
				cf_warning(AS_SINDEX,
					"Can only handle 8 byte numerics right now %ld", startl);
				goto Cleanup;
			}
			start->u.i64  = __cpu_to_be64(*((uint64_t *)data));
			data         += sizeof(uint64_t);

			// get end point
			uint32_t endl = ntohl(*((uint32_t *)data));
			data         += sizeof(uint32_t);
			if (endl != 8) {
				cf_warning(AS_SINDEX,
						"can only handle 8 byte numerics right now %ld", endl);
				goto Cleanup;
			}
			end->u.i64  = __cpu_to_be64(*((uint64_t *)data));
			data       += sizeof(uint64_t);
			if (start->u.i64 > end->u.i64) {
				cf_warning(AS_SINDEX,
                     "Invalid range from %ld to %ld", start->u.i64, end->u.i64);
				goto Cleanup;
			} else if (start->u.i64 == end->u.i64) {
				srange->isrange = FALSE;
			} else {
				srange->isrange = TRUE;
			}
			cf_debug(AS_SINDEX, "Range is equal %d,%d",
								start->u.i64, end->u.i64);
		} else if (type == AS_PARTICLE_TYPE_STRING) {
			// get start point
			uint32_t startl    = ntohl(*((uint32_t *)data));
			data              += sizeof(uint32_t);
			char* start_binval       = (char *)data;
			data              += startl;
			srange->isrange    = FALSE;

			if ((startl <= 0) || (startl >= AS_SINDEX_MAX_STRING_KSIZE)) {
				cf_warning(AS_SINDEX, "Out of bound query key size %ld", startl);
				goto Cleanup;
			}
			uint32_t endl	   = ntohl(*((uint32_t *)data));
			data              += sizeof(uint32_t);
			char * end_binval        = (char *)data;
			if (startl != endl && strncmp(start_binval, end_binval, startl)) {
				cf_warning(AS_SINDEX,
                           "Only Equality Query Supported in Strings %s-%s",
                           start_binval, end_binval);
				goto Cleanup;
			}
			cf_digest_compute(start_binval, startl, &(start->digest));
			cf_debug(AS_SINDEX, "Range is equal %s ,%s",
                               start_binval, end_binval);
		} else {
			cf_warning(AS_SINDEX, "Only handle String and Numeric type");
			goto Cleanup;
		}
		srange->num_binval = numrange;
	}
	return AS_SINDEX_OK;

Cleanup:
	return AS_SINDEX_ERR;
}

/*
 * Function as_sindex_rangep_from_msg
 *
 * Arguments
 * 		ns     - the namespace on which srange has to be build
 * 		msgp   - the msgp from which sent
 * 		srange - it builds this srange
 *
 * Returns
 * 		AS_SINDEX_OK - On success
 * 		else the return value of as_sindex_range_from_msg
 *
 * Description
 * 		Allocating space for srange and then calling as_sindex_range_from_msg.
 */
int
as_sindex_rangep_from_msg(as_namespace *ns, as_msg *msgp, as_sindex_range **srange)
{
	cf_debug(AS_SINDEX, "as_sindex_rangep_from_msg");
	*srange         = cf_malloc(sizeof(as_sindex_range));
	if (!(*srange)) {
		cf_warning(AS_SINDEX,
                 "Could not Allocate memory for range key. Aborting Query ...");
		return AS_SINDEX_ERR_NO_MEMORY;
	}

	int ret = as_sindex_range_from_msg(ns, msgp, *srange);
	if (AS_SINDEX_OK != ret) {
		as_sindex_range_free(srange);
		*srange = NULL;
		return ret;
	}
	return AS_SINDEX_OK;
}

/*
 * Returns -
 * 		AS_SINDEX_ERR_PARAM
 *		o/w return value from ai_btree_query
 *
 * Notes -
 * 		Client API to do range get from index based on passed in range key, returns
 * 		digest list
 *
 * Synchronization -
 * 		
 */
int
as_sindex_query(as_sindex *si, as_sindex_range *srange, as_sindex_qctx *qctx)
{
	if ((!si || !srange)) return AS_SINDEX_ERR_PARAM;
	as_sindex_metadata *imd = si->imd;
	SINDEX_RLOCK(&imd->slock);
	SINDEX_RLOCK(&imd->pimd[qctx->pimd_idx].slock);
	int ret = as_sindex__pre_op_assert(si, AS_SINDEX_OP_READ);
	if (AS_SINDEX_OK != ret) {
		SINDEX_UNLOCK(&imd->pimd[qctx->pimd_idx].slock);
		SINDEX_UNLOCK(&imd->slock);
		return ret;
	}
	uint64_t starttime = 0;
	ret = ai_btree_query(imd, srange, qctx);
	as_sindex__process_ret(si, ret, AS_SINDEX_OP_READ, starttime, __LINE__);
	SINDEX_UNLOCK(&imd->pimd[qctx->pimd_idx].slock);
	SINDEX_UNLOCK(&imd->slock);
	return ret;
}
//                                        END -  SINDEX QUERY
// ************************************************************************************************
// ************************************************************************************************
//                                          SBIN UTILITY
void
as_sindex_init_sbin(as_sindex_bin * sbin, as_sindex_op op, as_particle_type type, as_sindex * si)
{
	if (si) {
		AS_SINDEX_RESERVE(si);
	}	
	sbin->si              = si;
	sbin->to_free         = false;
	sbin->num_values      = 0;
	sbin->op              = op;
	sbin->heap_capacity   = 0;
	sbin->type            = type;
	sbin->values          = NULL;
}

as_sindex_status
as_sindex__op_by_sbin(as_namespace *ns, const char *set, int numbins, as_sindex_bin *start_sbin, cf_digest * pkey)
{
	// If numbins == 0 return AS_SINDEX_OK
	// Iterate through sbins
	// 		Reserve the SI.
	// 		Take the read lock on imd
	//		Get a value from sbin
	//			Get the related pimd
	//			Get the pimd write lock		
	//			If op is DELETE delete the values from sbin from sindex
	//			If op is INSERT put all the values from bin in sindex.
	//			Release the pimd lock
	//		Release the imd lock.
	//		Release the SI.

	as_sindex_status retval = AS_SINDEX_OK;
	if (!ns || !start_sbin) {
		return AS_SINDEX_ERR;	
	}

	// If numbins != 1 return AS_SINDEX_OK
	if (numbins != 1 ) {
		return AS_SINDEX_OK;
	}

	as_sindex * si             = NULL;
	as_sindex_bin * sbin   = NULL;
	as_sindex_metadata * imd   = NULL;
	as_sindex_pmetadata * pimd = NULL;
	as_sindex_op op;
	// Iterate through sbins
	for (int i=0; i<numbins; i++) {
	// 		Reserve the SI.
		sbin = &start_sbin[i];
		si = sbin->si;
		if (!si) {
			cf_warning(AS_SINDEX, "as_sindex_op_by_sbin : si is null in sbin");
			return AS_SINDEX_ERR;
		}
		imd =  si->imd;
		op = sbin->op;
	// 		Take the read lock on imd
		SINDEX_RLOCK(&imd->slock);	
		for (int j=0; j<sbin->num_values; j++) {

			int ret = as_sindex__pre_op_assert(si, op);
			if (AS_SINDEX_OK != ret) {
				goto Cleanup;
			}
	//		Get a value from sbin
			void * skey;
			if (sbin->type == AS_PARTICLE_TYPE_INTEGER) {
				if (j==0) {
					skey = (void *)&(sbin->value.int_val);
				}
				else {
					skey = (void *)((uint64_t *)(sbin->values) + j);
				}
			}
			else if (sbin->type == AS_PARTICLE_TYPE_STRING) {
				if (j==0) {
					skey = (void *)&(sbin->value.str_val);
				}
				else {
					skey = (void *)((cf_digest *)(sbin->values) + j);
				}
			}
			else {
				retval = AS_SINDEX_ERR;
				goto Cleanup;
			}
	//			Get the related pimd	
			pimd = &imd->pimd[ai_btree_key_hash(imd, skey)];
			uint64_t starttime = 0;
			if (si->enable_histogram) {
				starttime = cf_getns();
			}

	//			Get the pimd write lock			
			SINDEX_WLOCK(&pimd->slock);

	//			If op is DELETE delete the value from sindex
			if (op == AS_SINDEX_OP_DELETE) {
				ret = ai_btree_delete(imd, pimd, skey, pkey);
			}
			else if (op == AS_SINDEX_OP_INSERT) {
	//			If op is INSERT put the value in sindex.
				ret = ai_btree_put(imd, pimd, skey, pkey);
			}

	//			Release the pimd lock
			SINDEX_UNLOCK(&pimd->slock);	
			as_sindex__process_ret(si, ret, op, starttime, __LINE__);
		}
		cf_debug(AS_SINDEX, " Secondary Index Op Finish------------- ");

	//		Release the imd lock.
	//		Release the SI.
	
	}
	Cleanup:
	SINDEX_UNLOCK(&imd->slock);
	return retval;
}
//                                       END - SBIN UTILITY
// ************************************************************************************************
// ************************************************************************************************
//                                          ADD TO SBIN  


as_sindex_status
as_sindex_add_sbin_value_in_heap(as_sindex_bin * sbin, void * val)
{
	// Get the size of the data we are going to store
	// If to_free = false, this means this is the first 
	// time we are storing value for this sbin to heap
	// Check if there is need to copy the existing data from stack_buf
	// 		init_storage(num_values)
	// 		If num_values != 0
	//			Copy the existing data from stack to heap
	//			reduce the used stack_buf size
	// 		to_free = true;
	// 	Else
	// 		If (num_values == heap_capacity) 
	// 			extend the allocation and capacity
	// 	Copy the value to the appropriate position.

	uint32_t   size = 0;
	bool    to_copy = false;
	uint8_t    data_sz = 0;
	void * tmp_value = NULL;
	sbin_value_pool * stack_buf = sbin->stack_buf;

	// Get the size of the data we are going to store
	if (sbin->type == AS_PARTICLE_TYPE_INTEGER) {
		data_sz = sizeof(uint64_t);
	}
	else if (sbin->type == AS_PARTICLE_TYPE_STRING) {
		data_sz = sizeof(cf_digest);
	}
	else {
		cf_warning(AS_SINDEX, "Bad type of data to index %d", sbin->type);
		return AS_SINDEX_ERR;
	}

	// If to_free = false, this means this is the first 
	// time we are storing value for this sbin to heap
	// Check if there is need to copy the existing data from stack_buf
	if (!sbin->to_free) {
		if (sbin->num_values == 0) {
			size = 2;
		}
		else if (sbin->num_values == 1) {
			to_copy = true;
			size = 2;
			tmp_value = &sbin->value;
		}
		else if (sbin->num_values > 1) {
			to_copy = true;
			size = 2 * sbin->num_values;
			tmp_value = sbin->values;
		}
		else {
			cf_warning(AS_SINDEX, "num_values in sbin is less than 0 %d", sbin->num_values);
			return AS_SINDEX_ERR;
		}

		sbin->values  = cf_malloc(data_sz * size);
		if (!sbin->values) {
			cf_warning(AS_SINDEX, "malloc failed");
			return AS_SINDEX_ERR;
		}
		sbin->to_free = true;
		sbin->heap_capacity = size;

	//			Copy the existing data from stack to heap
	//			reduce the used stack_buf size
		if (to_copy) {
			if (!memcpy(sbin->values, tmp_value, data_sz * sbin->num_values)) {
				cf_warning(AS_SINDEX, "memcpy failed");
				return AS_SINDEX_ERR;
			}
			stack_buf->used_sz -= (sbin->num_values * data_sz);
		}
	}
	else
	{
	// 	Else
	// 		If (num_values == heap_capacity) 
	// 			extend the allocation and capacity
		if (sbin->heap_capacity ==  sbin->num_values) {
			sbin->heap_capacity = 2 * sbin->heap_capacity;
			sbin->values = cf_realloc(sbin->values, sbin->heap_capacity * data_sz);
			if (!sbin->values) {
				cf_warning(AS_SINDEX, "Realloc failed for size %d", sbin->heap_capacity * data_sz);
				sbin->heap_capacity = sbin->heap_capacity / 2;
				return AS_SINDEX_ERR;
			}
		}
	}
	
	// 	Copy the value to the appropriate position.
	if (sbin->type == AS_PARTICLE_TYPE_INTEGER) {
		if (!memcpy((void *)((uint64_t *)sbin->values + sbin->num_values), (void *)val, data_sz)) {
			cf_warning(AS_SINDEX, "memcpy failed");
			return AS_SINDEX_ERR;
		}
	}
	else if (sbin->type == AS_PARTICLE_TYPE_STRING) {
		if (!memcpy((void *)((cf_digest *)sbin->values + sbin->num_values), (void *)val, data_sz)) {
			cf_warning(AS_SINDEX, "memcpy failed");
			return AS_SINDEX_ERR;
		}
	}
	else {
		cf_warning(AS_SINDEX, "Bad type of data to index %d", sbin->type);
		return AS_SINDEX_ERR;
	}

	sbin->num_values++;
	return AS_SINDEX_OK;
}

as_sindex_status
as_sindex_add_integer_to_sbin(as_sindex_bin * sbin, uint64_t val)
{
	// If this is the first value coming to the sbin
	// 		assign the value to the local variable of struct.
	// Else
	// 		If to_free is true or stack_buf is full
	// 			add value to the heap
	// 		else 
	// 			If needed copy the values stored in sbin to stack_buf
	// 			add the value to end of stack buf
	
	sbin_value_pool * stack_buf = sbin->stack_buf;
	// If this is the first value coming to the sbin
	// 		assign the value to the local variable of struct.
	if (sbin->num_values == 0 ) {
		sbin->value.int_val = val;
		sbin->num_values++;
	}
	else if (sbin->num_values > 0) {
	
	// Else
	// 		If to_free is true or stack_buf is full
	// 			add value to the heap
		if (sbin->to_free || (stack_buf->used_sz + sizeof(uint64_t)) > AS_SINDEX_VALUESZ_ON_STACK ) {
			if (as_sindex_add_sbin_value_in_heap(sbin, (void *)&val)) {
				cf_warning(AS_SINDEX, "Adding value in sbin failed.");
				return AS_SINDEX_ERR;
			}
		}
		else {
	// 		else 
	//			If needed copy the values stored in sbin to stack_buf
			if (sbin->num_values == 1) {
				sbin->values = stack_buf->value + stack_buf->used_sz;
				(* (uint64_t *)sbin->values ) = sbin->value.int_val;
				stack_buf->used_sz += sizeof(uint64_t);
			}

	// 			add the value to end of stack buf
			*((uint64_t *)sbin->values + sbin->num_values) = val;
			sbin->num_values++;
			stack_buf->used_sz += sizeof(uint64_t);
		}
	}
	else {
		cf_warning(AS_SINDEX, "numvalues is coming as negative. Possible memory corruption in sbin.");
		return AS_SINDEX_ERR;
	}
	return AS_SINDEX_OK;
}

as_sindex_status
as_sindex_add_digest_to_sbin(as_sindex_bin * sbin, cf_digest val_dig)
{
	// If this is the first value coming to the sbin
	// 		assign the value to the local variable of struct.
	// Else
	// 		If to_free is true or stack_buf is full
	// 			add value to the heap
	// 		else 
	// 			If needed copy the values stored in sbin to stack_buf
	// 			add the value to end of stack buf

	sbin_value_pool * stack_buf = sbin->stack_buf;
	// If this is the first value coming to the sbin
	// 		assign the value to the local variable of struct.	
	if (sbin->num_values == 0 ) {
		sbin->value.str_val = val_dig;
		sbin->num_values++;
	}
	else if (sbin->num_values > 0) {
	
	// Else
	// 		If to_free is true or stack_buf is full
	// 			add value to the heap
		if (sbin->to_free || (stack_buf->used_sz + sizeof(cf_digest)) > AS_SINDEX_VALUESZ_ON_STACK ) {
			if (as_sindex_add_sbin_value_in_heap(sbin, (void *)&val_dig)) {
				cf_warning(AS_SINDEX, "Adding value in sbin failed.");
				return AS_SINDEX_ERR;
			}
		}
		else {
	// 		else 
	//			If needed copy the values stored in sbin to stack_buf
			if (sbin->num_values == 1) {
				sbin->values = stack_buf->value + stack_buf->used_sz;
				if (!memcpy(sbin->values, (void *)&sbin->value.str_val, sizeof(cf_digest))) {
					cf_warning(AS_SINDEX, "Memcpy failed");
					return AS_SINDEX_ERR;
				}
				stack_buf->used_sz += sizeof(cf_digest);
			}

	// 			add the value to end of stack buf
			if (!memcpy((void *)((cf_digest *)sbin->values + sbin->num_values), (void *)&val_dig, sizeof(cf_digest))) {
				cf_warning(AS_SINDEX, "Memcpy failed");
				return AS_SINDEX_ERR;
			}
			sbin->num_values++;
			stack_buf->used_sz += sizeof(cf_digest);
		}
	}
	else {
		cf_warning(AS_SINDEX, "numvalues is coming as negative. Possible memory corruption in sbin.");
		return AS_SINDEX_ERR;
	}
	return AS_SINDEX_OK;
}

as_sindex_status
as_sindex_add_string_to_sbin(as_sindex_bin * sbin, char * val)
{
	if (!val) {
		return AS_SINDEX_ERR;
	}
	// Calculate digest and cal add_digest_to_sbin	
	cf_digest val_dig;
	cf_digest_compute(val, strlen(val), &val_dig);
	return as_sindex_add_digest_to_sbin(sbin, val_dig);
}
//                                       END - ADD TO SBIN
// ************************************************************************************************
// ************************************************************************************************
//                                 ADD KEYTYPE FROM BASIC TYPE ASVAL
as_sindex_status
as_sindex_add_long_from_asval(as_val *val, as_sindex_bin *sbin)
{
	if (!val) {
		return AS_SINDEX_ERR;
	}
	if (sbin->type != AS_PARTICLE_TYPE_INTEGER) {
		return AS_SINDEX_ERR;
	}
	
	as_integer *i = as_integer_fromval(val);
	if (!i) {
		return AS_SINDEX_ERR;
	}
	uint64_t int_val = (uint64_t)as_integer_get(i);
	return as_sindex_add_integer_to_sbin(sbin, int_val);
}

as_sindex_status
as_sindex_add_digest_from_asval(as_val *val, as_sindex_bin *sbin)
{
	if (!val) {
		return AS_SINDEX_ERR;
	}
	if (sbin->type != AS_PARTICLE_TYPE_STRING) {
		return AS_SINDEX_ERR;
	}

	as_string *s = as_string_fromval(val);
	if (!s) {
		return AS_SINDEX_ERR;
	}
	char * str_val = as_string_get(s);
	return as_sindex_add_string_to_sbin(sbin, str_val);
}

typedef as_sindex_status (*as_sindex_add_keytype_from_asval_fn)
(as_val *val, as_sindex_bin * sbin);
static const as_sindex_add_keytype_from_asval_fn 
			 as_sindex_add_keytype_from_asval[AS_SINDEX_KEY_TYPE_MAX] = {
	as_sindex_add_long_from_asval,
	as_sindex_add_digest_from_asval
};

//                             END - ADD KEYTYPE FROM BASIC TYPE ASVAL
// ************************************************************************************************
// ************************************************************************************************
//                                    ADD ASVAL TO SINDEX TYPE
as_sindex_status
as_sindex_add_asval_to_default_sindex(as_val *val, as_sindex_bin * sbin)
{
	return as_sindex_add_keytype_from_asval[as_sindex_key_type_from_pktype(sbin->type)](val, sbin);
}

typedef struct as_sindex_cdt_sbin_s {
	as_particle_type    type;
	as_sindex_bin * sbin;
} as_sindex_cdt_sbin;

static bool as_sindex_add_listvalues_foreach(as_val * element, void * udata)
{
	as_sindex_bin * sbin = (as_sindex_bin *)udata;
	as_sindex_add_keytype_from_asval[as_sindex_key_type_from_pktype(sbin->type)](element, sbin);
	return true;
}

as_sindex_status
as_sindex_add_asval_to_list_sindex(as_val *val, as_sindex_bin * sbin)
{
	// If val type is not AS_LIST 
	// 		return AS_SINDEX_ERR
	// Else iterate through all values of list 
	// 		If type == AS_PARTICLE_TYPE_STRING
	// 			add all string type values to the sbin
	// 		If type == AS_PARTICLE_TYPE_INTEGER
	// 			add all integer type values to the sbin
	
	// If val type is not AS_LIST
	// 		return AS_SINDEX_ERR
	if (!val) {
		return AS_SINDEX_ERR;
	}
	if (val->type != AS_LIST) {
		return AS_SINDEX_ERR;
	}
	// Else iterate through all elements of map
	as_list * list               = as_list_fromval(val);
	if (as_list_foreach(list, as_sindex_add_listvalues_foreach, sbin)) {
		return AS_SINDEX_OK;
	}
	return AS_SINDEX_ERR;
}

static bool as_sindex_add_mapkeys_foreach(const as_val * key, const as_val * val, void * udata)
{
	as_sindex_bin * sbin = (as_sindex_bin *)udata;
	as_sindex_add_keytype_from_asval[as_sindex_key_type_from_pktype(sbin->type)]((as_val *)key, sbin);
	return true;
}

static bool as_sindex_add_mapvalues_foreach(const as_val * key, const as_val * val, void * udata)
{
	as_sindex_bin * sbin = (as_sindex_bin *)udata;
	as_sindex_add_keytype_from_asval[as_sindex_key_type_from_pktype(sbin->type)]((as_val *)val, sbin);
	return true;
}

as_sindex_status	
as_sindex_add_asval_to_mapkeys_sindex(as_val *val, as_sindex_bin * sbin)
{
	// If val type is not AS_MAP
	// 		return AS_SINDEX_ERR
	// 		Defensive check. Should not happen.
	if (!val) {
		return AS_SINDEX_ERR;
	}
	if (val->type != AS_MAP) {
		cf_warning(AS_SINDEX, "Unexpected wrong type %d", val->type);
		return AS_SINDEX_ERR;
	}

	// Else iterate through all keys of map
	as_map * map                   = as_map_fromval(val);
	if (as_map_foreach(map, as_sindex_add_mapkeys_foreach, sbin)) {
		return AS_SINDEX_OK;
	}
	return AS_SINDEX_ERR;
}

as_sindex_status
as_sindex_add_asval_to_mapvalues_sindex(as_val *val, as_sindex_bin * sbin)
{
	// If val type is not AS_MAP
	// 		return AS_SINDEX_ERR
	// Else iterate through all values of all keys of the map
	// 		If type == AS_PARTICLE_TYPE_STRING
	// 			add all string type values to the sbin
	// 		If type == AS_PARTICLE_TYPE_INTEGER
	// 			add all integer type values to the sbin
	
	// If val type is not AS_MAP
	// 		return AS_SINDEX_ERR
	if (!val) {
		return AS_SINDEX_ERR;
	}
	if (val->type != AS_MAP) {
		return AS_SINDEX_ERR;
	}
	// Else iterate through all keys, values of map
	as_map * map                  = as_map_fromval(val);
	if (as_map_foreach(map, as_sindex_add_mapvalues_foreach, sbin)) {
		return AS_SINDEX_OK;
	}
	return AS_SINDEX_ERR;
}

typedef as_sindex_status (*as_sindex_add_asval_to_itype_sindex_fn)
(as_val *val, as_sindex_bin * sbin);
static const as_sindex_add_asval_to_itype_sindex_fn 
			 as_sindex_add_asval_to_itype_sindex[AS_SINDEX_ITYPE_MAX] = {
	as_sindex_add_asval_to_default_sindex,
	as_sindex_add_asval_to_list_sindex,
	as_sindex_add_asval_to_mapkeys_sindex,
	as_sindex_add_asval_to_mapvalues_sindex
};
//                                   END - ADD ASVAL TO SINDEX TYPE
// ************************************************************************************************
// ************************************************************************************************
//                                     DIFF FROM ASVAL TO SINDEX
as_sindex_status
as_sindex_add_diff_asval_to_default_sindex(as_val * old_val, as_val *new_val, as_sindex_bin * sbin, int * found)
{
	// If both old val and new val have the same expected type
	// Then compare the values and add it to the sbin accodingly.
	// Else add them separately to different bins if possible.

	as_sindex * si = sbin->si;
	as_val_t expected_type = AS_UNDEF;
	as_particle_type type = sbin->type;
	if (type == AS_PARTICLE_TYPE_STRING) {
		expected_type = AS_STRING;
	}
	else if (type == AS_PARTICLE_TYPE_INTEGER) {
		expected_type = AS_INTEGER;
	}
	else {
		cf_debug(AS_SINDEX, "Invalid type in as_sindex_add_diff_asval_to_default_sindex -  %d", type);
		return AS_SINDEX_ERR;
	}

	int sbins_made = 0;
	// If both old val and new val have the same expected type
	// Then compare the values and add it to the sbin accodingly.
	if (old_val && new_val) {
		if (old_val->type == expected_type && new_val->type == expected_type) {
			if (type == AS_PARTICLE_TYPE_STRING) {
				as_string *old_s = as_string_fromval(old_val);
				as_string *new_s = as_string_fromval(new_val);
				if (!old_s || !new_s) {
					return AS_SINDEX_OK;
				}
				char * old_str = as_string_get(old_s);
				char * new_str = as_string_get(new_s);

				if (strlen(old_str) != strlen(new_str)) {
					if (memcmp(old_str, new_str, strlen(old_str) + 1)) {
						as_sindex_init_sbin(&sbin[sbins_made], AS_SINDEX_OP_DELETE, type, si);
						if (as_sindex_add_string_to_sbin(&sbin[sbins_made], old_str) == AS_SINDEX_OK) {
							sbins_made++;
						}
						else {
							as_sindex_sbin_free(&sbin[sbins_made]);
						}

						as_sindex_init_sbin(&sbin[sbins_made], AS_SINDEX_OP_INSERT, type, si);	
						if (as_sindex_add_string_to_sbin(&sbin[sbins_made], new_str) == AS_SINDEX_OK) {
							sbins_made++;
						}
						else {
							as_sindex_sbin_free(&sbin[sbins_made]);
						}
					}
				}
			}
			else if (type == AS_PARTICLE_TYPE_INTEGER) {
				as_integer *old_i = as_integer_fromval(old_val);
				as_integer *new_i = as_integer_fromval(new_val);
				if (!old_i || !new_i) {
					return AS_SINDEX_OK;
				}
				uint64_t old_int = as_integer_get(old_i);
				uint64_t new_int = as_integer_get(new_i);

				if (old_int != new_int) {
					as_sindex_init_sbin(&sbin[sbins_made], AS_SINDEX_OP_DELETE, type, si);
					if (as_sindex_add_integer_to_sbin(&sbin[sbins_made], old_int) == AS_SINDEX_OK) {
						sbins_made++;
					}
					else {
						as_sindex_sbin_free(&sbin[sbins_made]);
					}

					as_sindex_init_sbin(&sbin[sbins_made], AS_SINDEX_OP_INSERT, type, si);	
					if (as_sindex_add_integer_to_sbin(sbin, new_int) == AS_SINDEX_OK) {
						sbins_made++;
					}
					else {
						as_sindex_sbin_free(&sbin[sbins_made]);
					}
				}
			}
			*found += sbins_made;
			return AS_SINDEX_OK;
		}
	}

	int ret = 0;
	// Else add them separately to different bins if possible.
	as_sindex_init_sbin(&sbin[sbins_made], AS_SINDEX_OP_DELETE, type, si);
	ret = as_sindex_add_keytype_from_asval[as_sindex_key_type_from_pktype(sbin->type)](old_val, &sbin[sbins_made]);
	if (!ret) {
		if (sbin[sbins_made].num_values) {
			sbins_made++;
		}
	}
	if (ret || !sbin[sbins_made].num_values) {
		as_sindex_sbin_free(&sbin[sbins_made]);
	}

	as_sindex_init_sbin(&sbin[sbins_made], AS_SINDEX_OP_INSERT, type, si);
	ret = as_sindex_add_keytype_from_asval[as_sindex_key_type_from_pktype(sbin->type)](new_val, &sbin[sbins_made]);
	if (!ret) {
		if (sbin[sbins_made].num_values) {
			sbins_made++;
		}
	}
	if (ret || !sbin[sbins_made].num_values) {
		as_sindex_sbin_free(&sbin[sbins_made]);
	}

	*found += sbins_made;
	return AS_SINDEX_OK;
}

#define AS_SINDEX_SBIN_HASH_SZ 256

typedef struct as_sindex_sbin_value_hash_s {
	shash              * value_hash;
	as_particle_type     type;
	as_sindex_bin  * sbin;
} as_sindex_sbin_value_hash;


static inline uint32_t
as_sindex_hash_fn(void* p_key)
{
	return (uint32_t)cf_hash_fnv(p_key, sizeof(uint32_t));
}

static bool as_sindex_list_to_hash(as_val * element, void * udata)
{
	// If the type and val type matches,
	// 		Add them to the hash
	as_sindex_sbin_value_hash * list_hash = (as_sindex_sbin_value_hash *)udata;
	shash * h                             =  list_hash->value_hash;

	if (list_hash->type == AS_PARTICLE_TYPE_STRING) {
		if (element->type == AS_STRING) {
			char * str_val = as_string_get(as_string_fromval(element));
			bool value     = true;

			// Compute the digest as a fix sized key of the hash.
			cf_digest str_val_dig;
			cf_digest_compute(str_val, strlen(str_val), &str_val_dig);
			
			if (shash_put(h, &str_val_dig, &value) != SHASH_OK) {
				cf_debug(AS_SINDEX, "shash put failed");
				return false;
			}
		}
	}
	else if (list_hash->type == AS_PARTICLE_TYPE_INTEGER) {
		if (element->type == AS_INTEGER) {
			uint64_t int_val = as_integer_get(as_integer_fromval(element));
			bool value = true;
			if (shash_put(h, &int_val, &value) != SHASH_OK) {
				cf_debug(AS_SINDEX, "shash put failed");
				return false;
			}
		}
	}
	return true;
}

static bool as_sindex_compare_list_hash(as_val * element, void * udata)
{
	// If the type and val type matches
	// 		check if the value exist in the hash.
	// 		If does not exist, add it to the sbin
	as_sindex_sbin_value_hash * list_comp_add = (as_sindex_sbin_value_hash *)udata;
	shash * h                               =  list_comp_add->value_hash;


	if (list_comp_add->type == AS_PARTICLE_TYPE_STRING) {
		if (element->type == AS_STRING) {
			char * str_val = as_string_get(as_string_fromval(element));
			bool value;
			// Compute the digest as a fix sized key of the hash.
			cf_digest str_val_dig;
			cf_digest_compute(str_val, strlen(str_val), &str_val_dig);

			if (shash_get(h, &str_val_dig, &value) != SHASH_OK) {
				as_sindex_add_digest_to_sbin(list_comp_add->sbin, str_val_dig);
			}
		}
	}
	else if (list_comp_add->type == AS_PARTICLE_TYPE_INTEGER) {
		if (element->type == AS_INTEGER) {
			uint64_t int_val = as_integer_get(as_integer_fromval(element));
			bool value;
			if (shash_get(h, &int_val, &value) != SHASH_OK) {
				as_sindex_add_integer_to_sbin(list_comp_add->sbin, int_val);
			}
		}
	}
	return true;
}

as_sindex_status
as_sindex_add_diff_asval_to_list_sindex(as_val * old_val, as_val *new_val, as_sindex_bin * sbin, int * found)
{
	// If both old val and new val have the same expected type
	//		Add all old values of type "type" to a old hash
	//		Add all new values of type "type" to a new hash
	//		Iterate through all the values in the old and check it exist or not in the new hash
	//		If it does not exist add it to the sbin with OP DELETE
	//		Iterate through all the values in the old and check it exist or not in the old hash 
	//		If it does not exist add it to the sbin with OP INSERT
	// Else add them separately to the sbins

	int data_size = 0;
	as_particle_type type = sbin->type;
	if (type == AS_PARTICLE_TYPE_STRING) {
		data_size = 20;
	}
	else if (type == AS_PARTICLE_TYPE_INTEGER) {
		data_size = 8;
	}
	else {
		cf_debug(AS_SINDEX, "Invalid data type %d", type);
		return AS_SINDEX_ERR;
	}
	as_sindex * si = sbin->si;
	int sbins_made = 0;
	// If both old val and new val have the same expected type
	if (old_val && new_val) {
		if (old_val->type == AS_LIST && new_val->type == AS_LIST) {
			as_list * old_list = as_list_fromval(old_val);
			as_list * new_list = as_list_fromval(new_val);	

			//		Add all old values of type "type" to a old hash
			as_sindex_sbin_value_hash old_sbin_hash;
			old_sbin_hash.type      = type;
			shash_create(&(old_sbin_hash.value_hash), as_sindex_hash_fn, data_size, 1, AS_SINDEX_SBIN_HASH_SZ, 0);
			as_list_foreach(old_list, as_sindex_list_to_hash, (void *)&old_sbin_hash);

			//		Add all new values of type "type" to a new hash	
			as_sindex_sbin_value_hash new_sbin_hash;
			new_sbin_hash.type      = type;
			shash_create(&(new_sbin_hash.value_hash), as_sindex_hash_fn, data_size, 1, AS_SINDEX_SBIN_HASH_SZ, 0);
			as_list_foreach(new_list, as_sindex_list_to_hash, (void *)&new_sbin_hash);

			//		Iterate through all the values in the old and check if it exist or not in the new hash
			//		If it does not exist add it to the sbin with OP DELETE
			as_sindex_init_sbin(&sbin[sbins_made], AS_SINDEX_OP_INSERT, type, si);
			old_sbin_hash.sbin      = &sbin[sbins_made];
			as_list_foreach(new_list, as_sindex_compare_list_hash, &old_sbin_hash);
			if (sbin[sbins_made].num_values) {
				sbins_made++;
			}
			else {
				as_sindex_sbin_free(&sbin[sbins_made]);
			}

			//		Iterate through all the values in the old and check if it exist or not in the old hash 
			//		If it does not exist add it to the sbin with OP INSERT
			as_sindex_init_sbin(&sbin[sbins_made], AS_SINDEX_OP_DELETE, type, si);
			new_sbin_hash.sbin      = &sbin[sbins_made];
			as_list_foreach(old_list, as_sindex_compare_list_hash, &new_sbin_hash);
			if (sbin[sbins_made].num_values) {
				sbins_made++;
			}
			else {
				as_sindex_sbin_free(&sbin[sbins_made]);
			}

			shash_destroy(old_sbin_hash.value_hash);
			shash_destroy(new_sbin_hash.value_hash);
		}
		*found += sbins_made;
		return AS_SINDEX_OK;
	}

	int ret = 0;
	// Else add them separately to the sbins
	as_sindex_init_sbin(&sbin[sbins_made], AS_SINDEX_OP_DELETE, type, si);
	ret = as_sindex_add_asval_to_list_sindex(old_val, &sbin[sbins_made]);
	if (!ret) {
		if (sbin[sbins_made].num_values) {
			sbins_made++;
		}
	}
	if (ret || !sbin[sbins_made].num_values) {
		as_sindex_sbin_free(&sbin[sbins_made]);
	}
	

	as_sindex_init_sbin(&sbin[sbins_made], AS_SINDEX_OP_INSERT, type, si);
	ret = as_sindex_add_asval_to_list_sindex(new_val, &sbin[sbins_made]);
	if (!ret) {	
		if (sbin[sbins_made].num_values) {
			sbins_made++;
		}
	}
	if (ret || !sbin[sbins_made].num_values) {
		as_sindex_sbin_free(&sbin[sbins_made]);
	}

	*found += sbins_made;
	return AS_SINDEX_OK;
}

static bool as_sindex_mapkeys_to_hash(const as_val * key, const as_val * val, void * udata)
{
	// If the type and val type matches,
	// 		Add them to the hash
	as_sindex_sbin_value_hash * map_hash = (as_sindex_sbin_value_hash *)udata;
	shash * h                            =  map_hash->value_hash;

	if (map_hash->type == AS_PARTICLE_TYPE_STRING) {
		if (key->type == AS_STRING) {
			char * str_val = as_string_get(as_string_fromval(key));
			bool value = true;
			// Compute the digest as a fix sized key of the hash.
			cf_digest str_val_dig;
			cf_digest_compute(str_val, strlen(str_val), &str_val_dig);
			
			if (shash_put(h, &str_val_dig, &value) != SHASH_OK) {
				cf_debug(AS_SINDEX, "shash put failed");
				return false;
			}
		}
	}
	else if (map_hash->type == AS_PARTICLE_TYPE_INTEGER) {
		if (key->type == AS_INTEGER) {
			bool value = true;
			uint64_t int_val = as_integer_get(as_integer_fromval(key));
			if (shash_put(h, &int_val, &value) != SHASH_OK) {
				cf_debug(AS_SINDEX, "shash put failed");
				return false;
			}
		}
	}

	return true;
}

static bool as_sindex_compare_mapkeys_hash(const as_val * key, const as_val * val, void * udata)
{
	// If the type and val type matches
	// 		check if the value exist in the hash.
	// 		If does not exist, add it to the sbin
	as_sindex_sbin_value_hash * map_comp_add = (as_sindex_sbin_value_hash *)udata;
	shash * h                              =  map_comp_add->value_hash;

	if (map_comp_add->type == AS_PARTICLE_TYPE_STRING) {
		if (key->type == AS_STRING) {
			char * str_val = as_string_get(as_string_fromval(key));
			bool value;
			// Compute the digest as a fix sized key of the hash.
			cf_digest str_val_dig;
			cf_digest_compute(str_val, strlen(str_val), &str_val_dig);
			
			if (shash_get(h, &str_val_dig, &value) != SHASH_OK) {
				as_sindex_add_digest_to_sbin(map_comp_add->sbin, str_val_dig);
			}
		}
	}
	else if (map_comp_add->type == AS_PARTICLE_TYPE_INTEGER) {
		if (key->type == AS_INTEGER) {
			uint64_t int_val = as_integer_get(as_integer_fromval(key));
			bool value;
			if (shash_get(h, &int_val, &value) != SHASH_OK) {
				as_sindex_add_integer_to_sbin(map_comp_add->sbin, int_val);
			}
		}
	}

	return true;
}

as_sindex_status
as_sindex_add_diff_asval_to_mapkeys_sindex(as_val * old_val, as_val * new_val, as_sindex_bin * sbin, int * found)
{
	// If both old val and new val have the same expected type
	//		Add all old values of type "type" to a old hash
	//		Add all new values of type "type" to a new hash
	//		Iterate through all the values in the old and check it exist or not in the new hash
	//		If it does not exist add it to the sbin with OP DELETE
	//		Iterate through all the values in the old and check it exist or not in the old hash 
	//		If it does not exist add it to the sbin with OP INSERT
	// Else add them separately to the sbins

	int data_size = 0;
	as_particle_type type = sbin->type;
	if (type == AS_PARTICLE_TYPE_STRING) {
		data_size = 20;
	}
	else if (type == AS_PARTICLE_TYPE_INTEGER) {
		data_size = 8;
	}
	else {
		cf_debug(AS_SINDEX, "Invalid data type %d", type);
		return AS_SINDEX_ERR;
	}
	as_sindex * si = sbin->si;
	int sbins_made = 0;

	// If both old val and new val have the same expected type
	if (old_val && new_val) {
		if (old_val->type == AS_MAP && new_val->type == AS_MAP) {
			as_map * old_map = as_map_fromval(old_val);
			as_map * new_map = as_map_fromval(new_val);	

	//		Add all old values of type "type" to a old hash
			as_sindex_sbin_value_hash old_sbin_hash;
			old_sbin_hash.type      = type;
			shash_create(&(old_sbin_hash.value_hash), as_sindex_hash_fn, data_size, 1, AS_SINDEX_SBIN_HASH_SZ, 0);
			as_map_foreach(old_map, as_sindex_mapkeys_to_hash, &old_sbin_hash);

	//		Add all new values of type "type" to a new hash	
			as_sindex_sbin_value_hash new_sbin_hash;
			new_sbin_hash.type      = type;
			shash_create(&(new_sbin_hash.value_hash), as_sindex_hash_fn, data_size, 1, AS_SINDEX_SBIN_HASH_SZ, 0);
			as_map_foreach(new_map, as_sindex_mapkeys_to_hash, &new_sbin_hash);
	
	//		Iterate through all the values in the old and check if it exist or not in the new hash
	//		If it does not exist add it to the sbin with OP DELETE
			as_sindex_init_sbin(&sbin[sbins_made], AS_SINDEX_OP_INSERT, type, si);
			old_sbin_hash.sbin = &sbin[sbins_made];
			as_map_foreach(new_map, as_sindex_compare_mapkeys_hash, &old_sbin_hash);
			if (sbin[sbins_made].num_values) {
				sbins_made++;
			}
			else {
				as_sindex_sbin_free(&sbin[sbins_made]);
			}

	//		Iterate through all the values in the old and check if it exist or not in the old hash 
	//		If it does not exist add it to the sbin with OP INSERT
			as_sindex_init_sbin(&sbin[sbins_made], AS_SINDEX_OP_DELETE, type, si);
			new_sbin_hash.sbin = &sbin[sbins_made];
			as_map_foreach(old_map, as_sindex_compare_mapkeys_hash, &new_sbin_hash);
			if (sbin[sbins_made].num_values) {
				sbins_made++;
			}
			else {
				as_sindex_sbin_free(&sbin[sbins_made]);
			}

			shash_destroy(old_sbin_hash.value_hash);
			shash_destroy(new_sbin_hash.value_hash);
		}
		*found += sbins_made;
		return AS_SINDEX_OK;
	}

	int ret = 0;
	// Else add them separately to the sbins
	as_sindex_init_sbin(&sbin[sbins_made], AS_SINDEX_OP_DELETE, type, si);
	ret = as_sindex_add_asval_to_mapkeys_sindex(old_val, &sbin[sbins_made]);
	if (!ret) {
		if (&sbin[sbins_made].num_values) {
			sbins_made++;
		}
	}
	if (ret || !&sbin[sbins_made].num_values) {
		as_sindex_sbin_free(&sbin[sbins_made]);	
	}

	as_sindex_init_sbin(&sbin[sbins_made], AS_SINDEX_OP_INSERT, type, si);
	ret = as_sindex_add_asval_to_mapkeys_sindex(new_val, &sbin[sbins_made]);
	if (!ret) {
		if (&sbin[sbins_made].num_values) {
			sbins_made++;
		}
	}
	if (ret || !&sbin[sbins_made].num_values) {
		as_sindex_sbin_free(&sbin[sbins_made]);
	}

	*found += sbins_made;
	return AS_SINDEX_OK;
}

static bool as_sindex_mapvalues_to_hash(const as_val * key, const as_val * value, void * udata)
{
	// If the type and val type matches,
	// 		Add them to the hash
	as_sindex_sbin_value_hash * map_hash = (as_sindex_sbin_value_hash *)udata;
	shash * h                            =  map_hash->value_hash;

	if (map_hash->type == AS_PARTICLE_TYPE_STRING) {
		if (value->type == AS_STRING) {
			char * str_val = as_string_get(as_string_fromval(value));
			bool value = true;
			// Compute the digest as a fix sized key of the hash.
			cf_digest str_val_dig;
			cf_digest_compute(str_val, strlen(str_val), &str_val_dig);
			
			if (shash_put(h, &str_val_dig, &value) != SHASH_OK) {
				cf_debug(AS_SINDEX, "shash put failed");
				return false;
			}
		}
	}
	else if (map_hash->type == AS_PARTICLE_TYPE_INTEGER) {
		if (value->type == AS_INTEGER) {
			bool hash_value = true;
			uint64_t int_val = as_integer_get(as_integer_fromval(value));
			if (shash_put(h, &int_val, &hash_value) != SHASH_OK) {
				cf_debug(AS_SINDEX, "shash put failed");
				return false;
			}
		}
	}

	return true;
}

static bool as_sindex_compare_mapvalues_hash(const as_val * key, const as_val * value, void * udata)
{
	// If the type and val type matches
	// 		check if the value exist in the hash.
	// 		If does not exist, add it to the sbin
	as_sindex_sbin_value_hash * map_comp_add = (as_sindex_sbin_value_hash *)udata;
	shash * h                              =  map_comp_add->value_hash;

	if (map_comp_add->type == AS_PARTICLE_TYPE_STRING) {
		if (value->type == AS_STRING) {
			char * str_val = as_string_get(as_string_fromval(value));
			bool value;
			// Compute the digest as a fix sized key of the hash.
			cf_digest str_val_dig;
			cf_digest_compute(str_val, strlen(str_val), &str_val_dig);

			if (shash_get(h, &str_val_dig, &value) != SHASH_OK) {
				as_sindex_add_digest_to_sbin(map_comp_add->sbin, str_val_dig);
			}
		}
	}
	else if (map_comp_add->type == AS_PARTICLE_TYPE_INTEGER) {
		if (value->type == AS_INTEGER) {
			uint64_t int_val = as_integer_get(as_integer_fromval(value));
			bool value;
			if (shash_get(h, &int_val, &value) != SHASH_OK) {
				as_sindex_add_integer_to_sbin(map_comp_add->sbin, int_val);
<<<<<<< HEAD
			}
		}
	}

	return true;
}

as_sindex_status
as_sindex_add_diff_asval_to_mapvalues_sindex(as_val * old_val, as_val * new_val, as_sindex_bin * sbin, int * found)
{
	// If both old val and new val have the same expected type
	//		Add all old values of type "type" to a old hash
	//		Add all new values of type "type" to a new hash
	//		Iterate through all the values in the old and check it exist or not in the new hash
	//		If it does not exist add it to the sbin with OP DELETE
	//		Iterate through all the values in the old and check it exist or not in the old hash 
	//		If it does not exist add it to the sbin with OP INSERT
	// Else add them separately to the sbins

	int data_size = 0;
	as_particle_type type = sbin->type;
	if (type == AS_PARTICLE_TYPE_STRING) {
		data_size = 20;
	}
	else if (type == AS_PARTICLE_TYPE_INTEGER) {
		data_size = 8;
	}
	else {
		cf_debug(AS_SINDEX, "Invalid data type %d", type);
		return AS_SINDEX_ERR;
	}
	as_sindex * si = sbin->si;

	// If both old val and new val have the same expected type
	if (old_val && new_val) {
		if (old_val->type == AS_MAP && new_val->type == AS_MAP) {
			as_map * old_map = as_map_fromval(old_val);
			as_map * new_map = as_map_fromval(new_val);	

	//		Add all old values of type "type" to a old hash
			as_sindex_sbin_value_hash old_sbin_hash;
			old_sbin_hash.type      = type;
			shash_create(&(old_sbin_hash.value_hash), as_sindex_hash_fn, data_size, 1, AS_SINDEX_SBIN_HASH_SZ, 0);
			as_map_foreach(old_map, as_sindex_mapvalues_to_hash, &old_sbin_hash);

	//		Add all new values of type "type" to a new hash	
			as_sindex_sbin_value_hash new_sbin_hash;
			new_sbin_hash.type      = type;
			shash_create(&(new_sbin_hash.value_hash), as_sindex_hash_fn, data_size, 1, AS_SINDEX_SBIN_HASH_SZ, 0);
			as_map_foreach(new_map, as_sindex_mapvalues_to_hash, &new_sbin_hash);
	
	//		Iterate through all the values in the old and check if it exist or not in the new hash
	//		If it does not exist add it to the sbin with OP DELETE
			as_sindex_init_sbin(sbin, AS_SINDEX_OP_INSERT, type, si);
			old_sbin_hash.sbin = sbin;
			as_map_foreach(new_map, as_sindex_compare_mapvalues_hash, &old_sbin_hash);
			if (sbin->num_values) {
				*found     += 1;
				sbin        = sbin + 1;
			}

	//		Iterate through all the values in the old and check if it exist or not in the old hash 
	//		If it does not exist add it to the sbin with OP INSERT
			as_sindex_init_sbin(sbin, AS_SINDEX_OP_DELETE, type, si);
			new_sbin_hash.sbin = sbin;
			as_map_foreach(old_map, as_sindex_compare_mapvalues_hash, &new_sbin_hash);
			if (sbin->num_values) {
				*found     += 1;
			}

			shash_destroy(old_sbin_hash.value_hash);
			shash_destroy(new_sbin_hash.value_hash);
		}
		return AS_SINDEX_OK;
	}

	// Else add them separately to the sbins
	as_sindex_init_sbin(sbin, AS_SINDEX_OP_DELETE, type, si);
	if (as_sindex_add_asval_to_mapvalues_sindex(old_val, sbin) == AS_SINDEX_OK) {
		if (sbin->num_values) {
			*found     += 1;
			sbin        = sbin + 1;
		}
	}

	as_sindex_init_sbin(sbin, AS_SINDEX_OP_INSERT, type, si);
	if (as_sindex_add_asval_to_mapvalues_sindex(new_val, sbin) == AS_SINDEX_OK) {
		if (sbin->num_values) {
			*found += 1;	
		}
	}
	return AS_SINDEX_OK;
}

typedef as_sindex_status (*as_sindex_add_diff_asval_to_itype_sindex_fn)
			(as_val * old_val, as_val * new_val, as_sindex_bin * sbin, int * found);
			static const as_sindex_add_diff_asval_to_itype_sindex_fn 
			as_sindex_add_diff_asval_to_itype_sindex[AS_SINDEX_ITYPE_MAX] = {
	as_sindex_add_diff_asval_to_default_sindex,
	as_sindex_add_diff_asval_to_list_sindex,
	as_sindex_add_diff_asval_to_mapkeys_sindex,
	as_sindex_add_diff_asval_to_mapvalues_sindex
};

int
as_sindex_sbin_from_sindex(as_sindex * si, as_bin *b, as_sindex_bin * sbin, as_val ** cdt_asval)
{
	as_sindex_metadata * imd    = si->imd;
	as_particle_type imd_btype  = as_sindex_pktype(imd);
	as_val * cdt_val            = * cdt_asval;
	uint32_t  valsz             = 0;
	int sindex_found            = 0;
	as_particle_type bin_type   = 0;
	bool found = false;

	bin_type = as_bin_get_particle_type(b);

	//		Prepare si
	// 		If path_length == 0
	if (imd->path_length == 0) {
		// 			If itype == AS_SINDEX_ITYPE_DEFAULT and bin_type == STRING OR INTEGER
		// 				Add the value to the sbin.
		if (imd->itype == AS_SINDEX_ITYPE_DEFAULT && bin_type == imd_btype) {
			if (bin_type == AS_PARTICLE_TYPE_INTEGER) {
				found = true;
				uint64_t int_val = 0;

				valsz = as_bin_particle_to_mem(b, (byte *)&sbin->value.int_val);
				int_val = sbin->value.int_val;

				if (as_sindex_add_integer_to_sbin(sbin, int_val) == AS_SINDEX_OK) {
					if (sbin->num_values) {
						sindex_found++;
					}
				}
			}	
			else if (bin_type == AS_PARTICLE_TYPE_STRING) {
				found = true;
				byte* bin_val;
				cf_digest buf_dig;
				valsz = as_bin_particle_mem_size(b);

				if (valsz < 0 || valsz > AS_SINDEX_MAX_STRING_KSIZE) {
					cf_warning( AS_SINDEX, "sindex key size out of bounds %d ", valsz);
				}
				else {
					valsz = as_bin_particle_ptr(b, &bin_val);
					cf_digest_compute(bin_val, valsz, &buf_dig);

					if (as_sindex_add_digest_to_sbin(sbin, buf_dig) == AS_SINDEX_OK) {
						if (sbin->num_values) {
							sindex_found++;
						}
					}
				}
			}
		}
	}
	// 		Else if path_length > 0 OR type == MAP or LIST 
	// 			Deserialize the bin if have not deserialized it yet.
	//			Extract as_val from path within the bin.
	//			Add the values to the sbin.
	if (!found) {
		if (bin_type == AS_PARTICLE_TYPE_MAP || bin_type == AS_PARTICLE_TYPE_LIST) {
			if (! cdt_val) {
				cdt_val = as_val_frombin(b);
			}
			as_val * res_val   = as_sindex_extract_val_from_path(imd, cdt_val);
			if (!res_val) {
				goto END;
			}
			if (as_sindex_add_asval_to_itype_sindex[imd->itype](res_val, sbin) == AS_SINDEX_OK) {
				if (sbin->num_values) {
					sindex_found++;
				}
			}
		}
	}
END:
	*cdt_asval = cdt_val;
	return sindex_found;	
}

// Returns the number of sindex found
// TODO - deprecate and conflate body with as_sindex_sbins_from_bin() below.
int
as_sindex_sbins_from_bin_buf(as_namespace *ns, const char *set, as_bin *b, as_sindex_bin * start_sbin, 
					as_sindex_op op)
{
	// Check the sindex bit array.
	// If there is not sindex present on this bin return 0
	// Get the simatch_ll from set_binid_hash
	// If simatch_ll is NULL return 0
	// Iterate through simatch_ll
	// 		If path_length == 0
	// 			If itype == AS_SINDEX_ITYPE_DEFAULT and bin_type == STRING OR INTEGER
	// 				Add the value to the sbin.
	//			If itype == AS_SINDEX_ITYPE_MAP or AS_SINDEX_ITYPE_INVMAP and type = MAP
	//	 			Deserialize the bin if have not deserialized it yet.
	//				Extract as_val from path within the bin
	//				Add them to the sbin.
	// 			If itype == AS_SINDEX_ITYPE_LIST and type = LIST
	//	 			Deserialize the bin if have not deserialized it yet.
	//				Extract as_val from path within the bin.
	//				Add the values to the sbin.
	// 		Else if path_length > 0 and type == MAP or LIST 
	// 			Deserialize the bin if have not deserialized it yet.
	//			Extract as_val from path within the bin.
	//			Add the values to the sbin.
	// Return the number of sbins found.

	int sindex_found = 0;
	if (!b) {
		cf_warning(AS_SINDEX, "Null Bin Passed, No sbin created");
		return sindex_found;
	}
	if (!ns) {
		cf_warning(AS_SINDEX, "NULL Namespace Passed");
		return sindex_found;
	}
	if (!as_bin_inuse(b)) {
		return sindex_found;
	}

	// Check the sindex bit array.
	// If there is not sindex present on this bin return 0
	if (!as_sindex_binid_has_sindex(ns, b->id) ) {
		return sindex_found;
	}

	// Get the simatch_ll from set_binid_hash
	cf_ll * simatch_ll  = NULL;
	as_sindex__simatch_list_by_set_binid(ns, set, b->id, &simatch_ll);

	// If simatch_ll is NULL return 0
	if (!simatch_ll) {
		return sindex_found;
	}

	// Iterate through simatch_ll
	cf_ll_element             * ele    = cf_ll_get_head(simatch_ll);
	sindex_set_binid_hash_ele * si_ele = NULL;
	int                        simatch = -1;
	as_sindex                 * si     = NULL;
	as_val                   * cdt_val = NULL;
	int                   sbins_in_si  = 0;
	while (ele) {
		si_ele                = (sindex_set_binid_hash_ele *) ele;
		simatch               = si_ele->simatch;
		si                    = &ns->sindex[simatch];
		if (!as_sindex_isactive(si)) {
			ele = ele->next;
			continue;
		}
		AS_SINDEX_RESERVE(si);   
		as_sindex_init_sbin(&start_sbin[sindex_found], op,  as_sindex_pktype(si->imd), si);
		uint64_t s_time = cf_getns();
		sbins_in_si          = as_sindex_sbin_from_sindex(si, b, &start_sbin[sindex_found], &cdt_val);
		if (sbins_in_si > 0) {
			sindex_found += sbins_in_si;
			// AS_SINDEX_RELEASE will happen after sindex tree has been updated	
			SINDEX_HIST_INSERT_DATA_POINT(si, si_prep_hist, s_time);
		}
		else {
			AS_SINDEX_RELEASE(si);
		}
		ele                   = ele->next;
	}

	// FREE as_val
	if (cdt_val) {
		as_val_destroy(cdt_val);
	}
	// Return the number of sbin found.
	return sindex_found;
}

int
as_sindex_sbins_from_bin(as_namespace *ns, const char *set, as_bin *b, as_sindex_bin * start_sbin, as_sindex_op op)
{
	return as_sindex_sbins_from_bin_buf(ns, set, b, start_sbin, op);
}

/*
 * returns number of sbins found.
 */
int
as_sindex_sbins_from_rd(as_storage_rd *rd, uint16_t from_bin, uint16_t to_bin, as_sindex_bin sbins[], as_sindex_op op)
{
	uint16_t count  = 0;
	for (uint16_t i = from_bin; i < to_bin; i++) {
		as_bin *b   = &rd->bins[i];
		count      += as_sindex_sbins_from_bin(rd->ns, as_index_get_set_name(rd->r, rd->ns), b, &sbins[count], op);
	}
	return count;
}

int
as_sindex_sbin_free(as_sindex_bin *sbin)
{
	if (sbin->to_free) {
		if (sbin->values) {
			cf_free(sbin->values);
		}
	}
	if (sbin->si) {
		AS_SINDEX_RELEASE(sbin->si);
	}
	else {
		cf_warning(AS_SINDEX, "SBIN FREE : si should not be null in sbin");
	}
    return AS_SINDEX_OK;
}

int
as_sindex_sbin_freeall(as_sindex_bin *sbin, int numbins)
{
	for (int i = 0; i < numbins; i++)  {
		as_sindex_sbin_free(&sbin[i]);
	}
	return AS_SINDEX_OK;
} 

/* This find out of the record can be defragged 
 * AS_SINDEX_GC_ERROR if found and cannot defrag
 * AS_SINDEX_GC_OK if can defrag
 * AS_SINDEX_GC_SKIP_ITERATION if skip current gc iteration. (partition lock timed out)
 */  
as_sindex_gc_status
as_sindex_can_defrag_record(as_namespace *ns, cf_digest *keyd)
{
	as_partition_reservation rsv;
	as_partition_id pid = as_partition_getid(*keyd);
	
	int timeout = 2; // 2 ms
	if (as_partition_reserve_migrate_timeout(ns, pid, &rsv, 0, timeout) != 0 ) {
		cf_atomic_int_add(&g_config.sindex_gc_timedout, 1);
		return AS_SINDEX_GC_SKIP_ITERATION;
	}

	int rv = AS_SINDEX_GC_ERROR;
	if (as_record_exists(rsv.tree, keyd, rsv.ns) != 0) {
		rv = AS_SINDEX_GC_OK;
	}
	as_partition_release(&rsv);
	return rv;

}

int
as_sindex_histogram_dumpall(as_namespace *ns)
{
	if (!ns)
		return AS_SINDEX_ERR_PARAM;
	SINDEX_GRLOCK();

	for (int i = 0; i < ns->sindex_cnt; i++) {
		if (ns->sindex[i].state != AS_SINDEX_ACTIVE) continue;
		if (!ns->sindex[i].enable_histogram)         continue;
		as_sindex *si = &ns->sindex[i];
		if (si->stats._write_hist)
			histogram_dump(si->stats._write_hist);
		if (si->stats._si_prep_hist)
			histogram_dump(si->stats._si_prep_hist);
		if (si->stats._delete_hist)
			histogram_dump(si->stats._delete_hist);
		if (si->stats._query_hist)
			histogram_dump(si->stats._query_hist);
		if (si->stats._query_batch_lookup)
			histogram_dump(si->stats._query_batch_lookup);
		if (si->stats._query_batch_io)
			histogram_dump(si->stats._query_batch_io);
		if (si->stats._query_rcnt_hist)
			histogram_dump(si->stats._query_rcnt_hist);
		if (si->stats._query_diff_hist)
			histogram_dump(si->stats._query_diff_hist);
	}
	SINDEX_GUNLOCK();
	return AS_SINDEX_OK;
}

int
as_sindex_histogram_enable(as_namespace *ns, char * iname, bool enable)
{
	as_sindex *si = as_sindex_lookup_by_iname(ns, iname, AS_SINDEX_LOOKUP_FLAG_ISACTIVE);
	if (!si) {
		cf_warning(AS_SINDEX, "SINDEX HISTOGRAM : sindex %s not found", iname);	
		return AS_SINDEX_ERR_NOTFOUND;
	}

	si->enable_histogram = enable;
	AS_SINDEX_RELEASE(si);
	return AS_SINDEX_OK;
}

/*
 * Function to check to make sure if two bins match.
 * Returns true if it matches
 */
/*
bool
as_sindex_sbin_match(as_sindex_bin *b1, as_sindex_bin *b2)
{
	if (!b1 || !b2)                                         return false;
	if (b1->id    != b2->id)                                return false;
	if (b1->type  != b2->type)                              return false;

	if ((b1->type == AS_PARTICLE_TYPE_INTEGER)
			&& (b1->u.i64 != b2->u.i64))                    return false;
	if ((b1->type == AS_PARTICLE_TYPE_STRING)
			&& (memcmp(&b1->digest, &b2->digest, AS_DIGEST_KEY_SZ)))  return false;

	return true;
}
*/

/*
 * ACCOUNTING ACCOUNTING ACCOUNTING
 *
 * Internal function API for tracking sindex memory usage. This get called
 * from inside Aerospike Index.
 *
 * TODO: Make accounting subsystem cache friendly. At high speed it
 *       cache misses it causes starts to matter
 *
 * Reserve locally first then globally
 */
bool
as_sindex_reserve_data_memory(as_sindex_metadata *imd, uint64_t bytes)
{
	if (!bytes)                           return true;
	if (!imd || !imd->si || !imd->si->ns) return false;
	as_namespace *ns = imd->si->ns;
	bool g_reserved  = false;
	bool ns_reserved = false;
	bool si_reserved = false;
	uint64_t val     = 0;

	// Global reservation
	val = cf_atomic_int_add(&g_config.sindex_data_memory_used, bytes);
	g_reserved = true;
	if (val > g_config.sindex_data_max_memory) goto FAIL;
	
	// Namespace reservation
	val = cf_atomic_int_add(&ns->sindex_data_memory_used, bytes);
	ns_reserved = true;
	if (val > ns->sindex_data_max_memory)      goto FAIL;
	
	// Secondary Index Specific
	val = cf_atomic_int_add(&imd->si->data_memory_used, bytes);
	si_reserved = true;
	if (val > imd->si->config.data_max_memory) goto FAIL;
	
	return true;

FAIL:
	if (ns_reserved) cf_atomic_int_sub(&ns->sindex_data_memory_used, bytes);
	if (g_reserved)  cf_atomic_int_sub(&g_config.sindex_data_memory_used, bytes);
	if (si_reserved)  cf_atomic_int_sub(&imd->si->data_memory_used, bytes);
	cf_warning(AS_SINDEX, "Data Memory Cap Hit for Secondary Index %s "
							"while reserving %ld bytes", imd->iname, bytes);
	return false;
}

// release locally first then globally
bool
as_sindex_release_data_memory(as_sindex_metadata *imd, uint64_t bytes)
{
	as_namespace *ns = imd->si->ns;
	if ((ns->sindex_data_memory_used < bytes)
		|| (imd->si->data_memory_used < bytes)
		|| (g_config.sindex_data_memory_used < bytes)) {
		cf_warning(AS_SINDEX, "Sindex memory usage accounting corrupted");
	}
	cf_atomic_int_sub(&ns->sindex_data_memory_used, bytes);
	cf_atomic_int_sub(&g_config.sindex_data_memory_used, bytes);
	cf_atomic_int_sub(&imd->si->data_memory_used, bytes);
	return true;
}

uint64_t
as_sindex_get_ns_memory_used(as_namespace *ns)
{
	if (as_sindex_ns_has_sindex(ns)) {
		return ns->sindex_data_memory_used;
	}
	return 0;
}

extern int as_info_parameter_get(char *param_str, char *param, char *value, int  *value_len);

/*
 * Client API function to set configuration parameters for secondary indexes
 */
int
as_sindex_set_config(as_namespace *ns, as_sindex_metadata *imd, char *params)
{
	if (!ns)
		return AS_SINDEX_ERR_PARAM;
	as_sindex *si = as_sindex_lookup_by_iname(ns, imd->iname, AS_SINDEX_LOOKUP_FLAG_ISACTIVE);
	if (!si) {
		return AS_SINDEX_ERR_NOTFOUND;
	}
	SINDEX_WLOCK(&si->imd->slock);
	if (si->state == AS_SINDEX_ACTIVE) {
		char context[100];
		int  context_len = sizeof(context);
		if (0 == as_info_parameter_get(params, "ignore-not-sync", context, &context_len)) {
			if (strncmp(context, "true", 4)==0 || strncmp(context, "yes", 3)==0) {
				cf_info(AS_INFO,"Changing value of ignore-not-sync of ns %s sindex %s to %s", ns->name, imd->iname, context);
				si->config.flag |= AS_SINDEX_CONFIG_IGNORE_ON_DESYNC;
			} else if (strncmp(context, "false", 5)==0 || strncmp(context, "no", 2)==0) {
				cf_info(AS_INFO,"Changing value of ignore-not-sync of ns %s sindex %s to %s", ns->name, imd->iname, context);
				si->config.flag &= ~AS_SINDEX_CONFIG_IGNORE_ON_DESYNC;
			} else {
				goto Error;
			}
		}
		else if (0 == as_info_parameter_get(params, "data-max-memory", context, &context_len)) {
			uint64_t val = atoll(context);
			cf_detail(AS_INFO, "data-max-memory = %"PRIu64"",val);
			// Protect so someone does not reduce memory to below 1/2 current value, allow it
			// in case value is ULONG_MAX
			if (((si->config.data_max_memory != ULONG_MAX)
				&& (val < (si->config.data_max_memory / 2L)))
				|| (val < cf_atomic64_get(si->data_memory_used))) {
				goto Error;
			}
			cf_info(AS_INFO,"Changing value of data-max-memory of ns %s sindex %s from %"PRIu64"to %"PRIu64"",
							ns->name, imd->iname, si->config.data_max_memory, val);
			si->config.data_max_memory = val;
		}
		else if (0 == as_info_parameter_get(params, "gc-period", context, &context_len)) {
			uint64_t val = atoll(context);
			cf_detail(AS_INFO, "gc-period = %"PRIu64"",val);
			if (val < 0) {
				goto Error;
			}
			cf_info(AS_INFO,"Changing value of gc-period of ns %s sindex %s from %"PRIu64"to %"PRIu64"",
							ns->name, imd->iname, si->config.defrag_period, val);
			si->config.defrag_period = val;
		}
		else if (0 == as_info_parameter_get(params, "gc-max-units", context, &context_len)) {
			uint64_t val = atoll(context);
			cf_detail(AS_INFO, "gc-limit = %"PRIu64"",val);
			if (val < 0) {
				goto Error;
			}
			cf_info(AS_INFO,"Changing value of gc-max-units of ns %s sindex %s from %"PRIu64"to %"PRIu64"",
							ns->name, imd->iname, si->config.defrag_max_units, val);
			si->config.defrag_max_units = val;
		}
		else {
			goto Error;
		}
	}
	SINDEX_UNLOCK(&si->imd->slock);
	AS_SINDEX_RELEASE(si);
	return AS_SINDEX_OK;

Error:
	SINDEX_UNLOCK(&si->imd->slock);
	AS_SINDEX_RELEASE(si);
	return AS_SINDEX_ERR_PARAM;
}

extern int as_info_parse_params_to_sindex_imd(char *, as_sindex_metadata *, cf_dyn_buf *, bool, bool*);

/*
 * Description     : When a index has to be dropped and recreated during cluster state change
 * 				     this function is called.
 * Parameters      : imd, which is constructed from the final index defn given by paxos principal.
 * 
 * Returns         : 0 on all cases. Check log for errors.
 *
 * Synchronization : Does not explicitly take any locks
 */
int
as_sindex_update(as_sindex_metadata* imd)
{
	as_namespace *ns = as_namespace_get_byname(imd->ns_name);
	int ret          = as_sindex_create(ns, imd, true);
	if (ret != 0) {
		cf_warning(AS_SINDEX,"Index %s creation failed at the accept callback", imd->iname);
	}
	return 0;
}

/*
 * Description :
 *  	Checks the parameters passed to as_sindex_create function
 *
 * Parameters:
 * 		namespace, index metadata
 *
 * Returns:
 * 		AS_SINDEX_OK            - for valid parameters.
 * 		Appropriate error codes - otherwise
 *
 * Synchronization:
 * 		This function does not explicitly acquire any lock.
 */
int
as_sindex_create_check_params(as_namespace* ns, as_sindex_metadata* imd)
{
	SINDEX_GRLOCK();

	int ret     = AS_SINDEX_OK;
	if (ns->sindex_cnt >= AS_SINDEX_MAX) {
		ret = AS_SINDEX_ERR_MAXCOUNT;
		goto END;
	}

	int simatch = as_sindex__simatch_by_iname(ns, imd->iname);

	if (simatch != -1) {
		cf_info(AS_SINDEX,"Index %s already exists", imd->iname);
		ret = AS_SINDEX_ERR_FOUND;
	} else {
		int16_t binid = as_bin_get_id(ns, imd->bnames[0]);
		if (binid != -1)
		{
			int simatch = as_sindex__simatch_by_set_binid(ns, imd->set, binid, imd->btype[0], imd->itype, imd->path_str);
			if (simatch != -1) {
				cf_info(AS_SINDEX," The bin %s is already indexed @ %d",imd->bnames[0], simatch);
				ret = AS_SINDEX_ERR_FOUND;
				goto END;
			}
		}

		for (int i = 0; i < AS_SINDEX_BINMAX; i++) {
			if (imd->bnames[i] && ( strlen(imd->bnames[i]) > ( AS_ID_INAME_SZ - 1 ) )) {
				cf_info(AS_SINDEX, "Index Name %s too long ", imd->bnames[i]);
				ret = AS_SINDEX_ERR_PARAM;
				goto END;
			}
		}
	}

END:
	SINDEX_GUNLOCK();
    return ret;
}

// SMD CALLBACKS **********************************************************************************
/*
 *                +------------------+
 *  client -->    |  Secondary Index |
 *                +------------------+
 *                     /|\
 *                      | 4 accept
 *                  +----------+   2
 *                  |          |<-------   +------------------+ 1 request
 *                  | SMD      | 3 merge   |  Secondary Index | <------------|
 *                  |          |<------->  |                  | 5 response   | CLIENT
 *                  |          | 4 accept  |                  | ------------>|
 *                  |          |-------->  +------------------+
 *                  +----------+
 *                     |   4 accept
 *                    \|/
 *                +------------------+
 *  client -->    |  Secondary Index |
 *                +------------------+
 *
 *
 *  System Metadta module sits in the middle of multiple secondary index
 *  module on multiple nodes. The changes which eventually are made to the
 *  secondary index are always triggerred from SMD. Here is the flow.
 *
 *  Step1: Client send (could possibly be secondary index thread) triggers
 *         create / delete / update related to secondary index metadata.
 *
 *  Step2: The request passed through secondary index module (may be few
 *         node specific info is added on the way) to the SMD.
 *
 *  Step3: SMD send out the request to the paxos master.
 *
 *  Step4: Paxos master request the relevant metadata info from all the
 *         nodes in the cluster once it has all the data... [SMD always
 *         stores copy of the data, it is stored when the first time
 *         create happens]..it call secondary index merge callback
 *         function. The function is responsible for resolving the winning
 *         version ...
 *
 *  Step5: Once winning version is decided for all the registered module
 *         the changes are sent to all the node.
 *
 *  Step6: At each node accept_fn is called for each module. Which triggers
 *         the call to the secondary index create/delete/update functions
 *         which would be used to in-memory operation and make it available
 *         for the system.
 *
 *  There are two types of operations which look at the secondary index
 *  operations.
 *
 *  a) Normal operation .. they all look a the in-memory structure and
 *     data which is in sindex and ai_btree layer.
 *
 *  b) Other part which do DDL operation like which work through the SMD
 *     layer. Multiple operation happening from the multiple nodes which
 *     come through this layer. The synchronization is responsible of
 *     SMD layer. The part sindex / ai_btree code is responsible is to
 *     make sure when the call from the SMD comes there is proper sync
 *     between this and operation in section a
 *
 */

// Global flag to signal that all secondary index SMD is restored.
bool g_sindex_smd_restored = false;

/*
 * Description: This cb function is called by paxos master, before doing the
 *              In the case of AS_SMD_SET_ACTION
 *              1) existence of index with the given index name.
 *              2) Whether the bin already has a index
 *              In case of AS_SMD_DELETE_ACTION
 *              1) the existence of index with the given name
 * Parameters:
 * 			   module -- module name (SINDEX_MODULE)
 * 			   item   -- action item that paxos master has received
 * 			   udata  -- user data for the callback
 *
 * Returns:
 * 	In case of AS_SMD_SET_ACTION:
 * 		AS_SIDNEX_ERR_INDEX_FOUND  - if index with the given name exists or bin
 * 									  already has an index
 * 		AS_SINDEX_OK			    - Otherwise
 * 	In case of AS_SMD_DELETE_ACTION
 * 		AS_SINDEX_ERR_NOTFOUND      - Index does not exist with the given index name
 * 		AS_SINDEX_OK				- Otherwise
 *
 * 	Synchronization
 * 		This function takes SINDEX GLOBAL WRITE LOCK and releasese it for checking deletion
 * 		operation.
 */
int
as_sindex_smd_can_accept_cb(char *module, as_smd_item_t *item, void *udata)
{
	as_sindex_metadata imd;
	memset((void *)&imd, 0, sizeof(imd));

	char         * params = NULL;
	as_namespace * ns     = NULL;
	int retval            = AS_SINDEX_ERR;

	switch (item->action) {
		case AS_SMD_ACTION_SET:
			{
				params = item->value;
				bool smd_op = false;
				if (as_info_parse_params_to_sindex_imd(params, &imd, NULL, true, &smd_op)){
					goto ERROR;
				}
				ns     = as_namespace_get_byname(imd.ns_name);
				retval = as_sindex_create_check_params(ns, &imd);

				if(retval != AS_SINDEX_OK){
					cf_info(AS_SINDEX, "Callback from paxos master for validation failed with error code %d", retval);
					goto ERROR;
				}
				break;
			}
		case AS_SMD_ACTION_DELETE:
			{
				char * key_dup = cf_strdup(item->key);
				// Get ns name 
				// Using strtok_r instead of strtok due to MT environment.
				char * saveptr = NULL;
				char * ns_tmpname    = strtok_r(key_dup, ":", &saveptr);
				if (!ns_tmpname) {
					cf_warning(AS_SINDEX, "Failed to extract namspace name from SMD delete item value");
					retval = AS_SINDEX_ERR;
					cf_free(key_dup);
					goto ERROR;
				}
				else {
					cf_debug(AS_SINDEX, "Extracted namespace name from SMD delete item value -> %s", ns_tmpname);
				}

				// Get index name
				char * i_tmpname      = strtok_r(NULL, ":", &saveptr);
				if (!i_tmpname) {
					cf_warning(AS_SINDEX, "Failed to extract index name from SMD delete item value");
					retval = AS_SINDEX_ERR;
					cf_free(key_dup);
					goto ERROR;
				}
				else {
					cf_debug(AS_SINDEX, "Extracted index name from SMD delete item value -> %s", i_tmpname);
				}

				imd.ns_name = cf_strdup(ns_tmpname);
				imd.iname   = cf_strdup(i_tmpname);
				ns          = as_namespace_get_byname(imd.ns_name);
				if (as_sindex_lookup_by_iname(ns, imd.iname, AS_SINDEX_LOOKUP_FLAG_NORESERVE | AS_SINDEX_LOOKUP_FLAG_ISACTIVE)) {
					retval = AS_SINDEX_OK;
				}
				else {
					retval = AS_SINDEX_ERR_NOTFOUND;
				}
				cf_free(key_dup);
				break;
=======
>>>>>>> 4069439d
			}
		}
	}

	return true;
}

as_sindex_status
as_sindex_add_diff_asval_to_mapvalues_sindex(as_val * old_val, as_val * new_val, as_sindex_bin * sbin, int * found)
{
	// If both old val and new val have the same expected type
	//		Add all old values of type "type" to a old hash
	//		Add all new values of type "type" to a new hash
	//		Iterate through all the values in the old and check it exist or not in the new hash
	//		If it does not exist add it to the sbin with OP DELETE
	//		Iterate through all the values in the old and check it exist or not in the old hash 
	//		If it does not exist add it to the sbin with OP INSERT
	// Else add them separately to the sbins

	int data_size = 0;
	as_particle_type type = sbin->type;
	if (type == AS_PARTICLE_TYPE_STRING) {
		data_size = 20;
	}
	else if (type == AS_PARTICLE_TYPE_INTEGER) {
		data_size = 8;
	}
	else {
		cf_debug(AS_SINDEX, "Invalid data type %d", type);
		return AS_SINDEX_ERR;
	}
	as_sindex * si = sbin->si;
	int sbins_made = 0;

	// If both old val and new val have the same expected type
	if (old_val && new_val) {
		if (old_val->type == AS_MAP && new_val->type == AS_MAP) {
			as_map * old_map = as_map_fromval(old_val);
			as_map * new_map = as_map_fromval(new_val);	

	//		Add all old values of type "type" to a old hash
			as_sindex_sbin_value_hash old_sbin_hash;
			old_sbin_hash.type      = type;
			shash_create(&(old_sbin_hash.value_hash), as_sindex_hash_fn, data_size, 1, AS_SINDEX_SBIN_HASH_SZ, 0);
			as_map_foreach(old_map, as_sindex_mapvalues_to_hash, &old_sbin_hash);

	//		Add all new values of type "type" to a new hash	
			as_sindex_sbin_value_hash new_sbin_hash;
			new_sbin_hash.type      = type;
			shash_create(&(new_sbin_hash.value_hash), as_sindex_hash_fn, data_size, 1, AS_SINDEX_SBIN_HASH_SZ, 0);
			as_map_foreach(new_map, as_sindex_mapvalues_to_hash, &new_sbin_hash);
	
	//		Iterate through all the values in the old and check if it exist or not in the new hash
	//		If it does not exist add it to the sbin with OP DELETE
			as_sindex_init_sbin(&sbin[sbins_made], AS_SINDEX_OP_INSERT, type, si);
			old_sbin_hash.sbin = &sbin[sbins_made];
			as_map_foreach(new_map, as_sindex_compare_mapvalues_hash, &old_sbin_hash);
			if (sbin[sbins_made].num_values) {
				sbins_made++;
			}

	//		Iterate through all the values in the old and check if it exist or not in the old hash 
	//		If it does not exist add it to the sbin with OP INSERT
			as_sindex_init_sbin(&sbin[sbins_made], AS_SINDEX_OP_DELETE, type, si);
			new_sbin_hash.sbin = &sbin[sbins_made];
			as_map_foreach(old_map, as_sindex_compare_mapvalues_hash, &new_sbin_hash);
			if (sbin[sbins_made].num_values) {
				sbins_made++;
			}

			shash_destroy(old_sbin_hash.value_hash);
			shash_destroy(new_sbin_hash.value_hash);
		}
		*found += sbins_made;
		return AS_SINDEX_OK;
	}

	int ret = 0;
	// Else add them separately to the sbins
	as_sindex_init_sbin(&sbin[sbins_made], AS_SINDEX_OP_DELETE, type, si);
	ret = as_sindex_add_asval_to_mapvalues_sindex(old_val, &sbin[sbins_made]);
	if (!ret) {
		if (&sbin[sbins_made].num_values) {
			sbins_made++;
		}
	}
	if (ret || !&sbin[sbins_made].num_values) {
		as_sindex_sbin_free(&sbin[sbins_made]);	
	}

	as_sindex_init_sbin(&sbin[sbins_made], AS_SINDEX_OP_INSERT, type, si);
	ret = as_sindex_add_asval_to_mapvalues_sindex(new_val, &sbin[sbins_made]);
	if (!ret) {
		if (&sbin[sbins_made].num_values) {
			sbins_made++;
		}
	}
	if (ret || !&sbin[sbins_made].num_values) {
		as_sindex_sbin_free(&sbin[sbins_made]);
	}

	*found += sbins_made;
	return AS_SINDEX_OK;
}

typedef as_sindex_status (*as_sindex_add_diff_asval_to_itype_sindex_fn)
			(as_val * old_val, as_val * new_val, as_sindex_bin * sbin, int * found);
			static const as_sindex_add_diff_asval_to_itype_sindex_fn 
			as_sindex_add_diff_asval_to_itype_sindex[AS_SINDEX_ITYPE_MAX] = {
	as_sindex_add_diff_asval_to_default_sindex,
	as_sindex_add_diff_asval_to_list_sindex,
	as_sindex_add_diff_asval_to_mapkeys_sindex,
	as_sindex_add_diff_asval_to_mapvalues_sindex
};
//                                  END - DIFF FROM ASVAL TO SINDEX
// ************************************************************************************************
// ************************************************************************************************
//                                     SBIN INTERFACE FUNCTIONS
int
as_sindex_sbin_from_sindex(as_sindex * si, as_bin *b, as_sindex_bin * sbin, as_val ** cdt_asval)
{
	as_sindex_metadata * imd    = si->imd;
	as_particle_type imd_btype  = as_sindex_pktype(imd);
	as_val * cdt_val            = * cdt_asval;
	uint32_t  valsz             = 0;
	int sindex_found            = 0;
	as_particle_type bin_type   = 0;
	bool found = false;

	bin_type = as_bin_get_particle_type(b);

	//		Prepare si
	// 		If path_length == 0
	if (imd->path_length == 0) {
		// 			If itype == AS_SINDEX_ITYPE_DEFAULT and bin_type == STRING OR INTEGER
		// 				Add the value to the sbin.
		if (imd->itype == AS_SINDEX_ITYPE_DEFAULT && bin_type == imd_btype) {
			if (bin_type == AS_PARTICLE_TYPE_INTEGER) {
				found = true;
				uint64_t int_val = 0;

				valsz = as_bin_particle_to_mem(b, (byte *)&sbin->value.int_val);
				int_val = sbin->value.int_val;

				if (as_sindex_add_integer_to_sbin(sbin, int_val) == AS_SINDEX_OK) {
					if (sbin->num_values) {
						sindex_found++;
					}
				}
			}	
			else if (bin_type == AS_PARTICLE_TYPE_STRING) {
				found = true;
				byte* bin_val;
				cf_digest buf_dig;
				valsz = as_bin_particle_mem_size(b);

				if (valsz < 0 || valsz > AS_SINDEX_MAX_STRING_KSIZE) {
					cf_warning( AS_SINDEX, "sindex key size out of bounds %d ", valsz);
				}
				else {
					valsz = as_bin_particle_ptr(b, &bin_val);
					cf_digest_compute(bin_val, valsz, &buf_dig);

					if (as_sindex_add_digest_to_sbin(sbin, buf_dig) == AS_SINDEX_OK) {
						if (sbin->num_values) {
							sindex_found++;
						}
					}
				}
			}
		}
	}
	// 		Else if path_length > 0 OR type == MAP or LIST 
	// 			Deserialize the bin if have not deserialized it yet.
	//			Extract as_val from path within the bin.
	//			Add the values to the sbin.
	if (!found) {
		if (bin_type == AS_PARTICLE_TYPE_MAP || bin_type == AS_PARTICLE_TYPE_LIST) {
			if (! cdt_val) {
				cdt_val = as_val_frombin(b);
			}
			as_val * res_val   = as_sindex_extract_val_from_path(imd, cdt_val);
			if (!res_val) {
				goto END;
			}
			if (as_sindex_add_asval_to_itype_sindex[imd->itype](res_val, sbin) == AS_SINDEX_OK) {
				if (sbin->num_values) {
					sindex_found++;
				}
			}
		}
	}
END:
	*cdt_asval = cdt_val;
	return sindex_found;	
}

// Returns the number of sindex found
// TODO - deprecate and conflate body with as_sindex_sbins_from_bin() below.
int
as_sindex_sbins_from_bin_buf(as_namespace *ns, const char *set, as_bin *b, as_sindex_bin * start_sbin, 
					as_sindex_op op)
{
	// Check the sindex bit array.
	// If there is not sindex present on this bin return 0
	// Get the simatch_ll from set_binid_hash
	// If simatch_ll is NULL return 0
	// Iterate through simatch_ll
	// 		If path_length == 0
	// 			If itype == AS_SINDEX_ITYPE_DEFAULT and bin_type == STRING OR INTEGER
	// 				Add the value to the sbin.
	//			If itype == AS_SINDEX_ITYPE_MAP or AS_SINDEX_ITYPE_INVMAP and type = MAP
	//	 			Deserialize the bin if have not deserialized it yet.
	//				Extract as_val from path within the bin
	//				Add them to the sbin.
	// 			If itype == AS_SINDEX_ITYPE_LIST and type = LIST
	//	 			Deserialize the bin if have not deserialized it yet.
	//				Extract as_val from path within the bin.
	//				Add the values to the sbin.
	// 		Else if path_length > 0 and type == MAP or LIST 
	// 			Deserialize the bin if have not deserialized it yet.
	//			Extract as_val from path within the bin.
	//			Add the values to the sbin.
	// Return the number of sbins found.

	int sindex_found = 0;
	if (!b) {
		cf_warning(AS_SINDEX, "Null Bin Passed, No sbin created");
		return sindex_found;
	}
	if (!ns) {
		cf_warning(AS_SINDEX, "NULL Namespace Passed");
		return sindex_found;
	}
	if (!as_bin_inuse(b)) {
		return sindex_found;
	}

	// Check the sindex bit array.
	// If there is not sindex present on this bin return 0
	if (!as_sindex_binid_has_sindex(ns, b->id) ) {
		return sindex_found;
	}

	// Get the simatch_ll from set_binid_hash
	cf_ll * simatch_ll  = NULL;
	as_sindex__simatch_list_by_set_binid(ns, set, b->id, &simatch_ll);

	// If simatch_ll is NULL return 0
	if (!simatch_ll) {
		return sindex_found;
	}

	// Iterate through simatch_ll
	cf_ll_element             * ele    = cf_ll_get_head(simatch_ll);
	sindex_set_binid_hash_ele * si_ele = NULL;
	int                        simatch = -1;
	as_sindex                 * si     = NULL;
	as_val                   * cdt_val = NULL;
	int                   sbins_in_si  = 0;
	while (ele) {
		si_ele                = (sindex_set_binid_hash_ele *) ele;
		simatch               = si_ele->simatch;
		si                    = &ns->sindex[simatch];
		if (!as_sindex_isactive(si)) {
			ele = ele->next;
			continue;
		}
		as_sindex_init_sbin(&start_sbin[sindex_found], op,  as_sindex_pktype(si->imd), si);
		uint64_t s_time = cf_getns();
		sbins_in_si          = as_sindex_sbin_from_sindex(si, b, &start_sbin[sindex_found], &cdt_val);
		if (sbins_in_si == 1) {
			sindex_found += sbins_in_si;
			// sbin free will happen once sbin is updated in sindex tree
			SINDEX_HIST_INSERT_DATA_POINT(si, si_prep_hist, s_time);
		}
		else {
			as_sindex_sbin_free(&start_sbin[sindex_found]);
			if (sbins_in_si) {
				cf_warning(AS_SINDEX, "sbins found in si is neither 1 nor 0. It is %d", sbins_in_si);
			}
		}
		ele                   = ele->next;
	}

	// FREE as_val
	if (cdt_val) {
		as_val_destroy(cdt_val);
	}
	// Return the number of sbin found.
	return sindex_found;
}

int
as_sindex_sbins_from_bin(as_namespace *ns, const char *set, as_bin *b, as_sindex_bin * start_sbin, as_sindex_op op)
{
	return as_sindex_sbins_from_bin_buf(ns, set, b, start_sbin, op);
}

/*
 * returns number of sbins found.
 */
int
as_sindex_sbins_from_rd(as_storage_rd *rd, uint16_t from_bin, uint16_t to_bin, as_sindex_bin sbins[], as_sindex_op op)
{
	uint16_t count  = 0;
	for (uint16_t i = from_bin; i < to_bin; i++) {
		as_bin *b   = &rd->bins[i];
		count      += as_sindex_sbins_from_bin(rd->ns, as_index_get_set_name(rd->r, rd->ns), b, &sbins[count], op);
	}
	return count;
}

int
as_sindex_sbin_free(as_sindex_bin *sbin)
{
	if (sbin->to_free) {
		if (sbin->values) {
			cf_free(sbin->values);
		}
	}
	if (sbin->si) {
		AS_SINDEX_RELEASE(sbin->si);
	}
	else {
		cf_warning(AS_SINDEX, "SBIN FREE : si should not be null in sbin");
	}
    return AS_SINDEX_OK;
}

int
as_sindex_sbin_freeall(as_sindex_bin *sbin, int numbins)
{
	for (int i = 0; i < numbins; i++)  {
		as_sindex_sbin_free(&sbin[i]);
	}
	return AS_SINDEX_OK;
}

// Needs comments
int
as_sindex_update_by_sbin(as_namespace *ns, const char *set, as_sindex_bin *start_sbin, int num_sbins, cf_digest * pkey)
{
	cf_debug(AS_SINDEX, "as_sindex_update_by_sbin");

	// Need to address sbins which have OP as AS_SINDEX_OP_DELETE before the ones which have
	// OP as AS_SINDEX_OP_INSERT. This is because same secondary index key can exist in sbins
	// with different OPs
	int sindex_ret = AS_SINDEX_OK;
	for (int i=0; i<num_sbins; i++) {
		if (start_sbin[i].op == AS_SINDEX_OP_DELETE) {
			sindex_ret = as_sindex__op_by_sbin(ns, set, 1, &start_sbin[i], pkey);
		}
	}
	for (int i=0; i<num_sbins; i++) {
		if (start_sbin[i].op == AS_SINDEX_OP_INSERT) {
			sindex_ret = as_sindex__op_by_sbin(ns, set, 1, &start_sbin[i], pkey);
		}
	}
	return sindex_ret;
}
//                                 END - SBIN INTERFACE FUNCTIONS
// ************************************************************************************************
// ************************************************************************************************
//                                      PUT RD IN SINDEX
// Takes a record and tries to populate it in every sindex present in the namespace.
void
as_sindex_putall_rd(as_namespace *ns, as_storage_rd *rd)
{
	int count = 0;
	int valid = 0;

	while (count < AS_SINDEX_MAX && valid < ns->sindex_cnt) {
		as_sindex *si = &ns->sindex[count];
		if (!as_sindex_put_rd(si, rd)) {
			valid++;
		}
		count++;
	}
}

as_sindex_status
as_sindex_put_rd(as_sindex *si, as_storage_rd *rd)
{
	if (!si) {
		cf_warning(AS_SINDEX, "SI is null in as_sindex_put_rd");
		return AS_SINDEX_ERR;
	}

	// Proceed only if sindex is active
	SINDEX_GRLOCK();
	if (!as_sindex_isactive(si)) {
		SINDEX_GUNLOCK();
		return AS_SINDEX_ERR;
	}

	as_sindex_metadata *imd = si->imd;
	// Validate Set name. Other function do this check while
	// performing searching for simatch.
	const char *setname = NULL;
	if (as_index_has_set(rd->r)) {
		setname = as_index_get_set_name(rd->r, si->ns);
	}

	SINDEX_RLOCK(&imd->slock);
	if (!as_sindex__setname_match(imd, setname)) {
		SINDEX_UNLOCK(&imd->slock);
		SINDEX_GUNLOCK();
		return AS_SINDEX_OK;
	}

	SINDEX_UNLOCK(&imd->slock);

	// collect sbins
	SINDEX_BINS_SETUP(sbins, 1);

	int sbins_populated = 0;
	for (int i = 0; i < imd->num_bins; i++) {
		as_bin *b = as_bin_get(rd, imd->bnames[i]);
		if (!b) {
			SINDEX_GUNLOCK();
			return AS_SINDEX_OK;
		}

		as_val * cdt_val = NULL;
		int sbins_found  = 0;

		as_sindex_init_sbin(&sbins[sbins_populated], AS_SINDEX_OP_INSERT, 
												as_sindex_pktype(si->imd), si);
		sbins_found = as_sindex_sbin_from_sindex(si, b, &sbins[sbins_populated], &cdt_val);

		if (sbins_found == 1) {
			// sbin will freed after sindex update
			sbins_populated += sbins_found;
		}
		else {	
			as_sindex_sbin_free(&sbins[sbins_populated]);
			if (sbins_found) {
				cf_warning(AS_SINDEX, "Number of sbins found for 1 sindex is neither 1 nor 0. It is %d",
								sbins_populated);	
			}
		}

		if (cdt_val) {
			as_val_destroy(cdt_val);
		}
	}
	SINDEX_GUNLOCK();

	if (sbins_populated) {
		as_sindex_update_by_sbin(rd->ns, setname, sbins, sbins_populated, &rd->keyd);	
		as_sindex_sbin_freeall(sbins, sbins_populated);
	}

	return AS_SINDEX_OK;
}
//                                    END - PUT RD IN SINDEX
// ************************************************************************************************
// ************************************************************************************************
//                                      MEMORY ACCOUNTING
/*
 * Internal function API for tracking sindex memory usage. This get called
 * from inside Aerospike Index.
 *
 * TODO: Make accounting subsystem cache friendly. At high speed it
 *       cache misses it causes starts to matter
 *
 * Reserve locally first then globally
 */
bool
as_sindex_reserve_data_memory(as_sindex_metadata *imd, uint64_t bytes)
{
	if (!bytes)                           return true;
	if (!imd || !imd->si || !imd->si->ns) return false;
	as_namespace *ns = imd->si->ns;
	bool g_reserved  = false;
	bool ns_reserved = false;
	bool si_reserved = false;
	uint64_t val     = 0;

	// Global reservation
	val = cf_atomic_int_add(&g_config.sindex_data_memory_used, bytes);
	g_reserved = true;
	if (val > g_config.sindex_data_max_memory) goto FAIL;
	
	// Namespace reservation
	val = cf_atomic_int_add(&ns->sindex_data_memory_used, bytes);
	ns_reserved = true;
	if (val > ns->sindex_data_max_memory)      goto FAIL;
	
	// Secondary Index Specific
	val = cf_atomic_int_add(&imd->si->data_memory_used, bytes);
	si_reserved = true;
	if (val > imd->si->config.data_max_memory) goto FAIL;
	
	return true;

FAIL:
	if (ns_reserved) cf_atomic_int_sub(&ns->sindex_data_memory_used, bytes);
	if (g_reserved)  cf_atomic_int_sub(&g_config.sindex_data_memory_used, bytes);
	if (si_reserved)  cf_atomic_int_sub(&imd->si->data_memory_used, bytes);
	cf_warning(AS_SINDEX, "Data Memory Cap Hit for Secondary Index %s "
							"while reserving %ld bytes", imd->iname, bytes);
	return false;
}

// release locally first then globally
bool
as_sindex_release_data_memory(as_sindex_metadata *imd, uint64_t bytes)
{
	as_namespace *ns = imd->si->ns;
	if ((ns->sindex_data_memory_used < bytes)
		|| (imd->si->data_memory_used < bytes)
		|| (g_config.sindex_data_memory_used < bytes)) {
		cf_warning(AS_SINDEX, "Sindex memory usage accounting corrupted");
	}
	cf_atomic_int_sub(&ns->sindex_data_memory_used, bytes);
	cf_atomic_int_sub(&g_config.sindex_data_memory_used, bytes);
	cf_atomic_int_sub(&imd->si->data_memory_used, bytes);
	return true;
}

uint64_t
as_sindex_get_ns_memory_used(as_namespace *ns)
{
	if (as_sindex_ns_has_sindex(ns)) {
		return ns->sindex_data_memory_used;
	}
	return 0;
}
//                                     END - MEMORY ACCOUNTING
// ************************************************************************************************
// ************************************************************************************************
//                                           SMD CALLBACKS 
/*
 *                +------------------+
 *  client -->    |  Secondary Index |
 *                +------------------+
 *                     /|\
 *                      | 4 accept
 *                  +----------+   2
 *                  |          |<-------   +------------------+ 1 request
 *                  | SMD      | 3 merge   |  Secondary Index | <------------|
 *                  |          |<------->  |                  | 5 response   | CLIENT
 *                  |          | 4 accept  |                  | ------------>|
 *                  |          |-------->  +------------------+
 *                  +----------+
 *                     |   4 accept
 *                    \|/
 *                +------------------+
 *  client -->    |  Secondary Index |
 *                +------------------+
 *
 *
 *  System Metadta module sits in the middle of multiple secondary index
 *  module on multiple nodes. The changes which eventually are made to the
 *  secondary index are always triggerred from SMD. Here is the flow.
 *
 *  Step1: Client send (could possibly be secondary index thread) triggers
 *         create / delete / update related to secondary index metadata.
 *
 *  Step2: The request passed through secondary index module (may be few
 *         node specific info is added on the way) to the SMD.
 *
 *  Step3: SMD send out the request to the paxos master.
 *
 *  Step4: Paxos master request the relevant metadata info from all the
 *         nodes in the cluster once it has all the data... [SMD always
 *         stores copy of the data, it is stored when the first time
 *         create happens]..it call secondary index merge callback
 *         function. The function is responsible for resolving the winning
 *         version ...
 *
 *  Step5: Once winning version is decided for all the registered module
 *         the changes are sent to all the node.
 *
 *  Step6: At each node accept_fn is called for each module. Which triggers
 *         the call to the secondary index create/delete/update functions
 *         which would be used to in-memory operation and make it available
 *         for the system.
 *
 *  There are two types of operations which look at the secondary index
 *  operations.
 *
 *  a) Normal operation .. they all look a the in-memory structure and
 *     data which is in sindex and ai_btree layer.
 *
 *  b) Other part which do DDL operation like which work through the SMD
 *     layer. Multiple operation happening from the multiple nodes which
 *     come through this layer. The synchronization is responsible of
 *     SMD layer. The part sindex / ai_btree code is responsible is to
 *     make sure when the call from the SMD comes there is proper sync
 *     between this and operation in section a
 *
 */

// Global flag to signal that all secondary index SMD is restored.
bool g_sindex_smd_restored = false;
extern int as_info_parse_params_to_sindex_imd(char *, as_sindex_metadata *, cf_dyn_buf *, bool, bool*);
/*
 * Description: This cb function is called by paxos master, before doing the
 *              In the case of AS_SMD_SET_ACTION
 *              1) existence of index with the given index name.
 *              2) Whether the bin already has a index
 *              In case of AS_SMD_DELETE_ACTION
 *              1) the existence of index with the given name
 * Parameters:
 * 			   module -- module name (SINDEX_MODULE)
 * 			   item   -- action item that paxos master has received
 * 			   udata  -- user data for the callback
 *
 * Returns:
 * 	In case of AS_SMD_SET_ACTION:
 * 		AS_SIDNEX_ERR_INDEX_FOUND  - if index with the given name exists or bin
 * 									  already has an index
 * 		AS_SINDEX_OK			    - Otherwise
 * 	In case of AS_SMD_DELETE_ACTION
 * 		AS_SINDEX_ERR_NOTFOUND      - Index does not exist with the given index name
 * 		AS_SINDEX_OK				- Otherwise
 *
 * 	Synchronization
 * 		This function takes SINDEX GLOBAL WRITE LOCK and releasese it for checking deletion
 * 		operation.
 */
int
as_sindex_smd_can_accept_cb(char *module, as_smd_item_t *item, void *udata)
{
	as_sindex_metadata imd;
	memset((void *)&imd, 0, sizeof(imd));

	char         * params = NULL;
	as_namespace * ns     = NULL;
	int retval            = AS_SINDEX_ERR;

	switch (item->action) {
		case AS_SMD_ACTION_SET:
			{
				params = item->value;
				bool smd_op = false;
				if (as_info_parse_params_to_sindex_imd(params, &imd, NULL, true, &smd_op)){
					goto ERROR;
				}
				ns     = as_namespace_get_byname(imd.ns_name);
				retval = as_sindex_create_check_params(ns, &imd);

				if(retval != AS_SINDEX_OK){
					cf_info(AS_SINDEX, "Callback from paxos master for validation failed with error code %d", retval);
					goto ERROR;
				}
				break;
			}
		case AS_SMD_ACTION_DELETE:
			{
				char * key_dup = cf_strdup(item->key);
				// Get ns name 
				// Using strtok_r instead of strtok due to MT environment.
				char * saveptr = NULL;
				char * ns_tmpname    = strtok_r(key_dup, ":", &saveptr);
				if (!ns_tmpname) {
					cf_warning(AS_SINDEX, "Failed to extract namspace name from SMD delete item value");
					retval = AS_SINDEX_ERR;
					cf_free(key_dup);
					goto ERROR;
				}
				else {
					cf_debug(AS_SINDEX, "Extracted namespace name from SMD delete item value -> %s", ns_tmpname);
				}

				// Get index name
				char * i_tmpname      = strtok_r(NULL, ":", &saveptr);
				if (!i_tmpname) {
					cf_warning(AS_SINDEX, "Failed to extract index name from SMD delete item value");
					retval = AS_SINDEX_ERR;
					cf_free(key_dup);
					goto ERROR;
				}
				else {
					cf_debug(AS_SINDEX, "Extracted index name from SMD delete item value -> %s", i_tmpname);
				}

				imd.ns_name = cf_strdup(ns_tmpname);
				imd.iname   = cf_strdup(i_tmpname);
				ns          = as_namespace_get_byname(imd.ns_name);
				if (as_sindex_lookup_by_iname(ns, imd.iname, AS_SINDEX_LOOKUP_FLAG_NORESERVE | AS_SINDEX_LOOKUP_FLAG_ISACTIVE)) {
					retval = AS_SINDEX_OK;
				}
				else {
					retval = AS_SINDEX_ERR_NOTFOUND;
				}
				cf_free(key_dup);
				break;
			}
	}

ERROR:	
	as_sindex_imd_free(&imd);
	return retval;
}

int
as_sindex_cfg_var_hash_reduce_fn(void *key, void *data, void *udata)
{
	// Parse through the entire si_cfg_array, do an shash_delete on all the valid entries
	// How do we know if its a valid-entry ? valid-entries get marked by the valid_flag in
	// the process of doing as_sindex_create() called by smd.
	// display a warning for those that are not valid and finally, free the entire structure

	as_sindex_config_var *si_cfg_var = (as_sindex_config_var *)data;

	if (! si_cfg_var->conf_valid_flag) {
		cf_warning(AS_SINDEX, "No secondary index %s found. Configuration stanza for %s ignored.", si_cfg_var->name, si_cfg_var->name);
	}

	return 0;
}

/*
 * This function is called when the SMD has resolved the correct state of
 * metadata. This function needs to, based on the value, looks at the current
 * state of the index and trigger requests to secondary index to do the
 * needful. At the start of time there is nothing in sindex and this code
 * comes and setup indexes
 *
 * Expectation. SMD is responsible for persisting data and communicating back
 *              to sindex layer to create in-memory structures
 *
 *
 * Description: To perform sindex operations(ADD,MODIFY,DELETE), through SMD
 * 				This function called on every node, after paxos master decides
 * 				the final version of the sindex to be created. This is the final
 *				version and the only allowed version in the sindex.Operations coming
 *				to this function are least expected to fail, ideally they should
 *				never fail.
 *
 * Parameters:
 * 		module:             SINDEX_MODULE
 * 		as_smd_item_list_t: list of action items, to be performed on sindex.
 * 		udata:              ??
 *
 * Returns:
 * 		always 0
 *
 * Synchronization:
 * 		underlying secondary index all needs to take corresponding lock and
 * 		SMD is today single threaded no sync needed there
 */
int
as_sindex_smd_accept_cb(char *module, as_smd_item_list_t *items, void *udata, uint32_t accept_opt)
{
	if (accept_opt & AS_SMD_ACCEPT_OPT_CREATE) {
		cf_debug(AS_SINDEX, "all secondary index SMD restored");
		g_sindex_smd_restored = true;
		return 0;
	}

	as_sindex_metadata imd;
	memset((void *)&imd, 0, sizeof(imd));
	char         * params = NULL;
	as_namespace * ns     = NULL;
	imd.post_op = 0;
	
	for (int i = 0; i < items->num_items; i++) {
		params = items->item[i]->value;
		switch (items->item[i]->action) {
			// TODO: Better handling of failure of the action items list
			case AS_SMD_ACTION_SET:
			{
				bool smd_op = false;
				if (as_info_parse_params_to_sindex_imd(params, &imd, NULL, true, &smd_op)) {
					cf_info(AS_SINDEX,"Parsing the index metadata for index creation failed");
					break;
				}

				ns         = as_namespace_get_byname(imd.ns_name);
				if (as_sindex_exists_by_defn(ns, &imd)) {
					cf_detail(AS_SINDEX, "Index with the same index defn already exists.");
					// Fail quietly for duplicate sindex requests
					continue;
				}
				// Pessimistic --Checking again. This check was already done by the paxos master.
				int retval = as_sindex_create_check_params(ns, &imd);
				if (retval != AS_SINDEX_OK) {
						// Two possible cases for reaching here
						// 1. It is possible that secondary index is not active hence defn check
						//    fails but params check pick up sindex in destroy state as well.
						// 2. SMD thread is single threaded ... not sure how can above definition
						//    check fail but params check pass. But just in case it does bail out
						//    destroy and recreate (Accept the final version). think !!!!
						cf_detail(AS_SINDEX, "Index creation failed. Error %d Dropping the index due to cluster state change", retval);
						imd.post_op = 1;
						as_sindex_destroy(ns, &imd);
				}
				else {
					retval = as_sindex_create(ns, &imd, true);
				}
				break;
			}
			case AS_SMD_ACTION_DELETE:
			{
				char * key_dup = cf_strdup(items->item[i]->key);
				
				char * saveptr = NULL;
				// Using strtok_r instead of strtok due to MT environment.
				// Get ns name 
				char * ns_tmpname    = strtok_r(key_dup, ":", &saveptr);
				if (!ns_tmpname) {
					cf_warning(AS_SINDEX, "Failed to extract namspace name from SMD delete item value");
					cf_free(key_dup);
					break;
				}
				else {
					cf_debug(AS_SINDEX, "Extracted namespace name from SMD delete item value -> %s", ns_tmpname);
				}

				// Get index name
				char * i_tmpname      = strtok_r(NULL, ":", &saveptr);
				if (!i_tmpname) {
					cf_warning(AS_SINDEX, "Failed to extract index name from SMD delete item value");
					cf_free(key_dup);
					break;
				}
				else {
					cf_debug(AS_SINDEX, "Extracted index name from SMD delete item value -> %s", i_tmpname);
				}

				imd.ns_name = cf_strdup(ns_tmpname);
				imd.iname   = cf_strdup(i_tmpname);
				ns          = as_namespace_get_byname(imd.ns_name);
				as_sindex_destroy(ns, &imd);
				cf_free(key_dup);
				break;
			}
		}
	}

	// Check if the incoming operation is merge. If it's merge
	// After merge resolution of cluster, drop the local sindex definitions which are not part
	// of the paxos principal's sindex definition.
	if (accept_opt & AS_SMD_ACCEPT_OPT_MERGE) {
		for (int k = 0; k < g_config.namespaces; k++) { // for each namespace
			as_namespace *local_ns = g_config.namespace[k];

			if (local_ns->sindex_cnt > 0) {
				as_sindex *del_list[AS_SINDEX_MAX];
				int        del_cnt = 0;
				SINDEX_GRLOCK();
				
				// Create List of Index to be Deleted
				for (int i = 0; i < AS_SINDEX_MAX; i++) {
					as_sindex *si = &local_ns->sindex[i];
					if (si && si->imd && as_sindex_isactive(si)) {
						int found     = 0;
						SINDEX_RLOCK(&si->imd->slock);
						for (int j = 0; j < items->num_items; j++) {
							char key[256];
							sprintf(key, "%s:%s", si->imd->ns_name, si->imd->iname);
							cf_detail(AS_SINDEX,"Item key %s \n", items->item[j]->key);

							if (strcmp(key, items->item[j]->key) == 0) {
								found = 1;
								cf_detail(AS_SINDEX, "Item found in merge list %s \n", si->imd->iname);
								break;
							}
						}
						SINDEX_UNLOCK(&si->imd->slock);

						if (found == 0) { // Was not found in the merged list from paxos principal
							AS_SINDEX_RESERVE(si);
							del_list[del_cnt] = si;
							del_cnt++;
						}
					}
				}

				SINDEX_GUNLOCK();

				// Delete Index
				for (int i = 0 ; i < del_cnt; i++) {
					if (del_list[i]) {
						as_sindex_destroy(local_ns, del_list[i]->imd);
						AS_SINDEX_RELEASE(del_list[i]);
						del_list[i] = NULL;
					}
				}
			}
		}
	}

	as_sindex_imd_free(&imd);

	return(0);
}
//                                     END - SMD CALLBACKS
// ************************************************************************************************
// ************************************************************************************************
//                                         SINDEX TICKER
// Sindex ticker start
void
as_sindex_ticker_start(as_namespace * ns, as_sindex * si)
{
	cf_info(AS_SINDEX, "Sindex-ticker start: ns=%s si=%s job=%s", ns->name ? ns->name : "<all>", 
			si ? si->imd->iname : "<all>", si ? "SINDEX_POPULATE" : "SINDEX_POPULATEALL");

}
// Sindex ticker
void
as_sindex_ticker(as_namespace * ns, as_sindex * si, uint64_t n_obj_scanned, uint64_t start_time)
{
	const uint64_t sindex_ticker_obj_count = 500000;

	if (n_obj_scanned % sindex_ticker_obj_count == 0 && n_obj_scanned != 0) {
		// Ticker can be dumped from here, we'll be in this place for both
		// sindex populate and populate-all.
		// si memory gets set from as_sindex_reserve_data_memory() which in turn gets set from :
		// ai_btree_put() <- for every single sindex insertion (boot-time/dynamic)
		// as_sindex_create() : for dynamic si creation, cluster change, smd on boot-up.

		uint64_t si_memory   = 0;
		char   * si_name     = NULL;
		
		if (si) {
			si_memory        = cf_atomic64_get(si->data_memory_used);
			si_name          = si->imd->iname;
		}
		else {
			si_memory        = (uint64_t)cf_atomic_int_get(ns->sindex_data_memory_used);
			si_name          = "<all>";
		}

		uint64_t n_objects       = (uint64_t)cf_atomic_int_get(ns->n_objects);
		uint64_t pct_obj_scanned = n_objects == 0 ? 100 : ((n_obj_scanned * 100) / n_objects);
		uint64_t elapsed         = (cf_getms() - start_time);
		uint64_t est_time        = (elapsed * n_objects)/n_obj_scanned - elapsed;

		cf_info(AS_SINDEX, " Sindex-ticker: ns=%s si=%s obj-scanned=%"PRIu64" si-mem-used=%"PRIu64""
				" progress=%d%% est-time=%"PRIu64" ms",
				ns->name, si_name, n_obj_scanned, si_memory, pct_obj_scanned, est_time);
	}
}

// Sindex ticker end
void
as_sindex_ticker_done(as_namespace * ns, as_sindex * si, uint64_t start_time)
{
	uint64_t si_memory   = 0;
	char   * si_name     = NULL;

	if (si) {
		si_memory        = cf_atomic64_get(si->data_memory_used);
		si_name          = si->imd->iname;
	}
	else {
		si_memory        = (uint64_t)cf_atomic_int_get(ns->sindex_data_memory_used);
		si_name          = "<all>";
	}

	cf_info(AS_SINDEX, "Sindex-ticker done: ns=%s si=%s si-mem-used=%"PRIu64" elapsed=%"PRIu64" ms", 
				ns->name, si_name, si_memory, cf_getms() - start_time);

}
//                                       END - SINDEX TICKER
// ************************************************************************************************
// ************************************************************************************************
//                                         INDEX KEYS ARR
// Functions are not used in this file.
static cf_queue *g_q_index_keys_arr = NULL;
int
as_index_keys_ll_reduce_fn(cf_ll_element *ele, void *udata)
{
	return CF_LL_REDUCE_DELETE;
}

void
as_index_keys_ll_destroy_fn(cf_ll_element *ele)
{
	as_index_keys_ll_element * node = (as_index_keys_ll_element *) ele;
	if (node) {
		if (node->keys_arr) {
			as_index_keys_release_arr_to_queue(node->keys_arr);
			node->keys_arr = NULL;
		}
		cf_free(node);
	}
}

as_index_keys_arr *
as_index_get_keys_arr(void)
{
	as_index_keys_arr *keys_arr;
	if (cf_queue_pop(g_q_index_keys_arr, &keys_arr, CF_QUEUE_NOWAIT) == CF_QUEUE_EMPTY) {
		keys_arr = cf_malloc(sizeof(as_index_keys_arr));
	}
	keys_arr->num = 0;
	return keys_arr;
}

void
as_index_keys_release_arr_to_queue(as_index_keys_arr *v)
{
	as_index_keys_arr * keys_arr = (as_index_keys_arr *)v;
	if (cf_queue_sz(g_q_index_keys_arr) < AS_INDEX_KEYS_ARRAY_QUEUE_HIGHWATER) {
		cf_queue_push(g_q_index_keys_arr, &keys_arr);
	} 
	else {
		cf_free(keys_arr);
	}

}
//                                      END - INDEX KEYS ARR
// ************************************************************************************************

/*
 * Main initialization function. Talks to Aerospike Index to pull up all the indexes
 * and populates sindex hanging from namespace
 */
int
as_sindex_init(as_namespace *ns)
{
	ns->sindex = cf_malloc(sizeof(as_sindex) * AS_SINDEX_MAX);
	if (!ns->sindex)
		cf_crash(AS_SINDEX,
				"Could not allocation memory for secondary index");

	ns->sindex_cnt = 0;
	for (int i = 0; i < AS_SINDEX_MAX; i++) {
		as_sindex *si                    = &ns->sindex[i];
		memset(si, 0, sizeof(as_sindex));
		si->state                        = AS_SINDEX_INACTIVE;
		si->stats._delete_hist           = NULL;
		si->stats._query_hist            = NULL;
		si->stats._query_batch_lookup    = NULL;
		si->stats._query_batch_io        = NULL;
		si->stats._query_rcnt_hist       = NULL;
		si->stats._query_diff_hist       = NULL;
	}
	
	// binid to simatch lookup
	if (SHASH_OK != shash_create(&ns->sindex_set_binid_hash,
						as_sindex__set_binid_hash_fn, AS_SINDEX_PROP_KEY_SIZE, sizeof(cf_ll *),
						AS_SINDEX_MAX, 0)) {
		cf_crash(AS_AS, "Couldn't create sindex binid hash");
	}

	// iname to simatch lookup
	if (SHASH_OK != shash_create(&ns->sindex_iname_hash,
						as_sindex__iname_hash_fn, AS_ID_INAME_SZ, sizeof(uint32_t),
						AS_SINDEX_MAX, 0)) {
		cf_crash(AS_AS, "Couldn't create sindex iname hash");
	}

	// Init binid_has_sindex to zero
	memset(ns->binid_has_sindex, 0, sizeof(uint32_t)*AS_BINID_HAS_SINDEX_SIZE);	
	if (!g_q_index_keys_arr) {
		g_q_index_keys_arr = cf_queue_create(sizeof(void *), true);
	}
	return AS_SINDEX_OK;
}<|MERGE_RESOLUTION|>--- conflicted
+++ resolved
@@ -3827,811 +3827,6 @@
 			bool value;
 			if (shash_get(h, &int_val, &value) != SHASH_OK) {
 				as_sindex_add_integer_to_sbin(map_comp_add->sbin, int_val);
-<<<<<<< HEAD
-			}
-		}
-	}
-
-	return true;
-}
-
-as_sindex_status
-as_sindex_add_diff_asval_to_mapvalues_sindex(as_val * old_val, as_val * new_val, as_sindex_bin * sbin, int * found)
-{
-	// If both old val and new val have the same expected type
-	//		Add all old values of type "type" to a old hash
-	//		Add all new values of type "type" to a new hash
-	//		Iterate through all the values in the old and check it exist or not in the new hash
-	//		If it does not exist add it to the sbin with OP DELETE
-	//		Iterate through all the values in the old and check it exist or not in the old hash 
-	//		If it does not exist add it to the sbin with OP INSERT
-	// Else add them separately to the sbins
-
-	int data_size = 0;
-	as_particle_type type = sbin->type;
-	if (type == AS_PARTICLE_TYPE_STRING) {
-		data_size = 20;
-	}
-	else if (type == AS_PARTICLE_TYPE_INTEGER) {
-		data_size = 8;
-	}
-	else {
-		cf_debug(AS_SINDEX, "Invalid data type %d", type);
-		return AS_SINDEX_ERR;
-	}
-	as_sindex * si = sbin->si;
-
-	// If both old val and new val have the same expected type
-	if (old_val && new_val) {
-		if (old_val->type == AS_MAP && new_val->type == AS_MAP) {
-			as_map * old_map = as_map_fromval(old_val);
-			as_map * new_map = as_map_fromval(new_val);	
-
-	//		Add all old values of type "type" to a old hash
-			as_sindex_sbin_value_hash old_sbin_hash;
-			old_sbin_hash.type      = type;
-			shash_create(&(old_sbin_hash.value_hash), as_sindex_hash_fn, data_size, 1, AS_SINDEX_SBIN_HASH_SZ, 0);
-			as_map_foreach(old_map, as_sindex_mapvalues_to_hash, &old_sbin_hash);
-
-	//		Add all new values of type "type" to a new hash	
-			as_sindex_sbin_value_hash new_sbin_hash;
-			new_sbin_hash.type      = type;
-			shash_create(&(new_sbin_hash.value_hash), as_sindex_hash_fn, data_size, 1, AS_SINDEX_SBIN_HASH_SZ, 0);
-			as_map_foreach(new_map, as_sindex_mapvalues_to_hash, &new_sbin_hash);
-	
-	//		Iterate through all the values in the old and check if it exist or not in the new hash
-	//		If it does not exist add it to the sbin with OP DELETE
-			as_sindex_init_sbin(sbin, AS_SINDEX_OP_INSERT, type, si);
-			old_sbin_hash.sbin = sbin;
-			as_map_foreach(new_map, as_sindex_compare_mapvalues_hash, &old_sbin_hash);
-			if (sbin->num_values) {
-				*found     += 1;
-				sbin        = sbin + 1;
-			}
-
-	//		Iterate through all the values in the old and check if it exist or not in the old hash 
-	//		If it does not exist add it to the sbin with OP INSERT
-			as_sindex_init_sbin(sbin, AS_SINDEX_OP_DELETE, type, si);
-			new_sbin_hash.sbin = sbin;
-			as_map_foreach(old_map, as_sindex_compare_mapvalues_hash, &new_sbin_hash);
-			if (sbin->num_values) {
-				*found     += 1;
-			}
-
-			shash_destroy(old_sbin_hash.value_hash);
-			shash_destroy(new_sbin_hash.value_hash);
-		}
-		return AS_SINDEX_OK;
-	}
-
-	// Else add them separately to the sbins
-	as_sindex_init_sbin(sbin, AS_SINDEX_OP_DELETE, type, si);
-	if (as_sindex_add_asval_to_mapvalues_sindex(old_val, sbin) == AS_SINDEX_OK) {
-		if (sbin->num_values) {
-			*found     += 1;
-			sbin        = sbin + 1;
-		}
-	}
-
-	as_sindex_init_sbin(sbin, AS_SINDEX_OP_INSERT, type, si);
-	if (as_sindex_add_asval_to_mapvalues_sindex(new_val, sbin) == AS_SINDEX_OK) {
-		if (sbin->num_values) {
-			*found += 1;	
-		}
-	}
-	return AS_SINDEX_OK;
-}
-
-typedef as_sindex_status (*as_sindex_add_diff_asval_to_itype_sindex_fn)
-			(as_val * old_val, as_val * new_val, as_sindex_bin * sbin, int * found);
-			static const as_sindex_add_diff_asval_to_itype_sindex_fn 
-			as_sindex_add_diff_asval_to_itype_sindex[AS_SINDEX_ITYPE_MAX] = {
-	as_sindex_add_diff_asval_to_default_sindex,
-	as_sindex_add_diff_asval_to_list_sindex,
-	as_sindex_add_diff_asval_to_mapkeys_sindex,
-	as_sindex_add_diff_asval_to_mapvalues_sindex
-};
-
-int
-as_sindex_sbin_from_sindex(as_sindex * si, as_bin *b, as_sindex_bin * sbin, as_val ** cdt_asval)
-{
-	as_sindex_metadata * imd    = si->imd;
-	as_particle_type imd_btype  = as_sindex_pktype(imd);
-	as_val * cdt_val            = * cdt_asval;
-	uint32_t  valsz             = 0;
-	int sindex_found            = 0;
-	as_particle_type bin_type   = 0;
-	bool found = false;
-
-	bin_type = as_bin_get_particle_type(b);
-
-	//		Prepare si
-	// 		If path_length == 0
-	if (imd->path_length == 0) {
-		// 			If itype == AS_SINDEX_ITYPE_DEFAULT and bin_type == STRING OR INTEGER
-		// 				Add the value to the sbin.
-		if (imd->itype == AS_SINDEX_ITYPE_DEFAULT && bin_type == imd_btype) {
-			if (bin_type == AS_PARTICLE_TYPE_INTEGER) {
-				found = true;
-				uint64_t int_val = 0;
-
-				valsz = as_bin_particle_to_mem(b, (byte *)&sbin->value.int_val);
-				int_val = sbin->value.int_val;
-
-				if (as_sindex_add_integer_to_sbin(sbin, int_val) == AS_SINDEX_OK) {
-					if (sbin->num_values) {
-						sindex_found++;
-					}
-				}
-			}	
-			else if (bin_type == AS_PARTICLE_TYPE_STRING) {
-				found = true;
-				byte* bin_val;
-				cf_digest buf_dig;
-				valsz = as_bin_particle_mem_size(b);
-
-				if (valsz < 0 || valsz > AS_SINDEX_MAX_STRING_KSIZE) {
-					cf_warning( AS_SINDEX, "sindex key size out of bounds %d ", valsz);
-				}
-				else {
-					valsz = as_bin_particle_ptr(b, &bin_val);
-					cf_digest_compute(bin_val, valsz, &buf_dig);
-
-					if (as_sindex_add_digest_to_sbin(sbin, buf_dig) == AS_SINDEX_OK) {
-						if (sbin->num_values) {
-							sindex_found++;
-						}
-					}
-				}
-			}
-		}
-	}
-	// 		Else if path_length > 0 OR type == MAP or LIST 
-	// 			Deserialize the bin if have not deserialized it yet.
-	//			Extract as_val from path within the bin.
-	//			Add the values to the sbin.
-	if (!found) {
-		if (bin_type == AS_PARTICLE_TYPE_MAP || bin_type == AS_PARTICLE_TYPE_LIST) {
-			if (! cdt_val) {
-				cdt_val = as_val_frombin(b);
-			}
-			as_val * res_val   = as_sindex_extract_val_from_path(imd, cdt_val);
-			if (!res_val) {
-				goto END;
-			}
-			if (as_sindex_add_asval_to_itype_sindex[imd->itype](res_val, sbin) == AS_SINDEX_OK) {
-				if (sbin->num_values) {
-					sindex_found++;
-				}
-			}
-		}
-	}
-END:
-	*cdt_asval = cdt_val;
-	return sindex_found;	
-}
-
-// Returns the number of sindex found
-// TODO - deprecate and conflate body with as_sindex_sbins_from_bin() below.
-int
-as_sindex_sbins_from_bin_buf(as_namespace *ns, const char *set, as_bin *b, as_sindex_bin * start_sbin, 
-					as_sindex_op op)
-{
-	// Check the sindex bit array.
-	// If there is not sindex present on this bin return 0
-	// Get the simatch_ll from set_binid_hash
-	// If simatch_ll is NULL return 0
-	// Iterate through simatch_ll
-	// 		If path_length == 0
-	// 			If itype == AS_SINDEX_ITYPE_DEFAULT and bin_type == STRING OR INTEGER
-	// 				Add the value to the sbin.
-	//			If itype == AS_SINDEX_ITYPE_MAP or AS_SINDEX_ITYPE_INVMAP and type = MAP
-	//	 			Deserialize the bin if have not deserialized it yet.
-	//				Extract as_val from path within the bin
-	//				Add them to the sbin.
-	// 			If itype == AS_SINDEX_ITYPE_LIST and type = LIST
-	//	 			Deserialize the bin if have not deserialized it yet.
-	//				Extract as_val from path within the bin.
-	//				Add the values to the sbin.
-	// 		Else if path_length > 0 and type == MAP or LIST 
-	// 			Deserialize the bin if have not deserialized it yet.
-	//			Extract as_val from path within the bin.
-	//			Add the values to the sbin.
-	// Return the number of sbins found.
-
-	int sindex_found = 0;
-	if (!b) {
-		cf_warning(AS_SINDEX, "Null Bin Passed, No sbin created");
-		return sindex_found;
-	}
-	if (!ns) {
-		cf_warning(AS_SINDEX, "NULL Namespace Passed");
-		return sindex_found;
-	}
-	if (!as_bin_inuse(b)) {
-		return sindex_found;
-	}
-
-	// Check the sindex bit array.
-	// If there is not sindex present on this bin return 0
-	if (!as_sindex_binid_has_sindex(ns, b->id) ) {
-		return sindex_found;
-	}
-
-	// Get the simatch_ll from set_binid_hash
-	cf_ll * simatch_ll  = NULL;
-	as_sindex__simatch_list_by_set_binid(ns, set, b->id, &simatch_ll);
-
-	// If simatch_ll is NULL return 0
-	if (!simatch_ll) {
-		return sindex_found;
-	}
-
-	// Iterate through simatch_ll
-	cf_ll_element             * ele    = cf_ll_get_head(simatch_ll);
-	sindex_set_binid_hash_ele * si_ele = NULL;
-	int                        simatch = -1;
-	as_sindex                 * si     = NULL;
-	as_val                   * cdt_val = NULL;
-	int                   sbins_in_si  = 0;
-	while (ele) {
-		si_ele                = (sindex_set_binid_hash_ele *) ele;
-		simatch               = si_ele->simatch;
-		si                    = &ns->sindex[simatch];
-		if (!as_sindex_isactive(si)) {
-			ele = ele->next;
-			continue;
-		}
-		AS_SINDEX_RESERVE(si);   
-		as_sindex_init_sbin(&start_sbin[sindex_found], op,  as_sindex_pktype(si->imd), si);
-		uint64_t s_time = cf_getns();
-		sbins_in_si          = as_sindex_sbin_from_sindex(si, b, &start_sbin[sindex_found], &cdt_val);
-		if (sbins_in_si > 0) {
-			sindex_found += sbins_in_si;
-			// AS_SINDEX_RELEASE will happen after sindex tree has been updated	
-			SINDEX_HIST_INSERT_DATA_POINT(si, si_prep_hist, s_time);
-		}
-		else {
-			AS_SINDEX_RELEASE(si);
-		}
-		ele                   = ele->next;
-	}
-
-	// FREE as_val
-	if (cdt_val) {
-		as_val_destroy(cdt_val);
-	}
-	// Return the number of sbin found.
-	return sindex_found;
-}
-
-int
-as_sindex_sbins_from_bin(as_namespace *ns, const char *set, as_bin *b, as_sindex_bin * start_sbin, as_sindex_op op)
-{
-	return as_sindex_sbins_from_bin_buf(ns, set, b, start_sbin, op);
-}
-
-/*
- * returns number of sbins found.
- */
-int
-as_sindex_sbins_from_rd(as_storage_rd *rd, uint16_t from_bin, uint16_t to_bin, as_sindex_bin sbins[], as_sindex_op op)
-{
-	uint16_t count  = 0;
-	for (uint16_t i = from_bin; i < to_bin; i++) {
-		as_bin *b   = &rd->bins[i];
-		count      += as_sindex_sbins_from_bin(rd->ns, as_index_get_set_name(rd->r, rd->ns), b, &sbins[count], op);
-	}
-	return count;
-}
-
-int
-as_sindex_sbin_free(as_sindex_bin *sbin)
-{
-	if (sbin->to_free) {
-		if (sbin->values) {
-			cf_free(sbin->values);
-		}
-	}
-	if (sbin->si) {
-		AS_SINDEX_RELEASE(sbin->si);
-	}
-	else {
-		cf_warning(AS_SINDEX, "SBIN FREE : si should not be null in sbin");
-	}
-    return AS_SINDEX_OK;
-}
-
-int
-as_sindex_sbin_freeall(as_sindex_bin *sbin, int numbins)
-{
-	for (int i = 0; i < numbins; i++)  {
-		as_sindex_sbin_free(&sbin[i]);
-	}
-	return AS_SINDEX_OK;
-} 
-
-/* This find out of the record can be defragged 
- * AS_SINDEX_GC_ERROR if found and cannot defrag
- * AS_SINDEX_GC_OK if can defrag
- * AS_SINDEX_GC_SKIP_ITERATION if skip current gc iteration. (partition lock timed out)
- */  
-as_sindex_gc_status
-as_sindex_can_defrag_record(as_namespace *ns, cf_digest *keyd)
-{
-	as_partition_reservation rsv;
-	as_partition_id pid = as_partition_getid(*keyd);
-	
-	int timeout = 2; // 2 ms
-	if (as_partition_reserve_migrate_timeout(ns, pid, &rsv, 0, timeout) != 0 ) {
-		cf_atomic_int_add(&g_config.sindex_gc_timedout, 1);
-		return AS_SINDEX_GC_SKIP_ITERATION;
-	}
-
-	int rv = AS_SINDEX_GC_ERROR;
-	if (as_record_exists(rsv.tree, keyd, rsv.ns) != 0) {
-		rv = AS_SINDEX_GC_OK;
-	}
-	as_partition_release(&rsv);
-	return rv;
-
-}
-
-int
-as_sindex_histogram_dumpall(as_namespace *ns)
-{
-	if (!ns)
-		return AS_SINDEX_ERR_PARAM;
-	SINDEX_GRLOCK();
-
-	for (int i = 0; i < ns->sindex_cnt; i++) {
-		if (ns->sindex[i].state != AS_SINDEX_ACTIVE) continue;
-		if (!ns->sindex[i].enable_histogram)         continue;
-		as_sindex *si = &ns->sindex[i];
-		if (si->stats._write_hist)
-			histogram_dump(si->stats._write_hist);
-		if (si->stats._si_prep_hist)
-			histogram_dump(si->stats._si_prep_hist);
-		if (si->stats._delete_hist)
-			histogram_dump(si->stats._delete_hist);
-		if (si->stats._query_hist)
-			histogram_dump(si->stats._query_hist);
-		if (si->stats._query_batch_lookup)
-			histogram_dump(si->stats._query_batch_lookup);
-		if (si->stats._query_batch_io)
-			histogram_dump(si->stats._query_batch_io);
-		if (si->stats._query_rcnt_hist)
-			histogram_dump(si->stats._query_rcnt_hist);
-		if (si->stats._query_diff_hist)
-			histogram_dump(si->stats._query_diff_hist);
-	}
-	SINDEX_GUNLOCK();
-	return AS_SINDEX_OK;
-}
-
-int
-as_sindex_histogram_enable(as_namespace *ns, char * iname, bool enable)
-{
-	as_sindex *si = as_sindex_lookup_by_iname(ns, iname, AS_SINDEX_LOOKUP_FLAG_ISACTIVE);
-	if (!si) {
-		cf_warning(AS_SINDEX, "SINDEX HISTOGRAM : sindex %s not found", iname);	
-		return AS_SINDEX_ERR_NOTFOUND;
-	}
-
-	si->enable_histogram = enable;
-	AS_SINDEX_RELEASE(si);
-	return AS_SINDEX_OK;
-}
-
-/*
- * Function to check to make sure if two bins match.
- * Returns true if it matches
- */
-/*
-bool
-as_sindex_sbin_match(as_sindex_bin *b1, as_sindex_bin *b2)
-{
-	if (!b1 || !b2)                                         return false;
-	if (b1->id    != b2->id)                                return false;
-	if (b1->type  != b2->type)                              return false;
-
-	if ((b1->type == AS_PARTICLE_TYPE_INTEGER)
-			&& (b1->u.i64 != b2->u.i64))                    return false;
-	if ((b1->type == AS_PARTICLE_TYPE_STRING)
-			&& (memcmp(&b1->digest, &b2->digest, AS_DIGEST_KEY_SZ)))  return false;
-
-	return true;
-}
-*/
-
-/*
- * ACCOUNTING ACCOUNTING ACCOUNTING
- *
- * Internal function API for tracking sindex memory usage. This get called
- * from inside Aerospike Index.
- *
- * TODO: Make accounting subsystem cache friendly. At high speed it
- *       cache misses it causes starts to matter
- *
- * Reserve locally first then globally
- */
-bool
-as_sindex_reserve_data_memory(as_sindex_metadata *imd, uint64_t bytes)
-{
-	if (!bytes)                           return true;
-	if (!imd || !imd->si || !imd->si->ns) return false;
-	as_namespace *ns = imd->si->ns;
-	bool g_reserved  = false;
-	bool ns_reserved = false;
-	bool si_reserved = false;
-	uint64_t val     = 0;
-
-	// Global reservation
-	val = cf_atomic_int_add(&g_config.sindex_data_memory_used, bytes);
-	g_reserved = true;
-	if (val > g_config.sindex_data_max_memory) goto FAIL;
-	
-	// Namespace reservation
-	val = cf_atomic_int_add(&ns->sindex_data_memory_used, bytes);
-	ns_reserved = true;
-	if (val > ns->sindex_data_max_memory)      goto FAIL;
-	
-	// Secondary Index Specific
-	val = cf_atomic_int_add(&imd->si->data_memory_used, bytes);
-	si_reserved = true;
-	if (val > imd->si->config.data_max_memory) goto FAIL;
-	
-	return true;
-
-FAIL:
-	if (ns_reserved) cf_atomic_int_sub(&ns->sindex_data_memory_used, bytes);
-	if (g_reserved)  cf_atomic_int_sub(&g_config.sindex_data_memory_used, bytes);
-	if (si_reserved)  cf_atomic_int_sub(&imd->si->data_memory_used, bytes);
-	cf_warning(AS_SINDEX, "Data Memory Cap Hit for Secondary Index %s "
-							"while reserving %ld bytes", imd->iname, bytes);
-	return false;
-}
-
-// release locally first then globally
-bool
-as_sindex_release_data_memory(as_sindex_metadata *imd, uint64_t bytes)
-{
-	as_namespace *ns = imd->si->ns;
-	if ((ns->sindex_data_memory_used < bytes)
-		|| (imd->si->data_memory_used < bytes)
-		|| (g_config.sindex_data_memory_used < bytes)) {
-		cf_warning(AS_SINDEX, "Sindex memory usage accounting corrupted");
-	}
-	cf_atomic_int_sub(&ns->sindex_data_memory_used, bytes);
-	cf_atomic_int_sub(&g_config.sindex_data_memory_used, bytes);
-	cf_atomic_int_sub(&imd->si->data_memory_used, bytes);
-	return true;
-}
-
-uint64_t
-as_sindex_get_ns_memory_used(as_namespace *ns)
-{
-	if (as_sindex_ns_has_sindex(ns)) {
-		return ns->sindex_data_memory_used;
-	}
-	return 0;
-}
-
-extern int as_info_parameter_get(char *param_str, char *param, char *value, int  *value_len);
-
-/*
- * Client API function to set configuration parameters for secondary indexes
- */
-int
-as_sindex_set_config(as_namespace *ns, as_sindex_metadata *imd, char *params)
-{
-	if (!ns)
-		return AS_SINDEX_ERR_PARAM;
-	as_sindex *si = as_sindex_lookup_by_iname(ns, imd->iname, AS_SINDEX_LOOKUP_FLAG_ISACTIVE);
-	if (!si) {
-		return AS_SINDEX_ERR_NOTFOUND;
-	}
-	SINDEX_WLOCK(&si->imd->slock);
-	if (si->state == AS_SINDEX_ACTIVE) {
-		char context[100];
-		int  context_len = sizeof(context);
-		if (0 == as_info_parameter_get(params, "ignore-not-sync", context, &context_len)) {
-			if (strncmp(context, "true", 4)==0 || strncmp(context, "yes", 3)==0) {
-				cf_info(AS_INFO,"Changing value of ignore-not-sync of ns %s sindex %s to %s", ns->name, imd->iname, context);
-				si->config.flag |= AS_SINDEX_CONFIG_IGNORE_ON_DESYNC;
-			} else if (strncmp(context, "false", 5)==0 || strncmp(context, "no", 2)==0) {
-				cf_info(AS_INFO,"Changing value of ignore-not-sync of ns %s sindex %s to %s", ns->name, imd->iname, context);
-				si->config.flag &= ~AS_SINDEX_CONFIG_IGNORE_ON_DESYNC;
-			} else {
-				goto Error;
-			}
-		}
-		else if (0 == as_info_parameter_get(params, "data-max-memory", context, &context_len)) {
-			uint64_t val = atoll(context);
-			cf_detail(AS_INFO, "data-max-memory = %"PRIu64"",val);
-			// Protect so someone does not reduce memory to below 1/2 current value, allow it
-			// in case value is ULONG_MAX
-			if (((si->config.data_max_memory != ULONG_MAX)
-				&& (val < (si->config.data_max_memory / 2L)))
-				|| (val < cf_atomic64_get(si->data_memory_used))) {
-				goto Error;
-			}
-			cf_info(AS_INFO,"Changing value of data-max-memory of ns %s sindex %s from %"PRIu64"to %"PRIu64"",
-							ns->name, imd->iname, si->config.data_max_memory, val);
-			si->config.data_max_memory = val;
-		}
-		else if (0 == as_info_parameter_get(params, "gc-period", context, &context_len)) {
-			uint64_t val = atoll(context);
-			cf_detail(AS_INFO, "gc-period = %"PRIu64"",val);
-			if (val < 0) {
-				goto Error;
-			}
-			cf_info(AS_INFO,"Changing value of gc-period of ns %s sindex %s from %"PRIu64"to %"PRIu64"",
-							ns->name, imd->iname, si->config.defrag_period, val);
-			si->config.defrag_period = val;
-		}
-		else if (0 == as_info_parameter_get(params, "gc-max-units", context, &context_len)) {
-			uint64_t val = atoll(context);
-			cf_detail(AS_INFO, "gc-limit = %"PRIu64"",val);
-			if (val < 0) {
-				goto Error;
-			}
-			cf_info(AS_INFO,"Changing value of gc-max-units of ns %s sindex %s from %"PRIu64"to %"PRIu64"",
-							ns->name, imd->iname, si->config.defrag_max_units, val);
-			si->config.defrag_max_units = val;
-		}
-		else {
-			goto Error;
-		}
-	}
-	SINDEX_UNLOCK(&si->imd->slock);
-	AS_SINDEX_RELEASE(si);
-	return AS_SINDEX_OK;
-
-Error:
-	SINDEX_UNLOCK(&si->imd->slock);
-	AS_SINDEX_RELEASE(si);
-	return AS_SINDEX_ERR_PARAM;
-}
-
-extern int as_info_parse_params_to_sindex_imd(char *, as_sindex_metadata *, cf_dyn_buf *, bool, bool*);
-
-/*
- * Description     : When a index has to be dropped and recreated during cluster state change
- * 				     this function is called.
- * Parameters      : imd, which is constructed from the final index defn given by paxos principal.
- * 
- * Returns         : 0 on all cases. Check log for errors.
- *
- * Synchronization : Does not explicitly take any locks
- */
-int
-as_sindex_update(as_sindex_metadata* imd)
-{
-	as_namespace *ns = as_namespace_get_byname(imd->ns_name);
-	int ret          = as_sindex_create(ns, imd, true);
-	if (ret != 0) {
-		cf_warning(AS_SINDEX,"Index %s creation failed at the accept callback", imd->iname);
-	}
-	return 0;
-}
-
-/*
- * Description :
- *  	Checks the parameters passed to as_sindex_create function
- *
- * Parameters:
- * 		namespace, index metadata
- *
- * Returns:
- * 		AS_SINDEX_OK            - for valid parameters.
- * 		Appropriate error codes - otherwise
- *
- * Synchronization:
- * 		This function does not explicitly acquire any lock.
- */
-int
-as_sindex_create_check_params(as_namespace* ns, as_sindex_metadata* imd)
-{
-	SINDEX_GRLOCK();
-
-	int ret     = AS_SINDEX_OK;
-	if (ns->sindex_cnt >= AS_SINDEX_MAX) {
-		ret = AS_SINDEX_ERR_MAXCOUNT;
-		goto END;
-	}
-
-	int simatch = as_sindex__simatch_by_iname(ns, imd->iname);
-
-	if (simatch != -1) {
-		cf_info(AS_SINDEX,"Index %s already exists", imd->iname);
-		ret = AS_SINDEX_ERR_FOUND;
-	} else {
-		int16_t binid = as_bin_get_id(ns, imd->bnames[0]);
-		if (binid != -1)
-		{
-			int simatch = as_sindex__simatch_by_set_binid(ns, imd->set, binid, imd->btype[0], imd->itype, imd->path_str);
-			if (simatch != -1) {
-				cf_info(AS_SINDEX," The bin %s is already indexed @ %d",imd->bnames[0], simatch);
-				ret = AS_SINDEX_ERR_FOUND;
-				goto END;
-			}
-		}
-
-		for (int i = 0; i < AS_SINDEX_BINMAX; i++) {
-			if (imd->bnames[i] && ( strlen(imd->bnames[i]) > ( AS_ID_INAME_SZ - 1 ) )) {
-				cf_info(AS_SINDEX, "Index Name %s too long ", imd->bnames[i]);
-				ret = AS_SINDEX_ERR_PARAM;
-				goto END;
-			}
-		}
-	}
-
-END:
-	SINDEX_GUNLOCK();
-    return ret;
-}
-
-// SMD CALLBACKS **********************************************************************************
-/*
- *                +------------------+
- *  client -->    |  Secondary Index |
- *                +------------------+
- *                     /|\
- *                      | 4 accept
- *                  +----------+   2
- *                  |          |<-------   +------------------+ 1 request
- *                  | SMD      | 3 merge   |  Secondary Index | <------------|
- *                  |          |<------->  |                  | 5 response   | CLIENT
- *                  |          | 4 accept  |                  | ------------>|
- *                  |          |-------->  +------------------+
- *                  +----------+
- *                     |   4 accept
- *                    \|/
- *                +------------------+
- *  client -->    |  Secondary Index |
- *                +------------------+
- *
- *
- *  System Metadta module sits in the middle of multiple secondary index
- *  module on multiple nodes. The changes which eventually are made to the
- *  secondary index are always triggerred from SMD. Here is the flow.
- *
- *  Step1: Client send (could possibly be secondary index thread) triggers
- *         create / delete / update related to secondary index metadata.
- *
- *  Step2: The request passed through secondary index module (may be few
- *         node specific info is added on the way) to the SMD.
- *
- *  Step3: SMD send out the request to the paxos master.
- *
- *  Step4: Paxos master request the relevant metadata info from all the
- *         nodes in the cluster once it has all the data... [SMD always
- *         stores copy of the data, it is stored when the first time
- *         create happens]..it call secondary index merge callback
- *         function. The function is responsible for resolving the winning
- *         version ...
- *
- *  Step5: Once winning version is decided for all the registered module
- *         the changes are sent to all the node.
- *
- *  Step6: At each node accept_fn is called for each module. Which triggers
- *         the call to the secondary index create/delete/update functions
- *         which would be used to in-memory operation and make it available
- *         for the system.
- *
- *  There are two types of operations which look at the secondary index
- *  operations.
- *
- *  a) Normal operation .. they all look a the in-memory structure and
- *     data which is in sindex and ai_btree layer.
- *
- *  b) Other part which do DDL operation like which work through the SMD
- *     layer. Multiple operation happening from the multiple nodes which
- *     come through this layer. The synchronization is responsible of
- *     SMD layer. The part sindex / ai_btree code is responsible is to
- *     make sure when the call from the SMD comes there is proper sync
- *     between this and operation in section a
- *
- */
-
-// Global flag to signal that all secondary index SMD is restored.
-bool g_sindex_smd_restored = false;
-
-/*
- * Description: This cb function is called by paxos master, before doing the
- *              In the case of AS_SMD_SET_ACTION
- *              1) existence of index with the given index name.
- *              2) Whether the bin already has a index
- *              In case of AS_SMD_DELETE_ACTION
- *              1) the existence of index with the given name
- * Parameters:
- * 			   module -- module name (SINDEX_MODULE)
- * 			   item   -- action item that paxos master has received
- * 			   udata  -- user data for the callback
- *
- * Returns:
- * 	In case of AS_SMD_SET_ACTION:
- * 		AS_SIDNEX_ERR_INDEX_FOUND  - if index with the given name exists or bin
- * 									  already has an index
- * 		AS_SINDEX_OK			    - Otherwise
- * 	In case of AS_SMD_DELETE_ACTION
- * 		AS_SINDEX_ERR_NOTFOUND      - Index does not exist with the given index name
- * 		AS_SINDEX_OK				- Otherwise
- *
- * 	Synchronization
- * 		This function takes SINDEX GLOBAL WRITE LOCK and releasese it for checking deletion
- * 		operation.
- */
-int
-as_sindex_smd_can_accept_cb(char *module, as_smd_item_t *item, void *udata)
-{
-	as_sindex_metadata imd;
-	memset((void *)&imd, 0, sizeof(imd));
-
-	char         * params = NULL;
-	as_namespace * ns     = NULL;
-	int retval            = AS_SINDEX_ERR;
-
-	switch (item->action) {
-		case AS_SMD_ACTION_SET:
-			{
-				params = item->value;
-				bool smd_op = false;
-				if (as_info_parse_params_to_sindex_imd(params, &imd, NULL, true, &smd_op)){
-					goto ERROR;
-				}
-				ns     = as_namespace_get_byname(imd.ns_name);
-				retval = as_sindex_create_check_params(ns, &imd);
-
-				if(retval != AS_SINDEX_OK){
-					cf_info(AS_SINDEX, "Callback from paxos master for validation failed with error code %d", retval);
-					goto ERROR;
-				}
-				break;
-			}
-		case AS_SMD_ACTION_DELETE:
-			{
-				char * key_dup = cf_strdup(item->key);
-				// Get ns name 
-				// Using strtok_r instead of strtok due to MT environment.
-				char * saveptr = NULL;
-				char * ns_tmpname    = strtok_r(key_dup, ":", &saveptr);
-				if (!ns_tmpname) {
-					cf_warning(AS_SINDEX, "Failed to extract namspace name from SMD delete item value");
-					retval = AS_SINDEX_ERR;
-					cf_free(key_dup);
-					goto ERROR;
-				}
-				else {
-					cf_debug(AS_SINDEX, "Extracted namespace name from SMD delete item value -> %s", ns_tmpname);
-				}
-
-				// Get index name
-				char * i_tmpname      = strtok_r(NULL, ":", &saveptr);
-				if (!i_tmpname) {
-					cf_warning(AS_SINDEX, "Failed to extract index name from SMD delete item value");
-					retval = AS_SINDEX_ERR;
-					cf_free(key_dup);
-					goto ERROR;
-				}
-				else {
-					cf_debug(AS_SINDEX, "Extracted index name from SMD delete item value -> %s", i_tmpname);
-				}
-
-				imd.ns_name = cf_strdup(ns_tmpname);
-				imd.iname   = cf_strdup(i_tmpname);
-				ns          = as_namespace_get_byname(imd.ns_name);
-				if (as_sindex_lookup_by_iname(ns, imd.iname, AS_SINDEX_LOOKUP_FLAG_NORESERVE | AS_SINDEX_LOOKUP_FLAG_ISACTIVE)) {
-					retval = AS_SINDEX_OK;
-				}
-				else {
-					retval = AS_SINDEX_ERR_NOTFOUND;
-				}
-				cf_free(key_dup);
-				break;
-=======
->>>>>>> 4069439d
 			}
 		}
 	}
