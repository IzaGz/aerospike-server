/*
 * thr_demarshal.c
 *
 * Copyright (C) 2008-2014 Aerospike, Inc.
 *
 * Portions may be licensed to Aerospike, Inc. under one or more contributor
 * license agreements.
 *
 * This program is free software: you can redistribute it and/or modify it under
 * the terms of the GNU Affero General Public License as published by the Free
 * Software Foundation, either version 3 of the License, or (at your option) any
 * later version.
 *
 * This program is distributed in the hope that it will be useful, but WITHOUT
 * ANY WARRANTY; without even the implied warranty of MERCHANTABILITY or FITNESS
 * FOR A PARTICULAR PURPOSE. See the GNU Affero General Public License for more
 * details.
 *
 * You should have received a copy of the GNU Affero General Public License
 * along with this program.  If not, see http://www.gnu.org/licenses/
 */

#include <errno.h>
#include <pthread.h>
#include <string.h>
#include <unistd.h>
#include <arpa/inet.h>
#include <netinet/in.h>
#include <sys/epoll.h>
#include <sys/ioctl.h>
#include <sys/resource.h>
#include <sys/param.h>	// for MIN()
#include <sys/socket.h>

#include "citrusleaf/alloc.h"
#include "citrusleaf/cf_atomic.h"
#include "citrusleaf/cf_clock.h"

#include "fault.h"
#include "jem.h"
#include "hist.h"
#include "queue.h"
#include "socket.h"

#include "base/as_stap.h"
#include "base/batch.h"
#include "base/cfg.h"
#include "base/packet_compression.h"
#include "base/proto.h"
#include "base/security.h"
#include "base/thr_info.h"
#include "base/thr_tsvc.h"
#include "base/transaction.h"

#ifdef USE_JEM
#include "base/datamodel.h"
#endif

#define EPOLL_SZ	1024
// Workaround for platforms that don't have EPOLLRDHUP yet.
#ifndef EPOLLRDHUP
#define EPOLLRDHUP EPOLLHUP
#endif


extern void *thr_demarshal(void *arg);

typedef struct {
	unsigned int	epoll_fd[MAX_DEMARSHAL_THREADS];
	unsigned int	num_threads;
	pthread_t	dm_th[MAX_DEMARSHAL_THREADS];
} demarshal_args;

static demarshal_args *g_demarshal_args = 0;


//
// File handle reaper.
//

pthread_mutex_t	g_file_handle_a_LOCK = PTHREAD_MUTEX_INITIALIZER;
as_file_handle	**g_file_handle_a = 0;
uint			g_file_handle_a_sz;
pthread_t		g_demarshal_reaper_th;

void *thr_demarshal_reaper_fn(void *arg);
static cf_queue *g_freeslot = 0;

void
demarshal_file_handle_init()
{
	struct rlimit rl;

	pthread_mutex_lock(&g_file_handle_a_LOCK);

	if (g_file_handle_a == 0) {
		if (-1 == getrlimit(RLIMIT_NOFILE, &rl)) {
			cf_crash(AS_DEMARSHAL, "getrlimit: %s", cf_strerror(errno));
		}

		// Initialize the message pointer array and the unread byte counters.
		g_file_handle_a = cf_calloc(rl.rlim_cur, sizeof(as_proto *));
		cf_assert(g_file_handle_a, AS_DEMARSHAL, CF_CRITICAL, "allocation: %s", cf_strerror(errno));
		g_file_handle_a_sz = rl.rlim_cur;

		for (int i = 0; i < g_file_handle_a_sz; i++) {
			cf_queue_push(g_freeslot, &i);
		}

		pthread_create(&g_demarshal_reaper_th, 0, thr_demarshal_reaper_fn, 0);

		// If config value is 0, set a maximum proto size based on the RLIMIT.
		if (g_config.n_proto_fd_max == 0) {
			g_config.n_proto_fd_max = rl.rlim_cur / 2;
			cf_info(AS_DEMARSHAL, "setting default client file descriptors to %d", g_config.n_proto_fd_max);
		}
	}

	pthread_mutex_unlock(&g_file_handle_a_LOCK);
}

// Keep track of the connections, since they're precious. Kill anything that
// hasn't been used in a while. The file handle array keeps a reference count,
// and allows a reaper to run through and find the ones to reap. The table is
// only written by the demarshal threads, and only read by the reaper thread.
void *
thr_demarshal_reaper_fn(void *arg)
{
	uint64_t last = cf_getms();

	while (true) {
		uint64_t now = cf_getms();
		uint inuse_cnt = 0;
		uint64_t kill_ms = g_config.proto_fd_idle_ms;
		bool refresh = false;

		if (now - last > (uint64_t)(g_config.sec_cfg.privilege_refresh_period * 1000)) {
			refresh = true;
			last = now;
		}

		pthread_mutex_lock(&g_file_handle_a_LOCK);

		for (int i = 0; i < g_file_handle_a_sz; i++) {
			if (g_file_handle_a[i]) {
				as_file_handle *fd_h = g_file_handle_a[i];

				if (refresh) {
					as_security_refresh(fd_h);
				}

				// Reap if not obviously in use.
				if (fd_h->inuse == false) {
					g_file_handle_a[i] = 0;
					cf_queue_push(g_freeslot, &i);
					AS_RELEASE_FILE_HANDLE(fd_h);
				}
				// Reap if past kill time.
				else if ((0 != kill_ms) && (fd_h->last_used + kill_ms < now)) {
					if (fd_h->fh_info & FH_INFO_DONOT_REAP) {
						cf_debug(AS_DEMARSHAL, "Not reaping the fd %d as it has the protection bit set", fd_h->fd);
						inuse_cnt++;
						continue;
					}

					shutdown(fd_h->fd, SHUT_RDWR); // will trigger epoll errors
					cf_debug(AS_DEMARSHAL, "remove unused connection, fd %d", fd_h->fd);
					g_file_handle_a[i] = 0;
					cf_queue_push(g_freeslot, &i);
					AS_RELEASE_FILE_HANDLE(fd_h);
					cf_atomic_int_incr(&g_config.reaper_count);
				}
				else {
					inuse_cnt++;
				}
			}
		}

		pthread_mutex_unlock(&g_file_handle_a_LOCK);

		if ((g_file_handle_a_sz / 10) > (g_file_handle_a_sz - inuse_cnt)) {
			cf_warning(AS_DEMARSHAL, "less than ten percent file handles remaining: %d max %d inuse",
					g_file_handle_a_sz, inuse_cnt);
		}

		// Validate the system statistics.
		if (g_config.proto_connections_opened - g_config.proto_connections_closed != inuse_cnt) {
			cf_debug(AS_DEMARSHAL, "reaper: mismatched connection count: %d in stats vs %d calculated",
					g_config.proto_connections_opened - g_config.proto_connections_closed,
					inuse_cnt);
		}

		sleep(1);
	}

	return NULL;
}

// Get the remote IP address and port connected to a socket file descriptor.
// Return 0 if successful, and populate the caller-provided IP address and port.
// Return -1 otherwise.
static int
get_fd_ip_addr_and_port(int fd, char *ip_addr, size_t ip_addr_sz, int *port)
{
	struct sockaddr_in addr_in;
	socklen_t addr_len = sizeof(addr_in);
	int retval = -1;

	// Try to get the client details for better logging.
	// Otherwise, fall back to generic log message.
	if (getpeername(fd, (struct sockaddr *) &addr_in, &addr_len) == 0
		&& ip_addr
		&& inet_ntop(AF_INET, &addr_in.sin_addr.s_addr, (char *) ip_addr, ip_addr_sz) != NULL) {
		retval = 0;
		if (port) {
			*port = ntohs(addr_in.sin_port);
		}
	}

	return retval;
}


// Log information about a suspicious incoming transaction.
static void
log_as_proto_and_peeked_data(as_proto *proto, uint8_t *peekbuf, size_t peeked_data_sz)
{
	cf_warning(AS_DEMARSHAL, "as_proto {version = %d ; type = %d ; sz = %zu (0x%x)}", proto->version, proto->type, proto->sz, proto->sz);
	cf_warning(AS_DEMARSHAL, "peeked_data_sz = %ld (0x%x)", peeked_data_sz, peeked_data_sz);
	cf_warning_binary(AS_DEMARSHAL, peekbuf, peeked_data_sz, CF_DISPLAY_HEX_SPACED, "peekbuf");
}

// Set of threads which talk to client over the connection for doing the needful
// processing. Note that once fd is assigned to a thread all the work on that fd
// is done by that thread. Fair fd usage is expected of the client. First thread
// is special - also does accept [listens for new connections]. It is the only
// thread which does it.
void *
thr_demarshal(void *arg)
{
	cf_socket_cfg *s;
	// Create my epoll fd, register in the global list.
	static struct epoll_event ev;
	int nevents, i, n, epoll_fd;
	cf_clock last_fd_print = 0;

#if defined(USE_SYSTEMTAP)
	uint64_t nodeid = g_config.self_node;
#endif

	// Early stage aborts; these will cause faults in process scope.
	cf_assert(arg, AS_DEMARSHAL, CF_CRITICAL, "invalid argument");
	s = &g_config.socket;

#ifdef USE_JEM
	int orig_arena;
	if (0 > (orig_arena = jem_get_arena())) {
		cf_crash(AS_DEMARSHAL, "Failed to get original arena for thr_demarshal()!");
	} else {
		cf_info(AS_DEMARSHAL, "Saved original JEMalloc arena #%d for thr_demarshal()", orig_arena);
	}
#endif

	// Figure out my thread index.
	pthread_t self = pthread_self();
	int thr_id;
	for (thr_id = 0; thr_id < MAX_DEMARSHAL_THREADS; thr_id++) {
		if (0 != pthread_equal(g_demarshal_args->dm_th[thr_id], self))
			break;
	}

	if (thr_id == MAX_DEMARSHAL_THREADS) {
		cf_debug(AS_FABRIC, "Demarshal thread could not figure own ID, bogus, exit, fu!");
		return(0);
	}

	// First thread accepts new connection at interface socket.
	if (thr_id == 0) {
		demarshal_file_handle_init();
		epoll_fd = epoll_create(EPOLL_SZ);
		if (epoll_fd == -1)
			cf_crash(AS_DEMARSHAL, "epoll_create(): %s", cf_strerror(errno));

		ev.events = EPOLLIN | EPOLLERR | EPOLLHUP;
		ev.data.fd = s->sock;
		if (0 > epoll_ctl(epoll_fd, EPOLL_CTL_ADD, s->sock, &ev))
			cf_crash(AS_DEMARSHAL, "epoll_ctl(): %s", cf_strerror(errno));
		cf_info(AS_DEMARSHAL, "Service started: socket %d", s->port);
	}
	else {
		epoll_fd = epoll_create(EPOLL_SZ);
		if (epoll_fd == -1)
			cf_crash(AS_DEMARSHAL, "epoll_create(): %s", cf_strerror(errno));
	}

	g_demarshal_args->epoll_fd[thr_id] = epoll_fd;
	cf_detail(AS_DEMARSHAL, "demarshal thread started: id %d", thr_id);

	int id_cntr = 0;

	// Demarshal transactions from the socket.
	for ( ; ; ) {
		struct epoll_event events[EPOLL_SZ];

		cf_detail(AS_DEMARSHAL, "calling epoll");

		nevents = epoll_wait(epoll_fd, events, EPOLL_SZ, -1);

		if (0 > nevents) {
			cf_debug(AS_DEMARSHAL, "epoll_wait() returned %d ; errno = %d (%s)", nevents, errno, cf_strerror(errno));
		}

		cf_detail(AS_DEMARSHAL, "epoll event received: nevents %d", nevents);

		uint64_t now_ns = cf_getns();
		uint64_t now_ms = now_ns / 1000000;

		// Iterate over all events.
		for (i = 0; i < nevents; i++) {

			if (s->sock == events[i].data.fd) {

				// Accept new connections on the service socket.
				int csocket = -1;
				struct sockaddr_in caddr;
				socklen_t clen = sizeof(caddr);
				char cpaddr[24];

				if (-1 == (csocket = accept(s->sock, (struct sockaddr *)&caddr, &clen))) {
					// This means we're out of file descriptors - could be a SYN
					// flood attack or misbehaving client. Eventually we'd like
					// to make the reaper fairer, but for now we'll just have to
					// ignore the accept error and move on.
					if ((errno == EMFILE) || (errno == ENFILE)) {
						if (last_fd_print != (cf_getms() / 1000L)) {
							cf_info(AS_DEMARSHAL, " warning: hit OS file descript limit (EMFILE on accept), consider raising limit");
							last_fd_print = cf_getms() / 1000L;
						}
						continue;
					}
					cf_crash(AS_DEMARSHAL, "accept: %s (errno %d)", cf_strerror(errno), errno);
				}

				if (NULL == inet_ntop(AF_INET, &caddr.sin_addr.s_addr, (char *)cpaddr, sizeof(cpaddr))) {
					cf_crash(AS_DEMARSHAL, "inet_ntop(): %s (errno %d)", cf_strerror(errno), errno);
				}

				cf_detail(AS_DEMARSHAL, "new connection: %s", cpaddr);

				// Validate the limit of protocol connections we allow.
				uint32_t conns_open = g_config.proto_connections_opened - g_config.proto_connections_closed;
				if (conns_open > g_config.n_proto_fd_max) {
					if ((last_fd_print + 5000L) < cf_getms()) { // no more than 5 secs
						cf_warning(AS_DEMARSHAL, "dropping incoming client connection: hit limit %d connections", conns_open);
						last_fd_print = cf_getms();
					}
					shutdown(csocket, SHUT_RDWR);
					close(csocket);
					csocket = -1;
					continue;
				}

				// Set the socket to nonblocking.
				if (-1 == cf_socket_set_nonblocking(csocket)) {
					cf_info(AS_DEMARSHAL, "unable to set client socket to nonblocking mode");
					shutdown(csocket, SHUT_RDWR);
					close(csocket);
					csocket = -1;
					continue;
				}

				// Create as_file_handle and queue it up in epoll_fd for further
				// communication on one of the demarshal threads.
				as_file_handle *fd_h = cf_rc_alloc(sizeof(as_file_handle));
				if (!fd_h) {
					cf_crash(AS_DEMARSHAL, "malloc");
				}

				fd_h->fd = csocket;

				fd_h->last_used = cf_getms();
				fd_h->inuse = true;
				fd_h->t_inprogress = false;
				fd_h->proto = 0;
				fd_h->proto_unread = 0;
				fd_h->fh_info = 0;
				fd_h->security_filter = as_security_filter_create();

				// Insert into the global table so the reaper can manage it. Do
				// this before queueing it up for demarshal threads - once
				// EPOLL_CTL_ADD is done it's difficult to back out (if insert
				// into global table fails) because fd state could be anything.
				cf_rc_reserve(fd_h);

				pthread_mutex_lock(&g_file_handle_a_LOCK);

				int j;
				bool inserted = true;

				if (0 != cf_queue_pop(g_freeslot, &j, CF_QUEUE_NOWAIT)) {
					inserted = false;
				}
				else {
					g_file_handle_a[j] = fd_h;
				}

				pthread_mutex_unlock(&g_file_handle_a_LOCK);

				if (!inserted) {
					cf_info(AS_DEMARSHAL, "unable to add socket to file handle table");
					shutdown(csocket, SHUT_RDWR);
					close(csocket);
					csocket = -1;
					cf_rc_free(fd_h); // will free even with ref-count of 2
				}
				else {
					// Place the client socket in the event queue.
					memset(&ev, 0, sizeof(ev));
					ev.events = EPOLLIN | EPOLLET | EPOLLRDHUP ;
					ev.data.ptr = fd_h;

					// Round-robin pick up demarshal thread epoll_fd and add
					// this new connection to epoll.
					int id;
					while (true) {
						id = (id_cntr++) % g_demarshal_args->num_threads;
						if (g_demarshal_args->epoll_fd[id] != 0) {
							break;
						}
					}

					if (0 > (n = epoll_ctl(g_demarshal_args->epoll_fd[id], EPOLL_CTL_ADD, csocket, &ev))) {
						cf_info(AS_DEMARSHAL, "unable to add socket to event queue of demarshal thread %d %d", id, g_demarshal_args->num_threads);
						pthread_mutex_lock(&g_file_handle_a_LOCK);
						fd_h->inuse = false;
						AS_RELEASE_FILE_HANDLE(fd_h);
						fd_h = 0;
						pthread_mutex_unlock(&g_file_handle_a_LOCK);
					}
					else {
						cf_atomic_int_incr(&g_config.proto_connections_opened);
					}
				}
			}
			else {
				bool has_extra_ref   = false;
				as_file_handle *fd_h = events[i].data.ptr;
				if (fd_h == 0) {
					cf_info(AS_DEMARSHAL, "event with null handle, continuing");
					goto NextEvent;
				}

				// Process data on an existing connection: this might be more
				// activity on an already existing transaction, so we have some
				// state to manage.
				as_proto *proto_p = 0;
				int fd = fd_h->fd;

				if (events[i].events & (EPOLLRDHUP | EPOLLERR | EPOLLHUP)) {
					cf_detail(AS_DEMARSHAL, "proto socket: remote close: fd %d event %x", fd, events[i].events);
					// no longer in use: out of epoll etc
					goto NextEvent_FD_Cleanup;
				}

				// If pointer is NULL, then we need to create a transaction and
				// store it in the buffer.
				if (fd_h->proto == NULL) {
					as_proto proto;
					int sz;

					if (fd_h->t_inprogress) {
						cf_debug(AS_DEMARSHAL, "receiving pipelined request");
					}

					/* Get the number of available bytes */
					if (-1 == ioctl(fd, FIONREAD, &sz)) {
						cf_info(AS_DEMARSHAL, "unable to get number of available bytes");
						goto NextEvent_FD_Cleanup;
					}

					// If we don't have enough data to fill the message buffer,
					// just wait and we'll come back to this one. However, we'll
					// let messages with zero size through, since they are
					// likely errors. We don't cleanup the FD in this case since
					// we'll get more data on it.
					if (sz < sizeof(as_proto) && sz != 0) {
						goto NextEvent;
					}

					// Do a preliminary read of the header into a stack-
					// allocated structure, so that later on we can allocate the
					// entire message buffer.
					if (0 >= (n = cf_socket_recv(fd, &proto, sizeof(as_proto), MSG_WAITALL))) {
						cf_detail(AS_DEMARSHAL, "proto socket: read header fail: error: rv %d sz was %d errno %d", n, sz, errno);
						goto NextEvent_FD_Cleanup;
					}

					// Swap the necessary elements of the as_proto.
					as_proto_swap(&proto);

					// (For storing the returned values when getting the client info.)
					char ip_addr[24];
					ip_addr[0] = 0;
					int port = 0;

					if (proto.sz > PROTO_SIZE_MAX) {
						if (!get_fd_ip_addr_and_port(fd, ip_addr, sizeof(ip_addr), &port)) {
							cf_warning(AS_DEMARSHAL, "proto input from %s:%d: msg greater than %d, likely request from non-Aerospike client, rejecting: sz %"PRIu64,
									   ip_addr, port, PROTO_SIZE_MAX, proto.sz);
						} else {
							cf_warning(AS_DEMARSHAL, "proto input: msg greater than %d, likely request from non-Aerospike client, rejecting: sz %"PRIu64,
									   PROTO_SIZE_MAX, proto.sz);
						}
						goto NextEvent_FD_Cleanup;
					}

#ifdef USE_JEM
					// Attempt to peek the namespace and set the JEMalloc arena accordingly.
					size_t peeked_data_sz = 0;
					size_t min_field_sz = sizeof(uint32_t) + sizeof(char);
					size_t min_as_msg_sz = sizeof(as_msg) + min_field_sz;
					size_t peekbuf_sz = 2048; // (Arbitrary "large enough" size for peeking the fields of "most" AS_MSGs.)
					uint8_t peekbuf[peekbuf_sz];
					if (PROTO_TYPE_AS_MSG == proto.type) {
						size_t offset = sizeof(as_msg);
						// Number of bytes to peek from the socket.
						size_t peek_sz = peekbuf_sz;                 // Peak up to the size of the peek buffer.
//						size_t peek_sz = MIN(proto.sz, peekbuf_sz);  // Peek only up to the minimum necessary number of bytes.
						if (!(peeked_data_sz = cf_socket_recv(fd, peekbuf, peek_sz, 0))) {
							cf_warning(AS_DEMARSHAL, "could not peek the as_msg header");
							goto NextEvent_FD_Cleanup;
						} else if (peeked_data_sz > min_as_msg_sz) {
//							cf_debug(AS_DEMARSHAL, "(Peeked %zu bytes.)", peeked_data_sz);
							if (peeked_data_sz > proto.sz) {
								char ip_port_str[64];
								ip_port_str[0] = '\0';
								if (!get_fd_ip_addr_and_port(fd, ip_addr, sizeof(ip_addr), &port)) {
									snprintf(ip_port_str, sizeof(ip_port_str), "%s:%d ", ip_addr, port);
								}
								cf_warning(AS_DEMARSHAL, "Received unexpected extra data from client %ssocket %d when peeking as_proto!", ip_port_str, fd);
								log_as_proto_and_peeked_data(&proto, peekbuf, peeked_data_sz);
								goto NextEvent_FD_Cleanup;
							}

							if (((as_msg*)peekbuf)->info1 & AS_MSG_INFO1_BATCH) {
								jem_set_arena(orig_arena);
							} else {
								uint16_t n_fields = ntohs(((as_msg *) peekbuf)->n_fields), field_num = 0;
								bool found = false;
	//							cf_debug(AS_DEMARSHAL, "Found %d AS_MSG fields", n_fields);
								while (!found && (field_num < n_fields)) {
									as_msg_field *field = (as_msg_field *) (&peekbuf[offset]);
									uint32_t value_sz = ntohl(field->field_sz) - 1;
	//								cf_debug(AS_DEMARSHAL, "Field #%d offset: %lu", field_num, offset);
	//								cf_debug(AS_DEMARSHAL, "\tvalue_sz %u", value_sz);
	//								cf_debug(AS_DEMARSHAL, "\ttype %d", field->type);
									if (AS_MSG_FIELD_TYPE_NAMESPACE == field->type) {
										if (value_sz >= AS_ID_NAMESPACE_SZ) {
											cf_warning(AS_DEMARSHAL, "namespace too long (%u) in as_msg", value_sz);
											goto NextEvent_FD_Cleanup;
										}
										char ns[AS_ID_NAMESPACE_SZ];
										found = true;
										memcpy(ns, field->data, value_sz);
										ns[value_sz] = '\0';
	//									cf_debug(AS_DEMARSHAL, "Found ns \"%s\" in field #%d.", ns, field_num);
										jem_set_arena(as_namespace_get_jem_arena(ns));
									} else {
	//									cf_debug(AS_DEMARSHAL, "Message field %d is not namespace (type %d) ~~ Reading next field", field_num, field->type);
										field_num++;
										offset += sizeof(as_msg_field) + value_sz;
										if (offset >= peekbuf_sz) {
											break;
										}
									}
								}
								if (!found) {
									cf_warning(AS_DEMARSHAL, "Can't get namespace from AS_MSG (peeked %zu bytes) ~~ Using default thr_demarshal arena.", peeked_data_sz);
									jem_set_arena(orig_arena);
								}
							}
						} else {
							jem_set_arena(orig_arena);
						}
					} else {
						jem_set_arena(orig_arena);
					}
#endif

					// Allocate the complete message buffer.
					proto_p = cf_malloc(sizeof(as_proto) + proto.sz);

					cf_assert(proto_p, AS_DEMARSHAL, CF_CRITICAL, "allocation: %zu %s", (sizeof(as_proto) + proto.sz), cf_strerror(errno));
					memcpy(proto_p, &proto, sizeof(as_proto));

#ifdef USE_JEM
					// Jam in the peeked data.
					if (peeked_data_sz) {
						memcpy(proto_p->data, &peekbuf, peeked_data_sz);
					}
					fd_h->proto_unread = proto_p->sz - peeked_data_sz;
#else
					fd_h->proto_unread = proto_p->sz;
#endif
					fd_h->proto = (void *) proto_p;
				}
				else {
					proto_p = fd_h->proto;
				}

				if (fd_h->proto_unread > 0) {

					// Read the data.
					n = cf_socket_recv(fd, proto_p->data + (proto_p->sz - fd_h->proto_unread), fd_h->proto_unread, 0);
					if (0 >= n) {
						if (errno == EAGAIN) {
							continue;
						}
						cf_info(AS_DEMARSHAL, "receive socket: fail? n %d errno %d %s closing connection.", n, errno, cf_strerror(errno));
						goto NextEvent_FD_Cleanup;
					}

					// Decrement bytes-unread counter.
					cf_detail(AS_DEMARSHAL, "read fd %d (%d %d)", fd, n, fd_h->proto_unread);
					fd_h->proto_unread -= n;
				}

				// Check for a finished read.
				if (0 == fd_h->proto_unread) {

					// It's only really live if it's injecting a transaction.
					fd_h->last_used = now_ms;

					fd_h->t_inprogress = true; // disallow and/or detect pipelining
					fd_h->proto = 0;
					fd_h->proto_unread = 0;

					// INIT_TR
					as_transaction tr;
					as_transaction_init(&tr, NULL, (cl_msg *)proto_p);

					cf_rc_reserve(fd_h);
					has_extra_ref   = true;
					tr.proto_fd_h   = fd_h;
					tr.start_time   = now_ns; // set transaction start time
					tr.preprocessed = false;

					if (g_config.microbenchmarks) {
						histogram_insert_data_point(g_config.demarshal_hist, now_ns);
						tr.microbenchmark_time = cf_getns();
					}

					// Check if it's compressed.
					if (tr.msgp->proto.type == PROTO_TYPE_AS_MSG_COMPRESSED) {
						// Decompress it - allocate buffer to hold decompressed
						// packet.
						uint8_t *decompressed_buf = NULL;
<<<<<<< HEAD
						int rv = 0;
						if ((rv = as_packet_decompression((uint8_t *)proto_p, &decompressed_buf, NULL))) {
=======
						size_t decompressed_buf_size = 0;
						int rv = 0;
						if ((rv = as_packet_decompression((uint8_t *)proto_p, &decompressed_buf, &decompressed_buf_size))) {
>>>>>>> 74f9f169
							cf_warning(AS_DEMARSHAL, "as_proto decompression failed! (rv %d)", rv);
							cf_warning_binary(AS_DEMARSHAL, proto_p, sizeof(as_proto) + proto_p->sz, CF_DISPLAY_HEX_SPACED, "compressed proto_p");
							goto NextEvent_FD_Cleanup;
						}
						// Count the packets.
						cf_atomic_int_add(&g_config.stat_compressed_pkts_received, 1);
						// Free the compressed packet since we'll be using the
						// decompressed packet from now on.
						cf_free(proto_p);
						proto_p = NULL;
						// Get original packet.
						tr.msgp = (cl_msg *)decompressed_buf;
						as_proto_swap(&(tr.msgp->proto));

						if (tr.msgp->proto.sz > PROTO_SIZE_MAX) {
							cf_warning(AS_DEMARSHAL, "as_proto decompressed packet sz %lu > %lu (MAX) %d", tr.msgp->proto.sz, PROTO_SIZE_MAX, (tr.msgp->proto.sz > PROTO_SIZE_MAX));
							cf_free(decompressed_buf);
							goto NextEvent_FD_Cleanup;
						}

						if (tr.msgp->proto.sz != decompressed_buf_size - sizeof(as_proto)) {
							cf_warning(AS_DEMARSHAL, "as_proto decompressed packet sz %lu != decompressed buffer size %lu", tr.msgp->proto.sz, decompressed_buf_size - sizeof(as_proto));
							cf_free(decompressed_buf);
							goto NextEvent_FD_Cleanup;
						}

						if (tr.msgp->proto.type == PROTO_TYPE_AS_MSG_COMPRESSED) {
							cf_warning(AS_DEMARSHAL, "as_proto decompressed packet cannot contain another compressed packet.");
							cf_free(decompressed_buf);
							goto NextEvent_FD_Cleanup;
						}
					}

					// Security protocol transactions.
					if (tr.msgp->proto.type == PROTO_TYPE_SECURITY) {
						as_security_transact(&tr);
						cf_atomic_int_incr(&g_config.proto_transactions);
						goto NextEvent;
					}

					// Fast path for info protocol requests.
					if ((tr.msgp->proto.type == PROTO_TYPE_INFO) && g_config.info_fastpath_enabled) {
						cf_debug(AS_DEMARSHAL, "[Sending Info request via fast path.]");
						if (as_info(&tr)) {
							cf_warning(AS_DEMARSHAL, "Info request failed to be enqueued ~~ Freeing protocol buffer");
							goto NextEvent_FD_Cleanup;
						}
						cf_atomic_int_incr(&g_config.proto_transactions);
						goto NextEvent;
					}

					ASD_TRANS_DEMARSHAL(nodeid, (uint64_t) tr.msgp);

					// Fast path for batch requests.
					if (tr.msgp->msg.info1 & AS_MSG_INFO1_BATCH) {
						if (as_batch_queue_task(&tr)) {
							goto NextEvent_FD_Cleanup;
						}
						cf_atomic_int_incr(&g_config.proto_transactions);
						goto NextEvent;
					}

					// Either process the transaction directly in this thread,
					// or queue it for processing by another thread (tsvc/info).
					if (0 != thr_tsvc_process_or_enqueue(&tr)) {
						cf_warning(AS_DEMARSHAL, "Failed to queue transaction to the service thread");
						goto NextEvent_FD_Cleanup;
					}
					else {
						cf_atomic_int_incr(&g_config.proto_transactions);
					}
				}

				// Jump the proto message free & FD cleanup. If we get here, the
				// above operations went smoothly. The message free & FD cleanup
				// job is handled elsewhere as directed by
				// thr_tsvc_process_or_enqueue().
				goto NextEvent;

NextEvent_FD_Cleanup:
				// If we allocated memory for the incoming message, free it.
				if (proto_p) {
					cf_free(proto_p);
					fd_h->proto = 0;
				}
				// If fd has extra reference for transaction, release it.
				if (has_extra_ref) {
					cf_rc_release(fd_h);
				}
				// Remove the fd from the events list.
				epoll_ctl(epoll_fd, EPOLL_CTL_DEL, fd, 0);
				pthread_mutex_lock(&g_file_handle_a_LOCK);
				fd_h->inuse = false;
				AS_RELEASE_FILE_HANDLE(fd_h);
				fd_h = 0;
				pthread_mutex_unlock(&g_file_handle_a_LOCK);
NextEvent:
				;
			}

			// We should never be canceled externally, but just in case...
			pthread_testcancel();
		}
	}

	return NULL;
}

// Initialize the demarshal service, start demarshal threads.
int
as_demarshal_start()
{
	demarshal_args *dm = cf_malloc(sizeof(demarshal_args));
	memset(dm, 0, sizeof(demarshal_args));
	g_demarshal_args = dm;

	dm->num_threads = g_config.n_service_threads;

	g_freeslot = cf_queue_create(sizeof(int), true);
	if (!g_freeslot) {
		cf_crash(AS_DEMARSHAL, " Couldn't create reaper free list ");
	}

	// Start the listener socket: note that because this is done after privilege
	// de-escalation, we can't use privileged ports.
	g_config.socket.reuse_addr = g_config.socket_reuse_addr;
	if (0 != cf_socket_init_svc(&g_config.socket)) {
		cf_crash(AS_DEMARSHAL, "couldn't initialize service socket: %s", cf_strerror(errno));
	}
	if (-1 == cf_socket_set_nonblocking(g_config.socket.sock)) {
		cf_crash(AS_DEMARSHAL, "couldn't set socket nonblocking: %s", cf_strerror(errno));
	}

	// Create first thread which is the listener, and wait for it to come up
	// before others are spawned.
	if (0 != pthread_create(&(dm->dm_th[0]), 0, thr_demarshal, &g_config.socket)) {
		cf_crash(AS_DEMARSHAL, "Can't create demarshal threads");
	}
	while (dm->epoll_fd[0] == 0) {
		sleep(1);
	}

	// Create all the epoll_fds and wait for all the threads to come up.
	int i;
	for (i = 1; i < dm->num_threads; i++) {
		if (0 != pthread_create(&(dm->dm_th[i]), 0, thr_demarshal, &g_config.socket)) {
			cf_crash(AS_DEMARSHAL, "Can't create demarshal threads");
		}
	}

	for (i = 1; i < dm->num_threads; i++) {
		while (dm->epoll_fd[i] == 0) {
			sleep(1);
			cf_info(AS_DEMARSHAL, "Waiting to spawn demarshal threads ...");
		}
	}
	cf_info(AS_DEMARSHAL, "Started %d Demarshal Threads", dm->num_threads);

	return 0;
}<|MERGE_RESOLUTION|>--- conflicted
+++ resolved
@@ -655,14 +655,9 @@
 						// Decompress it - allocate buffer to hold decompressed
 						// packet.
 						uint8_t *decompressed_buf = NULL;
-<<<<<<< HEAD
-						int rv = 0;
-						if ((rv = as_packet_decompression((uint8_t *)proto_p, &decompressed_buf, NULL))) {
-=======
 						size_t decompressed_buf_size = 0;
 						int rv = 0;
 						if ((rv = as_packet_decompression((uint8_t *)proto_p, &decompressed_buf, &decompressed_buf_size))) {
->>>>>>> 74f9f169
 							cf_warning(AS_DEMARSHAL, "as_proto decompression failed! (rv %d)", rv);
 							cf_warning_binary(AS_DEMARSHAL, proto_p, sizeof(as_proto) + proto_p->sz, CF_DISPLAY_HEX_SPACED, "compressed proto_p");
 							goto NextEvent_FD_Cleanup;
