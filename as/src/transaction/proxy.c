/*
 * proxy.c
 *
 * Copyright (C) 2016 Aerospike, Inc.
 *
 * Portions may be licensed to Aerospike, Inc. under one or more contributor
 * license agreements.
 *
 * This program is free software: you can redistribute it and/or modify it under
 * the terms of the GNU Affero General Public License as published by the Free
 * Software Foundation, either version 3 of the License, or (at your option) any
 * later version.
 *
 * This program is distributed in the hope that it will be useful, but WITHOUT
 * ANY WARRANTY; without even the implied warranty of MERCHANTABILITY or FITNESS
 * FOR A PARTICULAR PURPOSE. See the GNU Affero General Public License for more
 * details.
 *
 * You should have received a copy of the GNU Affero General Public License
 * along with this program.  If not, see http://www.gnu.org/licenses/
 */

//==========================================================
// Includes.
//

#include "transaction/proxy.h"

#include <errno.h>
#include <pthread.h>
#include <stdbool.h>
#include <stddef.h>
#include <stdint.h>
#include <unistd.h>

#include "citrusleaf/alloc.h"
#include "citrusleaf/cf_atomic.h"
#include "citrusleaf/cf_clock.h"
#include "citrusleaf/cf_digest.h"
#include "citrusleaf/cf_shash.h"

#include "dynbuf.h"
#include "fault.h"
#include "msg.h"
#include "socket.h"
#include "util.h"

#include "base/batch.h"
#include "base/datamodel.h"
#include "base/proto.h"
#include "base/thr_tsvc.h"
#include "base/transaction.h"
#include "base/stats.h"
#include "fabric/fabric.h"
#include "fabric/paxos.h"
#include "transaction/rw_request.h"
#include "transaction/rw_request_hash.h"
#include "transaction/rw_utils.h"
#include "transaction/udf.h"


//==========================================================
// Typedefs & constants.
//

typedef enum {
	// These values go on the wire, so mind backward compatibility if changing.
	PROXY_FIELD_OP,
	PROXY_FIELD_TID,
	PROXY_FIELD_DIGEST,
	PROXY_FIELD_REDIRECT,
	PROXY_FIELD_AS_PROTO, // request as_proto - currently contains only as_msg's
	PROXY_FIELD_CLUSTER_KEY,
	PROXY_FIELD_TIMEOUT_MS, // deprecated
	PROXY_FIELD_INFO,

	NUM_PROXY_FIELDS
} proxy_msg_field;

#define PROXY_OP_REQUEST 1
#define PROXY_OP_RESPONSE 2
#define PROXY_OP_RETURN_TO_SENDER 3

// LDT-related.
#define PROXY_INFO_SHIPPED_OP 0x0001

const msg_template proxy_mt[] = {
	{ PROXY_FIELD_OP, M_FT_UINT32 },
	{ PROXY_FIELD_TID, M_FT_UINT32 },
	{ PROXY_FIELD_DIGEST, M_FT_BUF },
	{ PROXY_FIELD_REDIRECT, M_FT_UINT64 },
	{ PROXY_FIELD_AS_PROTO, M_FT_BUF },
	{ PROXY_FIELD_CLUSTER_KEY, M_FT_UINT64 },
	{ PROXY_FIELD_TIMEOUT_MS, M_FT_UINT32 },
	{ PROXY_FIELD_INFO, M_FT_UINT32 },
};

COMPILER_ASSERT(sizeof(proxy_mt) / sizeof(msg_template) == NUM_PROXY_FIELDS);

#define PROXY_MSG_SCRATCH_SIZE 128

typedef struct proxy_request_s {
	uint32_t		msg_fields;

	uint8_t			origin;
	uint8_t			from_flags;

	union {
		void*				any;
		as_file_handle*		proto_fd_h;
		as_batch_shared*	batch_shared;
		// No need yet for other members of this union.
	} from;

	// No need yet for a 'from_data" union.
	uint32_t		batch_index;

	uint64_t		start_time;
	uint64_t		end_time;

	// Handle retransmits.
	msg*			fab_msg;
	cf_clock		xmit_ms;
	uint32_t		retry_interval_ms;

	// The node we're diverting to.
	cf_node			dest;

	as_partition_id	pid; // TODO - is this worth it ???

	as_namespace*	ns;

	// LDT-related.
	rw_request*		rw; // origin of 'ship-op' proxies
} proxy_request;


//==========================================================
// Forward Declarations.
//

void* run_proxy_retransmit(void* arg);
int proxy_retransmit_reduce_fn(void* key, void* data, void* udata);
int proxy_retransmit_send(proxy_request* pr);

void on_proxy_paxos_change(as_paxos_generation gen, as_paxos_change* change,
		cf_node succession[], void* udata);
int proxy_paxos_change_reduce_fn(void* key, void* data, void* udata);
int proxy_paxos_change_delete_reduce_fn(void* key, void* data, void* udata);

int proxy_msg_cb(cf_node src, msg* m, void* udata);

void proxyer_handle_response(msg* m, uint32_t tid);
int proxyer_handle_client_response(msg* m, proxy_request* pr);
int proxyer_handle_batch_response(msg* m, proxy_request* pr);
void proxyer_handle_return_to_sender(msg* m, uint32_t tid);

void proxyee_handle_request(cf_node src, msg* m, uint32_t tid);

void shipop_response_handler(msg* m, proxy_request* pr);
void shipop_handle_client_response(msg* m, rw_request* rw);
void shipop_timeout_handler(proxy_request* pr);

static inline uint32_t
proxy_hash_fn(void* value)
{
	return *(uint32_t*)value;
}

static inline void
error_response(cf_node src, uint32_t tid, uint32_t error)
{
	as_proxy_send_response(src, tid, error, 0, 0, NULL, NULL, 0, NULL, 0, NULL);
}

static inline void
client_proxy_update_stats(as_namespace* ns, uint8_t result_code)
{
	switch (result_code) {
	case AS_PROTO_RESULT_OK:
		cf_atomic64_incr(&ns->n_client_proxy_complete);
		break;
	case AS_PROTO_RESULT_FAIL_TIMEOUT:
		cf_atomic64_incr(&ns->n_client_proxy_timeout);
		break;
	default:
		cf_atomic64_incr(&ns->n_client_proxy_error);
		break;
	}
}

static inline void
batch_sub_proxy_update_stats(as_namespace* ns, uint8_t result_code)
{
	switch (result_code) {
	case AS_PROTO_RESULT_OK:
		cf_atomic64_incr(&ns->n_batch_sub_proxy_complete);
		break;
	case AS_PROTO_RESULT_FAIL_TIMEOUT:
		cf_atomic64_incr(&ns->n_batch_sub_proxy_timeout);
		break;
	default:
		cf_atomic64_incr(&ns->n_batch_sub_proxy_error);
		break;
	}
}


//==========================================================
// Globals.
//

static shash* g_proxy_hash = NULL;
static cf_atomic32 g_proxy_tid = 0;


//==========================================================
// Public API.
//

void
as_proxy_init()
{
	shash_create(&g_proxy_hash, proxy_hash_fn, sizeof(uint32_t),
			sizeof(proxy_request), 4 * 1024, SHASH_CR_MT_MANYLOCK);

	pthread_t thread;
	pthread_attr_t attrs;

	pthread_attr_init(&attrs);
	pthread_attr_setdetachstate(&attrs, PTHREAD_CREATE_DETACHED);

	if (pthread_create(&thread, &attrs, run_proxy_retransmit, NULL) != 0) {
		cf_crash(AS_RW, "failed to create proxy retransmit thread");
	}

	as_paxos_register_change_callback(on_proxy_paxos_change, NULL);

	as_fabric_register_msg_fn(M_TYPE_PROXY, proxy_mt, sizeof(proxy_mt),
			PROXY_MSG_SCRATCH_SIZE, proxy_msg_cb, NULL);
}


uint32_t
as_proxy_hash_count()
{
	return shash_get_size(g_proxy_hash);
}


// Proxyer - divert a transaction request to another node.
bool
as_proxy_divert(cf_node dst, as_transaction* tr, as_namespace* ns,
		uint64_t cluster_key)
{
	as_partition_id pid = as_partition_getid(tr->keyd);

	// Get a fabric message and fill it out.

	msg* m = as_fabric_msg_get(M_TYPE_PROXY);

	if (! m) {
		cf_warning(AS_PROXY, "failed to get fabric msg");
		return false;
	}

	uint32_t tid = cf_atomic32_incr(&g_proxy_tid);

	msg_set_type set_type = tr->origin == FROM_BATCH ?
			MSG_SET_COPY : MSG_SET_HANDOFF_MALLOC;

	msg_set_uint32(m, PROXY_FIELD_OP, PROXY_OP_REQUEST);
	msg_set_uint32(m, PROXY_FIELD_TID, tid);
	msg_set_buf(m, PROXY_FIELD_DIGEST, (void*)&tr->keyd, sizeof(cf_digest),
			MSG_SET_COPY);
	msg_set_buf(m, PROXY_FIELD_AS_PROTO, (void*)tr->msgp,
			as_proto_size_get(&tr->msgp->proto), set_type);
	msg_set_uint64(m, PROXY_FIELD_CLUSTER_KEY, cluster_key);

	// Set up a proxy_request and insert it in the hash.

	proxy_request pr;

	pr.msg_fields = tr->msg_fields;

	pr.origin = tr->origin;
	pr.from_flags = tr->from_flags;
	pr.from.any = tr->from.any;
	pr.batch_index = tr->from_data.batch_index;

	pr.start_time = tr->start_time;
	pr.end_time = tr->end_time;

	pr.fab_msg = m;
	pr.xmit_ms = cf_getms() + g_config.transaction_retry_ms;
	pr.retry_interval_ms = g_config.transaction_retry_ms;

	pr.dest = dst;
	pr.pid = pid;
	pr.ns = ns;

	pr.rw = NULL;

	if (shash_put(g_proxy_hash, &tid, &pr) != SHASH_OK) {
		cf_warning(AS_PROXY, "failed shash put");
		as_fabric_msg_put(m);
		return false;
	}

	tr->msgp = NULL; // pattern, not needed
	tr->from.any = NULL; // pattern, not needed

	// Send fabric message to remote node.

	msg_incr_ref(m);

	if (as_fabric_send(dst, m, AS_FABRIC_PRIORITY_MEDIUM) !=
			AS_FABRIC_SUCCESS) {
		as_fabric_msg_put(m);
	}

	return true;
}


// Proxyee - transaction reservation failed here, tell proxyer to try again.
void
as_proxy_return_to_sender(const as_transaction* tr, as_namespace* ns)
{
	msg* m = as_fabric_msg_get(M_TYPE_PROXY);

	if (! m) {
		return;
	}

	as_partition_id pid = as_partition_getid(tr->keyd);
	cf_node redirect_node = as_partition_proxyee_redirect(ns, pid);

	msg_set_uint32(m, PROXY_FIELD_OP, PROXY_OP_RETURN_TO_SENDER);
	msg_set_uint32(m, PROXY_FIELD_TID, tr->from_data.proxy_tid);
	msg_set_uint64(m, PROXY_FIELD_REDIRECT,
			redirect_node == (cf_node)0 ? tr->from.proxy_node : redirect_node);

	if (as_fabric_send(tr->from.proxy_node, m, AS_FABRIC_PRIORITY_MEDIUM) !=
			AS_FABRIC_SUCCESS) {
		as_fabric_msg_put(m);
	}
}


// Proxyee - transaction completed here, send response to proxyer.
void
as_proxy_send_response(cf_node dst, uint32_t proxy_tid, uint32_t result_code,
		uint32_t generation, uint32_t void_time, as_msg_op** ops, as_bin** bins,
		uint16_t bin_count, as_namespace* ns, uint64_t trid,
		const char* set_name)
{
	msg* m = as_fabric_msg_get(M_TYPE_PROXY);

	if (! m) {
		return;
	}

	msg_set_uint32(m, PROXY_FIELD_OP, PROXY_OP_RESPONSE);
	msg_set_uint32(m, PROXY_FIELD_TID, proxy_tid);

	size_t msg_sz = 0;
	cl_msg* msgp = as_msg_make_response_msg(result_code, generation, void_time,
			ops, bins, bin_count, ns, 0, &msg_sz, trid, set_name);

	msg_set_buf(m, PROXY_FIELD_AS_PROTO, (uint8_t*)msgp, msg_sz,
			MSG_SET_HANDOFF_MALLOC);

	if (as_fabric_send(dst, m, AS_FABRIC_PRIORITY_MEDIUM) !=
			AS_FABRIC_SUCCESS) {
		as_fabric_msg_put(m);
	}
}


// Proxyee - transaction completed here, send response to proxyer.
void
as_proxy_send_ops_response(cf_node dst, uint32_t proxy_tid, cf_dyn_buf* db)
{
	msg* m = as_fabric_msg_get(M_TYPE_PROXY);

	if (! m) {
		return;
	}

	msg_set_uint32(m, PROXY_FIELD_OP, PROXY_OP_RESPONSE);
	msg_set_uint32(m, PROXY_FIELD_TID, proxy_tid);

	uint8_t* msgp = db->buf;
	size_t msg_sz = db->used_sz;

	if (db->is_stack) {
		msg_set_buf(m, PROXY_FIELD_AS_PROTO, msgp, msg_sz, MSG_SET_COPY);
	}
	else {
		msg_set_buf(m, PROXY_FIELD_AS_PROTO, msgp, msg_sz,
				MSG_SET_HANDOFF_MALLOC);
		db->buf = NULL; // the fabric owns the buffer now
	}

	if (as_fabric_send(dst, m, AS_FABRIC_PRIORITY_MEDIUM) !=
			AS_FABRIC_SUCCESS) {
		as_fabric_msg_put(m);
	}
}


// LDT-related.
void
as_proxy_shipop(cf_node dst, rw_request* rw)
{
	as_partition_id pid = as_partition_getid(rw->keyd);

	// Get a fabric message and fill it out.

	msg* m = as_fabric_msg_get(M_TYPE_PROXY);

	if (! m) {
		return;
	}

	uint32_t tid = cf_atomic32_incr(&g_proxy_tid);

	msg_set_uint32(m, PROXY_FIELD_OP, PROXY_OP_REQUEST);
	msg_set_uint32(m, PROXY_FIELD_TID, tid);
	msg_set_buf(m, PROXY_FIELD_DIGEST, (void*)&rw->keyd, sizeof(cf_digest),
			MSG_SET_COPY);
	msg_set_buf(m, PROXY_FIELD_AS_PROTO, (void*)rw->msgp,
			as_proto_size_get(&rw->msgp->proto), MSG_SET_HANDOFF_MALLOC);
	msg_set_uint64(m, PROXY_FIELD_CLUSTER_KEY, as_paxos_get_cluster_key());
	msg_set_uint32(m, PROXY_FIELD_INFO, PROXY_INFO_SHIPPED_OP);

	rw->msgp = NULL;

	// Set up a proxy_request and insert it in the hash.

	proxy_request pr;

	pr.msg_fields = rw->msg_fields;

	pr.origin = 0;
	pr.from_flags = 0;
	pr.from.any = NULL;
	pr.batch_index = 0;

	pr.start_time = rw->start_time;
	pr.end_time = rw->end_time;

	pr.fab_msg = m;
	pr.xmit_ms = cf_getms() + g_config.transaction_retry_ms;
	pr.retry_interval_ms = g_config.transaction_retry_ms;

	pr.dest = dst;
	pr.pid = pid;
	pr.ns = NULL; // needed only for retry, which ship-op doesn't do

	cf_rc_reserve(rw);
	pr.rw = rw;

	if (shash_put(g_proxy_hash, &tid, &pr) != SHASH_OK) {
		as_fabric_msg_put(m);
		return;
	}

	// Send fabric message to remote node.

	msg_incr_ref(m);

	if (as_fabric_send(dst, m, AS_FABRIC_PRIORITY_MEDIUM) !=
			AS_FABRIC_SUCCESS) {
		as_fabric_msg_put(m);
	}
}


//==========================================================
// Local helpers - proxyer.
//

void
proxyer_handle_response(msg* m, uint32_t tid)
{
	proxy_request pr;

	if (shash_get_and_delete(g_proxy_hash, &tid, &pr) != SHASH_OK) {
		// Some other response (or timeout) has already finished this pr.
		return;
	}

	if (pr.rw) {
		shipop_response_handler(m, &pr);
		return;
	}

	cf_assert(pr.from.any, AS_PROXY, CF_CRITICAL, "origin %u has null 'from'",
			pr.origin);

	int result;

	switch (pr.origin) {
	case FROM_CLIENT:
		result = proxyer_handle_client_response(m, &pr);
		client_proxy_update_stats(pr.ns, result);
		break;
	case FROM_BATCH:
		result = proxyer_handle_batch_response(m, &pr);
		batch_sub_proxy_update_stats(pr.ns, result);
		// Note - no worries about msgp, proxy divert copied it.
		break;
	case FROM_PROXY:
	case FROM_IUDF:
	case FROM_NSUP:
		// Should be impossible for proxyee, internal UDFs, and nsup deletes to
		// get here.
	default:
		cf_crash(AS_PROXY, "unexpected transaction origin %u", pr.origin);
		break;
	}

	pr.from.any = NULL; // pattern, not needed

	as_fabric_msg_put(pr.fab_msg);

	// Note that this includes both origins.
	if (pr.ns->proxy_hist_enabled) {
		histogram_insert_data_point(pr.ns->proxy_hist, pr.start_time);
	}
}


int
proxyer_handle_client_response(msg* m, proxy_request* pr)
{
	uint8_t* proto;
	size_t proto_sz;

	if (msg_get_buf(m, PROXY_FIELD_AS_PROTO, &proto, &proto_sz,
			MSG_GET_DIRECT) != 0) {
		cf_warning(AS_PROXY, "msg get for proto failed");
		return AS_PROTO_RESULT_FAIL_UNKNOWN;
	}

	as_file_handle* fd_h = pr->from.proto_fd_h;

<<<<<<< HEAD
	if (cf_socket_send_blocking(fd_h->sock, proto, proto_sz, MSG_NOSIGNAL,
			CF_SOCKET_TIMEOUT) < 0) {
		// Common when a client aborts.
		as_end_of_transaction_force_close(fd_h);
		return AS_PROTO_RESULT_FAIL_UNKNOWN;
=======
	while (pos < proto_sz) {
		int rv = cf_socket_send(&fd_h->sock, proto + pos, proto_sz - pos,
				MSG_NOSIGNAL);

		if (rv > 0) {
			pos += rv;
		}
		else if (rv < 0) {
			if (errno != EWOULDBLOCK) {
				// Common when a client aborts.
				as_end_of_transaction_force_close(fd_h);
				return AS_PROTO_RESULT_FAIL_UNKNOWN;
			}

			usleep(1); // yield
		}
		else {
			cf_warning(AS_PROTO, "send returned 0: fd %d sz %zu pos %zu ",
					CSFD(&fd_h->sock), proto_sz, pos);
			as_end_of_transaction_force_close(fd_h);
			return AS_PROTO_RESULT_FAIL_UNKNOWN;
		}
>>>>>>> 392d40c7
	}

	as_end_of_transaction_ok(fd_h);
	return AS_PROTO_RESULT_OK;
}


int
proxyer_handle_batch_response(msg* m, proxy_request* pr)
{
	cl_msg* msgp;
	size_t msgp_sz;

	if (msg_get_buf(m, PROXY_FIELD_AS_PROTO, (uint8_t**)&msgp, &msgp_sz,
			MSG_GET_DIRECT) != 0) {
		cf_warning(AS_PROXY, "msg get for proto failed");
		return AS_PROTO_RESULT_FAIL_UNKNOWN;
	}

	cf_digest* keyd;
	size_t keyd_sz;

	if (msg_get_buf(pr->fab_msg, PROXY_FIELD_DIGEST, (uint8_t**)&keyd, &keyd_sz,
			MSG_GET_DIRECT) != 0) {
		cf_crash(AS_PROXY, "original msg get for digest failed");
	}

	as_batch_add_proxy_result(pr->from.batch_shared, pr->batch_index, keyd,
			msgp, msgp_sz);

	return AS_PROTO_RESULT_OK;
}


void
proxyer_handle_return_to_sender(msg* m, uint32_t tid)
{
	proxy_request* pr;
	pthread_mutex_t* lock;

	if (shash_get_vlock(g_proxy_hash, &tid, (void**)&pr, &lock) != SHASH_OK) {
		// Some other response (or timeout) has already finished this pr.
		return;
	}

	cf_node redirect_node;

	if (msg_get_uint64(m, PROXY_FIELD_REDIRECT, &redirect_node) == 0
			&& redirect_node != g_config.self_node
			&& redirect_node != (cf_node)0) {
		// If this node was a "random" node, i.e. neither acting nor eventual
		// master, it diverts to the eventual master (the best it can do.) The
		// eventual master must inform this node about the acting master.
		pr->dest = redirect_node;
		pr->xmit_ms = cf_getms() + g_config.transaction_retry_ms;

		msg_incr_ref(pr->fab_msg);

		if (as_fabric_send(pr->dest, pr->fab_msg, AS_FABRIC_PRIORITY_MEDIUM) !=
				AS_FABRIC_SUCCESS) {
			as_fabric_msg_put(pr->fab_msg);
		}

		pthread_mutex_unlock(lock);
		return;
	}

	cf_digest* keyd;
	size_t keyd_sz = 0;

	if (msg_get_buf(pr->fab_msg, PROXY_FIELD_DIGEST, (uint8_t**)&keyd, &keyd_sz,
			MSG_GET_DIRECT) != 0) {
		cf_crash(AS_PROXY, "original msg get for digest failed");
	}

	cl_msg* msgp;
	size_t msgp_sz;

	// TODO - inefficient! Should be a way to 'take' a buffer from msg.
	if (msg_get_buf(pr->fab_msg, PROXY_FIELD_AS_PROTO, (uint8_t**)&msgp,
			&msgp_sz, MSG_GET_COPY_MALLOC) != 0) {
		cf_crash(AS_PROXY, "original msg get for proto failed");
	}

	// Put the as_msg on the normal queue for processing.
	as_transaction tr;
	as_transaction_init_head(&tr, keyd, msgp);
	// msgp might not have digest - batch sub-transactions, old clients.
	// For old clients, will compute it again from msgp key and set.

	tr.msg_fields = pr->msg_fields;
	tr.origin = pr->origin;
	tr.from_flags = pr->from_flags;
	tr.from.any = pr->from.any;
	tr.from_data.batch_index = pr->batch_index;
	tr.start_time = pr->start_time;

	thr_tsvc_enqueue(&tr);

	as_fabric_msg_put(pr->fab_msg);

	shash_delete_lockfree(g_proxy_hash, &tid);
	pthread_mutex_unlock(lock);
}


//==========================================================
// Local helpers - proxyee.
//

void
proxyee_handle_request(cf_node src, msg* m, uint32_t tid)
{
	cf_digest* keyd;
	size_t keyd_sz = 0;

	if (msg_get_buf(m, PROXY_FIELD_DIGEST, (uint8_t**)&keyd, &keyd_sz,
			MSG_GET_DIRECT) != 0) {
		cf_warning(AS_PROXY, "msg get for digest failed");
		error_response(src, tid, AS_PROTO_RESULT_FAIL_UNKNOWN);
		return;
	}

	cl_msg* msgp;
	size_t msgp_sz;

	if (msg_get_buf(m, PROXY_FIELD_AS_PROTO, (uint8_t**)&msgp, &msgp_sz,
			MSG_GET_COPY_MALLOC) != 0) {
		cf_warning(AS_PROXY, "msg get for proto failed");
		error_response(src, tid, AS_PROTO_RESULT_FAIL_UNKNOWN);
		return;
	}

	// Sanity check as_proto fields.
	as_proto* proto = &msgp->proto;

	if (! as_proto_wrapped_is_valid(proto, msgp_sz)) {
		cf_warning(AS_PROXY, "bad proto: version %u, type %u, sz %lu [%lu]",
				proto->version, proto->type, (uint64_t)proto->sz, msgp_sz);
		error_response(src, tid, AS_PROTO_RESULT_FAIL_UNKNOWN);
		return;
	}

	uint32_t info = 0;

	msg_get_uint32(m, PROXY_FIELD_INFO, &info);

	if ((info & PROXY_INFO_SHIPPED_OP) != 0) {
		uint64_t cluster_key = 0;

		if (msg_get_uint64(m, PROXY_FIELD_CLUSTER_KEY, &cluster_key) == 0 &&
				cluster_key != as_paxos_get_cluster_key()) {
			error_response(src, tid, AS_PROTO_RESULT_FAIL_CLUSTER_KEY_MISMATCH);
			return;
		}
	}

	// Put the as_msg on the normal queue for processing.
	as_transaction tr;
	as_transaction_init_head(&tr, keyd, msgp);
	// msgp might not have digest - batch sub-transactions, old clients.
	// For old clients, will compute it again from msgp key and set.

	tr.start_time = cf_getns();

	tr.origin = FROM_PROXY;
	tr.from.proxy_node = src;
	tr.from_data.proxy_tid = tid;
	as_transaction_proxyee_prepare(&tr);

	// For batch sub-transactions, make sure we flag them so they're not
	// mistaken for multi-record transactions (which never proxy).
	if (as_transaction_has_no_key_or_digest(&tr)) {
		tr.from_flags |= FROM_FLAG_BATCH_SUB;
	}

	// Flag shipped ops.
	if ((info & PROXY_INFO_SHIPPED_OP) != 0) {
		tr.from_flags |= FROM_FLAG_SHIPPED_OP;
	}

	thr_tsvc_enqueue(&tr);
}


//==========================================================
// Local helpers - retransmit.
//

void*
run_proxy_retransmit(void* arg)
{
	while (true) {
		usleep(75 * 1000);

		now_times now;

		now.now_ns = cf_getns();
		now.now_ms = now.now_ns / 1000000;

		shash_reduce_delete(g_proxy_hash, proxy_retransmit_reduce_fn, &now);
	}

	return NULL;
}


int
proxy_retransmit_reduce_fn(void* key, void* data, void* udata)
{
	proxy_request* pr = data;
	now_times* now = (now_times*)udata;

	// Handle timeouts.

	if (now->now_ns > pr->end_time) {
		if (pr->rw) {
			shipop_timeout_handler(pr);
			as_fabric_msg_put(pr->fab_msg);
			return SHASH_REDUCE_DELETE;
		}

		cf_assert(pr->from.any, AS_PROXY, CF_CRITICAL,
				"origin %u has null 'from'", pr->origin);

		switch (pr->origin) {
		case FROM_CLIENT:
			as_end_of_transaction_force_close(pr->from.proto_fd_h);
			client_proxy_update_stats(pr->ns, AS_PROTO_RESULT_FAIL_TIMEOUT);
			break;
		case FROM_BATCH:
			as_batch_add_error(pr->from.batch_shared, pr->batch_index,
					AS_PROTO_RESULT_FAIL_TIMEOUT);
			// Note - no worries about msgp, proxy divert copied it.
			batch_sub_proxy_update_stats(pr->ns, AS_PROTO_RESULT_FAIL_TIMEOUT);
			break;
		case FROM_PROXY:
		case FROM_IUDF:
		case FROM_NSUP:
			// Proxyees, internal UDFs, and nsup deletes don't proxy.
		default:
			cf_crash(AS_PROXY, "unexpected transaction origin %u", pr->origin);
			break;
		}

		pr->from.any = NULL; // pattern, not needed
		as_fabric_msg_put(pr->fab_msg);

		return SHASH_REDUCE_DELETE;
	}

	// Handle retransmits. (Ship-ops are exempt.)

	if (pr->xmit_ms < now->now_ms && ! pr->rw) {
		// Update the retry interval, exponentially.
		pr->xmit_ms = now->now_ms + pr->retry_interval_ms;
		pr->retry_interval_ms *= 2;

		return proxy_retransmit_send(pr);
	}

	return SHASH_OK;
}


int
proxy_retransmit_send(proxy_request* pr)
{
	while (true) {
		g_stats.proxy_retry++;

		msg_incr_ref(pr->fab_msg);

		int rv = as_fabric_send(pr->dest, pr->fab_msg,
				AS_FABRIC_PRIORITY_MEDIUM);

		if (rv == AS_FABRIC_SUCCESS) {
			return SHASH_OK;
		}

		as_fabric_msg_put(pr->fab_msg);

		if (rv != AS_FABRIC_ERR_NO_NODE) {
			// Should never get here - 'queue full' error is impossible for
			// medium priority...
			return SHASH_ERR;
		}

		// The node I'm proxying to is no longer up. Find another node. (Easier
		// to just send to the master and not pay attention to whether it's read
		// or write.)
		cf_node new_dst = as_partition_getreplica_write(pr->ns, pr->pid);

		// Destination is self - abandon proxy and try local transaction.
		if (new_dst == g_config.self_node) {
			cf_digest* keyd;
			size_t keyd_sz;

			msg_get_buf(pr->fab_msg, PROXY_FIELD_DIGEST, (uint8_t**)&keyd,
					&keyd_sz, MSG_GET_DIRECT);

			cl_msg* msgp;
			size_t msgp_sz;

			msg_get_buf(pr->fab_msg, PROXY_FIELD_AS_PROTO, (uint8_t**)&msgp,
					&msgp_sz, MSG_GET_COPY_MALLOC);

			as_transaction tr;
			as_transaction_init_head(&tr, keyd, msgp);
			// msgp might not have digest - batch sub-transactions, old clients.
			// For old clients, will compute it again from msgp key and set.

			tr.msg_fields = pr->msg_fields;
			tr.origin = pr->origin;
			tr.from_flags = pr->from_flags;
			tr.from.any = pr->from.any;
			tr.from_data.batch_index = pr->batch_index;
			tr.start_time = pr->start_time;

			thr_tsvc_enqueue(&tr);

			as_fabric_msg_put(pr->fab_msg);

			return SHASH_REDUCE_DELETE;
		}

		// Original destination - just wait for the next retransmit.
		if (new_dst == pr->dest) {
			return SHASH_OK;
		}

		// Different destination - retry immediately. This is the reason for the
		// while loop. Is this too complicated to bother with?
		pr->dest = new_dst;
	}

	// For now, it's impossible to get here.
	return SHASH_ERR;
}


//==========================================================
// Local helpers - handle paxos changed events.
//

void
on_proxy_paxos_change(as_paxos_generation gen, as_paxos_change* change,
		cf_node succession[], void* udata)
{
	if (change->n_change != 1 || change->type[0] != AS_PAXOS_CHANGE_SYNC) {
		cf_crash(AS_PROXY, "unexpected paxos-changed event data");
	}

	rw_paxos_change_struct del;

	memset(&del, 0, sizeof(rw_paxos_change_struct));
	memcpy(del.succession, succession,
			sizeof(cf_node) * g_config.paxos_max_cluster_size);

	// Iterate through the hash table and find nodes that are not in the
	// succession list. Remove these entries from the hash table.
	shash_reduce(g_proxy_hash, proxy_paxos_change_reduce_fn, (void*)&del);

	// If there are nodes to be deleted, execute the deletion algorithm.
	for (int i = 0; i < g_config.paxos_max_cluster_size; i++) {
		if (del.deletions[i] != (cf_node)0) {
			shash_reduce(g_proxy_hash, proxy_paxos_change_delete_reduce_fn,
					(void*)&del.deletions[i]);
		}
	}
}


int
proxy_paxos_change_reduce_fn(void* key, void* data, void* udata)
{
	proxy_request* pr = (proxy_request*)data;
	rw_paxos_change_struct* del = (rw_paxos_change_struct*)udata;

	// Check if this key is in the succession list.
	for (int i = 0; i < g_config.paxos_max_cluster_size; i++) {
		if (pr->dest == del->succession[i]) {
			return 0;
		}
	}

	// This key is not in succession list - mark it to be deleted.
	for (int i = 0; i < g_config.paxos_max_cluster_size; i++) {
		// If an empty slot exists, then it means key is not there yet.
		if (del->deletions[i] == (cf_node)0) {
			del->deletions[i] = pr->dest;
			break;
		}

		// If key already exists, return.
		if (pr->dest == del->deletions[i]) {
			break;
		}
	}

	return 0;
}


int
proxy_paxos_change_delete_reduce_fn(void* key, void* data, void* udata)
{
	proxy_request* pr = (proxy_request*)data;
	cf_node* node = (cf_node*)udata;

	if (pr->dest == *node) {
		pr->xmit_ms = 0;
	}

	return 0;
}


//==========================================================
// Local helpers - handle PROXY fabric messages.
//

int
proxy_msg_cb(cf_node src, msg* m, void* udata)
{
	uint32_t op;

	if (msg_get_uint32(m, PROXY_FIELD_OP, &op) != 0) {
		cf_warning(AS_PROXY, "msg get for op failed");
		as_fabric_msg_put(m);
		return 0;
	}

	uint32_t tid;

	if (msg_get_uint32(m, PROXY_FIELD_TID, &tid) != 0) {
		cf_warning(AS_PROXY, "msg get for tid failed");
		as_fabric_msg_put(m);
		return 0;
	}

	switch (op) {
	case PROXY_OP_REQUEST:
		proxyee_handle_request(src, m, tid);
		break;
	case PROXY_OP_RESPONSE:
		proxyer_handle_response(m, tid);
		break;
	case PROXY_OP_RETURN_TO_SENDER:
		proxyer_handle_return_to_sender(m, tid);
		break;
	default:
		cf_warning(AS_PROXY, "received unexpected message op %u", op);
		break;
	}

	as_fabric_msg_put(m);
	return 0;
}


//==========================================================
// Local helpers - LDT-related.
//

void
shipop_response_handler(msg* m, proxy_request* pr)
{
	cf_assert(pr->origin == 0, AS_PROXY, CF_CRITICAL,
			"ship-op pr origin not 0");

	rw_request* rw = pr->rw;

	pthread_mutex_lock(&rw->lock);

	if (! rw->from.any) {
		// Lost race against timeout.
		pthread_mutex_unlock(&rw->lock);
		rw_request_release(rw);
		return;
	}

	// This node is the resolving node (node @ which duplicate resolution was
	// triggered) - respond to various possible origins.

	switch (rw->origin) {
	case FROM_CLIENT:
		shipop_handle_client_response(m, rw);
		break;
	case FROM_PROXY:
		msg_preserve_fields(m, 2, PROXY_FIELD_OP, PROXY_FIELD_AS_PROTO);
		// Fake the ORIGINATING proxy tid.
		msg_set_uint32(m, PROXY_FIELD_TID, rw->from_data.proxy_tid);
		msg_incr_ref(m);
		if (as_fabric_send(rw->from.proxy_node, m, AS_FABRIC_PRIORITY_MEDIUM) !=
				AS_FABRIC_SUCCESS) {
			as_fabric_msg_put(pr->fab_msg);
		}
		break;
	case FROM_IUDF:
		rw->from.iudf_orig->cb(rw->from.iudf_orig->udata, 0);
		break;
	case FROM_BATCH:
	case FROM_NSUP:
		// Should be impossible for batch reads and nsup deletes to get here.
	default:
		cf_crash(AS_PROXY, "unexpected transaction origin %u", rw->origin);
		break;
	}

	// Signal to destructor and timeout that origin response is handled.
	rw->from.any = NULL;

	pthread_mutex_unlock(&rw->lock);

	// This node is the ship-op initiator - remove rw_request from hash.

	rw_request_hkey hkey = { rw->rsv.ns->id, rw->keyd };

	rw_request_hash_delete(&hkey, rw);
	rw_request_release(rw);
	pr->rw = NULL;
}


void
shipop_handle_client_response(msg* m, rw_request* rw)
{
	uint8_t* proto;
	size_t proto_sz;

	if (msg_get_buf(m, PROXY_FIELD_AS_PROTO, &proto, &proto_sz,
			MSG_GET_DIRECT) != 0) {
		cf_warning(AS_PROXY, "msg get for proto failed");
		return;
	}

	as_file_handle* fd_h = rw->from.proto_fd_h;

<<<<<<< HEAD
	if (cf_socket_send_blocking(fd_h->sock, proto, proto_sz, MSG_NOSIGNAL,
			CF_SOCKET_TIMEOUT) < 0) {
		// Common when a client aborts.
		as_end_of_transaction_force_close(fd_h);
		return;
=======
	while (pos < proto_sz) {
		int rv = cf_socket_send(&fd_h->sock, proto + pos, proto_sz - pos,
				MSG_NOSIGNAL);

		if (rv > 0) {
			pos += rv;
		}
		else if (rv < 0) {
			if (errno != EWOULDBLOCK) {
				// Common when a client aborts.
				as_end_of_transaction_force_close(fd_h);
				return;
			}

			usleep(1); // yield
		}
		else {
			cf_warning(AS_PROTO, "send returned 0: fd %d sz %zu pos %zu ",
					CSFD(&fd_h->sock), proto_sz, pos);
			as_end_of_transaction_force_close(fd_h);
			return;
		}
>>>>>>> 392d40c7
	}

	as_end_of_transaction_ok(fd_h);
}


void
shipop_timeout_handler(proxy_request* pr)
{
	rw_request* rw = pr->rw;

	pthread_mutex_lock(&rw->lock);

	// Invoke the "original" timeout handler - it knows which stats to affect.
	rw->timeout_cb(rw);

	pthread_mutex_unlock(&rw->lock);

	rw_request_hkey hkey = { rw->rsv.ns->id, rw->keyd };

	rw_request_hash_delete(&hkey, rw);
	rw_request_release(rw);
	pr->rw = NULL;
}<|MERGE_RESOLUTION|>--- conflicted
+++ resolved
@@ -547,36 +547,11 @@
 
 	as_file_handle* fd_h = pr->from.proto_fd_h;
 
-<<<<<<< HEAD
-	if (cf_socket_send_blocking(fd_h->sock, proto, proto_sz, MSG_NOSIGNAL,
+	if (cf_socket_send_blocking(&fd_h->sock, proto, proto_sz, MSG_NOSIGNAL,
 			CF_SOCKET_TIMEOUT) < 0) {
 		// Common when a client aborts.
 		as_end_of_transaction_force_close(fd_h);
 		return AS_PROTO_RESULT_FAIL_UNKNOWN;
-=======
-	while (pos < proto_sz) {
-		int rv = cf_socket_send(&fd_h->sock, proto + pos, proto_sz - pos,
-				MSG_NOSIGNAL);
-
-		if (rv > 0) {
-			pos += rv;
-		}
-		else if (rv < 0) {
-			if (errno != EWOULDBLOCK) {
-				// Common when a client aborts.
-				as_end_of_transaction_force_close(fd_h);
-				return AS_PROTO_RESULT_FAIL_UNKNOWN;
-			}
-
-			usleep(1); // yield
-		}
-		else {
-			cf_warning(AS_PROTO, "send returned 0: fd %d sz %zu pos %zu ",
-					CSFD(&fd_h->sock), proto_sz, pos);
-			as_end_of_transaction_force_close(fd_h);
-			return AS_PROTO_RESULT_FAIL_UNKNOWN;
-		}
->>>>>>> 392d40c7
 	}
 
 	as_end_of_transaction_ok(fd_h);
@@ -1116,36 +1091,11 @@
 
 	as_file_handle* fd_h = rw->from.proto_fd_h;
 
-<<<<<<< HEAD
-	if (cf_socket_send_blocking(fd_h->sock, proto, proto_sz, MSG_NOSIGNAL,
+	if (cf_socket_send_blocking(&fd_h->sock, proto, proto_sz, MSG_NOSIGNAL,
 			CF_SOCKET_TIMEOUT) < 0) {
 		// Common when a client aborts.
 		as_end_of_transaction_force_close(fd_h);
 		return;
-=======
-	while (pos < proto_sz) {
-		int rv = cf_socket_send(&fd_h->sock, proto + pos, proto_sz - pos,
-				MSG_NOSIGNAL);
-
-		if (rv > 0) {
-			pos += rv;
-		}
-		else if (rv < 0) {
-			if (errno != EWOULDBLOCK) {
-				// Common when a client aborts.
-				as_end_of_transaction_force_close(fd_h);
-				return;
-			}
-
-			usleep(1); // yield
-		}
-		else {
-			cf_warning(AS_PROTO, "send returned 0: fd %d sz %zu pos %zu ",
-					CSFD(&fd_h->sock), proto_sz, pos);
-			as_end_of_transaction_force_close(fd_h);
-			return;
-		}
->>>>>>> 392d40c7
 	}
 
 	as_end_of_transaction_ok(fd_h);
